--- conflicted
+++ resolved
@@ -3423,11 +3423,8 @@
     integer :: s_status(mpi_status_size)
     integer :: r_status(mpi_status_size)
 
-<<<<<<< HEAD
-    logical :: symmetric = .false.      ! Symmetric form (.true) is taken from Sjogreen.Yee.Vinokur.LLNL_TR_637397.HOFD.Metrics.GCL.Moving.Meshes.pdf
-
-=======
->>>>>>> 1c3f49ac
+!   logical :: symmetric = .false.      ! Symmetric form (.true) is taken from Sjogreen.Yee.Vinokur.LLNL_TR_637397.HOFD.Metrics.GCL.Moving.Meshes.pdf
+
     continue 
 
     nodesperelem_max = (npoly_max+1)**ndim                    ! number of nodes in each element
