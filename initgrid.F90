module initgrid
  use precision_vars
  use iso_c_binding
  implicit none

  ! #include "finclude/petscsys.h"
  ! #include "finclude/petscvec.h"
  ! ! #include "finclude/petscdmda.h"
  ! #include "finclude/petscis.h"
  ! #include "finclude/petscmat.h"
  ! #include "finclude/petscksp.h"
  ! #include "finclude/petscpc.h"
  ! #include "finclude/petscsnes.h"

  private
  public init_edge_2
  public init_quad_4
  public init_hex_8
  public E2EConnectivity_cgns
  public e2e_connectivity_aflr3
  public face_orientation_aflr3
  public set_element_orders
  public set_element_orders_Serial
  public calculatepartitions

  public calcnodes_LGL
  public calcmetrics_LGL
  public facenodesetup_LGL_Driver
  public facenodesetup_LGL
  public facenodesetup_Gau_Driver
  public facenodesetup_Gau
  public facenodesetup_LGL_WENO
  public calculate_face_node_connectivity_LGL
  public calculate_face_node_connectivity_Gau
  public calcfacenormals_LGL
  public calcfacenormals_Gau
  public init_elem_type
  public create_ldg_flip_flop_sign
  public pert_int_vert
  public face_pairs
  public data_partner_element_serial
  public WENO_Adjoining_Data
  public Pencil_Coord
  public WENO_Intrp_Face_Nodes
  public Boundary_Vertex_2_Vertex_Connectivity
  public calc_Gau_shell_pts_all_hexas
  public calc_Jacobian_Gau_shell_all_hexas
  public modify_metrics_nonconforming
  public perturb_vertices_tg_vortex_1
  public transform_grid
  public write_grid_to_file
  public write_matrix_to_file_matlab

  integer, allocatable, dimension(:,:), target :: edge_2_faces
  integer, allocatable, dimension(:), target :: edge_2_facedirections
  integer, parameter :: edge_2_nfacesperelem = 2
  integer, parameter :: edge_2_nverticesperface = 1
  integer, allocatable, dimension(:,:), target :: quad_4_faces
  integer, allocatable, dimension(:), target :: quad_4_facedirections
  integer, parameter :: quad_4_nfacesperelem = 4
  integer, parameter :: quad_4_nverticesperface = 2
  integer, allocatable, dimension(:,:), target :: hex_8_faces
  integer, allocatable, dimension(:,:), target :: hex_8_faces_order
  integer, allocatable, dimension(:), target :: hex_8_facedirections
  integer, parameter :: hex_8_nfacesperelem = 6
  integer, parameter :: hex_8_nverticesperface = 4
  integer, pointer, dimension(:,:) :: eltypfaces
  integer, pointer, dimension(:,:) :: eltypfaces_Lexo
  integer, pointer, dimension(:) :: elfacedirections

  public elfacedirections

  interface
    integer(c_int) function calcMetisPartitions(ne, nv, nps, xadj, adj, ncommon, &
        epart, npart, nnz) &
        bind(c,name='calcMetisPartitions') 
      ! this is the interface to the c function that calls metis
      use iso_c_binding, only: c_ptr, c_double, c_int, c_char
      implicit none
      integer(c_int), value :: ne
      integer(c_int), value :: nv
      integer(c_int), value :: nps
      type(c_ptr), value :: xadj
      type(c_ptr), value :: adj
      integer(c_int), value :: ncommon
      type(c_ptr), value :: epart
      type(c_ptr), value :: npart
      integer(c_int), value :: nnz
    end function calcMetisPartitions
  end interface

contains

  subroutine init_edge_2()    !   SERIAL Routine

    ! we require the following info about the edge_2 elements
    ! to fully define the connectivity. This is in compliance
    ! with the CGNS standard
    use referencevariables, only: nverticesperface, nfacesperelem
    implicit none

    ! number of vertices per face
    nverticesperface = edge_2_nverticesperface
    ! number of faces per element
    nfacesperelem = edge_2_nfacesperelem
    ! the local vertices that are used to construct each face
    allocate(edge_2_faces(nverticesperface,nfacesperelem))
    edge_2_faces(:,1) = (/ 1 /)
    edge_2_faces(:,2) = (/ 2 /)
    ! the outward signed computational direction of each face
    allocate(edge_2_facedirections(nfacesperelem))
    edge_2_facedirections(1) = -1
    edge_2_facedirections(2) = 1

  end subroutine init_edge_2   !  SERIAL Routine

  subroutine init_quad_4()     !  SERIAL Routine

    ! we require the following info about the quad_4 elements
    ! to fully define the connectivity. This is in compliance
    ! with the CGNS standard
    use referencevariables, only: nverticesperface, nfacesperelem
    implicit none

    ! number of vertices per face
    nverticesperface = quad_4_nverticesperface
    ! number of faces per element
    nfacesperelem = quad_4_nfacesperelem
    ! the local vertices that are used to construct each face
    allocate(quad_4_faces(nverticesperface,nfacesperelem))
    quad_4_faces(:,1) = (/ 1, 2 /)
    quad_4_faces(:,2) = (/ 2, 3 /)
    quad_4_faces(:,3) = (/ 3, 4 /)
    quad_4_faces(:,4) = (/ 4, 1 /)
    ! the outward signed computational direction of each face
    allocate(quad_4_facedirections(nfacesperelem))
    quad_4_facedirections(1) = -2
    quad_4_facedirections(2) = +1
    quad_4_facedirections(3) = +2
    quad_4_facedirections(4) = -1

  end subroutine init_quad_4   !  SERIAL Routine

  subroutine init_hex_8()   !  SERIAL Routine
!
!                        8-----------------7
!                       /.                /|
!                      / .               / |
!                     /  .              /  |
!       (6)--top------------->         /   |
!                   /    .       (4)  /    |
!                  /     .           /     |
!                 /      .          /      |
!                /       .         /       |
!               5-----------------6        |       
!               |   (5)  4........|...(3)..3
!               |       .         |       /
!               |      .          |      /
!               |     .           |     /  zeta ^     
!       (2)-front------->    (1)  |    /        |    / eta
!               |   .             |   /         |   /
!               |  .              |  /          |  /
!               | .               | /           | /
!               |.                |/            |/
!               1-----------------2             ----------> xi

    ! we require the following info about the hex_8 elements
    ! to fully define the connectivity. This is in compliance
    ! with the CGNS standard
    use referencevariables, only: nverticesperface, nfacesperelem
    implicit none

    ! number of vertices per face
    nverticesperface = hex_8_nverticesperface
    ! number of faces per element
    nfacesperelem = hex_8_nfacesperelem
    ! the local vertices that are used to construct each face
    allocate(hex_8_faces(nverticesperface,nfacesperelem))
    hex_8_faces(:,1) = (/ 1, 4, 3, 2 /)
    hex_8_faces(:,2) = (/ 1, 2, 6, 5 /)
    hex_8_faces(:,3) = (/ 2, 3, 7, 6 /)
    hex_8_faces(:,4) = (/ 3, 4, 8, 7 /)
    hex_8_faces(:,5) = (/ 1, 5, 8, 4 /)
    hex_8_faces(:,6) = (/ 5, 6, 7, 8 /)

    allocate(hex_8_faces_order(nverticesperface,nfacesperelem))
    hex_8_faces_order(:,1) = (/ 1, 2, 4, 3 /)
    hex_8_faces_order(:,2) = (/ 1, 2, 5, 6 /)
    hex_8_faces_order(:,3) = (/ 2, 3, 6, 7 /)
    hex_8_faces_order(:,4) = (/ 4, 3, 8, 7 /)
    hex_8_faces_order(:,5) = (/ 1, 4, 5, 8 /)
    hex_8_faces_order(:,6) = (/ 5, 6, 8, 7 /)

    ! the outward signed computational direction of each face
    allocate(hex_8_facedirections(nfacesperelem))
    hex_8_facedirections(1) = -3
    hex_8_facedirections(2) = -2
    hex_8_facedirections(3) = +1
    hex_8_facedirections(4) = +2
    hex_8_facedirections(5) = -1
    hex_8_facedirections(6) = +3

  end subroutine init_hex_8   !  SERIAL Routine

  function isort(iain,nl)
    integer, intent(in) :: nl
    integer, intent(in) :: iain(nl)

    integer :: isort(nl)

    integer :: iatmp(nl)

    integer :: i, imin(1), iadd

    iatmp = iain
    iadd = maxval(iain)+100
    do i = 1, nl
      imin = minloc(iatmp)
      isort(i) = iatmp(imin(1))
      iatmp(imin(1)) = iadd
    end do

  end function isort

  subroutine init_elem_type()   !  SERIAL Routine
    use referencevariables
    use variables, only: facenormalcoordinate

    implicit none
    integer :: i

    ! Limited to tensor product elements at this time
    if (ndim == 2) then
      eltypfaces       => quad_4_faces
      elfacedirections => quad_4_facedirections
      nverticesperface =  quad_4_nverticesperface
      nfacesperelem    =  quad_4_nfacesperelem
      allocate(facenormalcoordinate(nfacesperelem))
      do i = 1,nfacesperelem
        facenormalcoordinate(i) = quad_4_facedirections(i)
      enddo
    else if (ndim == 3) then
      eltypfaces       => hex_8_faces
      eltypfaces_Lexo  => hex_8_faces_order
      elfacedirections => hex_8_facedirections
      nverticesperface =  hex_8_nverticesperface
      nfacesperelem    =  hex_8_nfacesperelem
      allocate(facenormalcoordinate(nfacesperelem))
      do i = 1,nfacesperelem
        facenormalcoordinate(i) = hex_8_facedirections(i)
      enddo
    else
      write(*,*) 'error: unsupported dimension'
      stop
    end if

  end subroutine init_elem_type   !  SERIAL Routine

  subroutine E2EConnectivity_cgns()   !   SERIAL Routine

!   SERIAL ROUTINE
!     CGNS Element to element connectivity
!   SERIAL ROUTINE

    use referencevariables
    use variables, only: boundaryelems, ef2e,  &
                         iae2v, jae2v, nnze2v
!                        iae2e, jae2e, nnze2e, 
    implicit none
    integer :: i,j,k,izone,jzone,kzone
    integer :: ii,jj,kk,icount,ielem
    integer :: iface, jface

    integer, allocatable :: v2e(:,:), iav2e(:)
    integer, allocatable, dimension(:) :: ivtmp1, ivtmp2
    integer :: nnzv2e
    integer :: connectioncount, vertexcount

    !  routine called from myprocid == 0 ;  i.e. master works on entire grid
    !
    !  nelems     :    elements
    !  nelemzones :    zones = 2,  1 == interior; 2 == boundary 
    !
    !                   Dim,    Dim,         Dim
    !  ef2e       :    ( 2 ,nfaceperelem, nelements) 
    !             :  Two situation occur.  The face is either an 
    !                  (Interior face 
    !                      :  (1,j,k) = face ID of the adjoining element
    !                      :  (2,j,k) = Connected to Element 
    !                  (Boundary face 
    !                      :  (1,j,k) = Set to -11 
    !                      :  (2,j,k) = Boundary Face number
    !
    !         (Note:  redimensioned (3,:,:) to account for processor info)
    !
    ! iae2v,jae2v     :    Which vertices belong to each element


    ! calculate total elements, including boundary elements

    write(*,*) 'nelems     = ', nelems
    write(*,*) 'nelemzones = ', nelemzones
    write(*,*) 'nvertices  = ', nvertices

    ! allocate rows for vertex to element connectivity
    allocate(iav2e(nvertices+1))
    iav2e = 0

    ! loop through elements. Count the number of accesses for each vertex
    do izone = 1, nelemzones
      do k = boundaryelems(izone)%ielstart, boundaryelems(izone)%ielend
        do j = 1, boundaryelems(izone)%nbvpe
          iav2e(boundaryelems(izone)%belems(j,k)) = &
          iav2e(boundaryelems(izone)%belems(j,k)) + 1 
        end do
      end do
    end do

    ! allocate nonzeroes
    nnzv2e = sum(iav2e)
    allocate(v2e(2,nnzv2e))

    ! Count backwards such that row structure is correct upon populating v2e
    iav2e(1) = iav2e(1) + 1
    do i = 2, nvertices+1
      iav2e(i) = iav2e(i) + iav2e(i-1)
    end do
    do izone = 1, nelemzones
      do k = boundaryelems(izone)%ielstart, boundaryelems(izone)%ielend
        do j = 1, boundaryelems(izone)%nbvpe
          iav2e(boundaryelems(izone)%belems(j,k)) = &
          iav2e(boundaryelems(izone)%belems(j,k)) - 1
            v2e(:,iav2e(boundaryelems(izone)%belems(j,k))) = (/ k, izone /) 
        end do
      end do
    end do

    allocate(ivtmp1(nverticesperface),ivtmp2(nverticesperface))
    ! calculate element-to-element connectivity using shared nodes
    allocate(ef2e(2,2*ndim,1:nelems))
    ef2e = 0
    nnze2v = nverticesperelem*nelems
    allocate(iae2v(nelems+1))
    iae2v = 0
    allocate(jae2v(nnze2v))
    jae2v = 0

    connectioncount = 0
    k = 0
    vertexcount = 1
    do kzone = 1, nvolumesections
      izone = isectionvolume(kzone)

      do ielem = boundaryelems(izone)%ielstart, boundaryelems(izone)%ielend
        k = k+1
        iae2v(k) = vertexcount
        do j = 1, nverticesperelem
          jae2v(vertexcount) = boundaryelems(izone)%belems(j,k)
          vertexcount = vertexcount+1
        end do
        faceloop: do iface = 1, nfacesperelem
          do j = 1, nverticesperface
            ! populate vertices on face
            ivtmp1(j) = boundaryelems(izone)%belems(eltypfaces(j,iface),k)
          end do
          ivtmp1 = isort(ivtmp1,nverticesperface)
          ! search elements connected to each vertex until a match is found
          do j = 1, nverticesperface
            ! search elements connected to vertices and count number of shared vertices
            do i = iav2e(ivtmp1(j)), iav2e(ivtmp1(j)+1) - 1
              jzone = v2e(2,i)
              kk = v2e(1,i)
              ! don't check self!
              if (kk == k) cycle
              icount = 0
              ! check for every vertex
              do ii = 1,nverticesperface
                do jj = 1, boundaryelems(jzone)%nbvpe
                  if( ivtmp1(ii) == boundaryelems(jzone)%belems(jj,kk) ) then
                    icount = icount + 1
                    exit
                  end if
                end do
              end do
              ! check to see if nvertices per face match
              if (icount == nverticesperface) then
                ! element is connected to face
                ef2e(2,iface,k) = kk
                if (jzone /= izone) then
                  ! this is a boundary face
                  ef2e(1,iface,k) = -boundaryelems(jzone)%btype
                else
                  ! this is not a boundary face
                  connectioncount = connectioncount + 1
                  ! determine which face of kk I am connected to
                  do jface = 1, nfacesperelem
                    icount = 0
                    do jj = 1, nverticesperface
                      ivtmp2(jj) = boundaryelems(jzone)%belems(eltypfaces(jj,jface),kk)
                    end do
                    ivtmp2 = isort(ivtmp2,nverticesperface)
                    if (all(ivtmp1==ivtmp2)) then
                      ! this is the right face
                      ef2e(1,iface,k) = jface
                      exit
                    end if
                  end do
                end if
                cycle faceloop
              end if
            end do
          end do
          ! Search should always find a connection but didnt. Somethings wrong
          write(*,*) 'face search failed' ; write(*,*) izone, k, iface ; write(*,*) ivtmp1, ivtmp2
          stop
        end do faceloop

      end do
    end do

    iae2v(nelems+1) = vertexcount

    deallocate(ivtmp1,ivtmp2)

    deallocate(iav2e,v2e)


  end subroutine E2EConnectivity_cgns !   SERIAL Routine

  subroutine calculatepartitions()    !   SERIAL Routine

!   SERIAL Routine
    ! this subroutine contains the c-bindings for
    ! calling the metis library on the "grid", defined by
    ! the element-to-node connectivities read from the datafile.
!   SERIAL Routine

    use mpimod
    use referencevariables
    use variables, only: nnze2v, iae2v, iae2v_tmp, jae2v, jae2v_tmp, elempart
    use iso_c_binding, only: c_int, c_loc, c_ptr
    implicit none
    ! minimum number of vertices shared by connected elements
    integer :: ncommon
    ! number of partitions
    integer :: nparts
    ! error return
    integer(c_int) :: icerr
    ! c pointers for arrays being sent to metis call
    type(c_ptr) :: xadj, adj, eepart, nnpart
    ! these arrays are used on return from the metics call
    integer(c_int), allocatable, target :: epart(:), npart(:)
    ! these arrays contain the grid connectivity in CSR format
    integer(c_int), allocatable, target :: xadjtmp(:), jadjtmp(:)
    ! loop index
    integer :: i

    ! row pointer for element-to-vertex connectivity
    allocate(xadjtmp(0:nelems))
    xadjtmp(0:nelems) = iae2v(1:nelems+1)
    ! connected vertices (use c array indexing)
    allocate(jadjtmp(0:nnze2v-1))
    jadjtmp = jae2v-1

    ! allocate sizes for returned partition and vertex values
    ! on return from the c function these arrays contain
    ! the partition data
    allocate(epart(0:nelems-1))
    epart = 0
    allocate(npart(0:nvertices-1))
    npart = 0

    ! number of partitions is equivalent to number of processes
    nparts = nprocs
    ! minimum number of shared vertices for an element connection
    ncommon = nverticesperface

    if(nparts > 1) then

      ! assign c pointers
      xadj   = c_loc(xadjtmp(0))
       adj   = c_loc(jadjtmp(0))
      eepart = c_loc(epart(0))
      nnpart = c_loc(npart(0))

!      write(*,*) 'Before calling metis', xadjtmp(594)

      ! call c function that calls metis
      icerr = calcMetisPartitions(nelems, nvertices, nparts, xadj, adj, ncommon, &
        eepart, nnpart, nnze2v)

!        write(*,*) 'After if', xadjtmp(:)
    end if

    ! FIX FOR THE MEMORY PROBLEM
    ! ===========================
    iae2v = iae2v_tmp
    jae2v = jae2v_tmp
    deallocate(iae2v_tmp)
    deallocate(jae2v_tmp)

!    write(*,*) 'out of if', iae2v(595)
    
    ! assign the partition data to the global fortran array
    allocate(elempart(nelems))
    do i = 0, nelems-1
      elempart(i+1) = epart(i)
    end do

    ! Deallocate memory
    deallocate(epart,npart)
    deallocate(jadjtmp)
    deallocate(xadjtmp)

  end subroutine calculatepartitions

  subroutine TFI2D(xl2d,nk,pos)
    ! this subroutine applies TFI to a two-dimensional
    ! surface, assuming the edges and corners have been
    ! populated with data.

    implicit none
    integer, intent(in) :: nk
    real(wp), intent(inout) :: xl2d(3,nk,nk)
    real(wp), intent(in) :: pos(nk)

    integer :: i,j
    real(wp) :: r(2)

    do j = 1,nk
      do i = 1,nk
        r(1) = 0.5_wp*(pos(i)+1.0_wp)
        r(2) = 0.5_wp*(pos(j)+1.0_wp)
        xl2d(:,i,j) = (one-r(1))*xl2d(:,1,j) + r(1)*xl2d(:,nk,j) &
          &         + (one-r(2))*xl2d(:,i,1) + r(2)*xl2d(:,i,nk) &
          &         - (one-r(1))*(one-r(2))*xl2d(:, 1, 1) &
          &         - (one-r(1))*     r(2) *xl2d(:, 1,nk) &
          &         -      r(1) *(one-r(2))*xl2d(:,nk, 1) &
          &         -      r(1) *     r(2) *xl2d(:,nk,nk)
      end do
    end do

  end subroutine TFI2D

  subroutine TFI3D(xl3d,nk,pos)
    ! this subroutine applies TFI to a two-dimensional
    ! surface, assuming the edges and corners have been
    ! populated with data.

    implicit none
    integer, intent(in) :: nk
    real(wp), intent(inout) :: xl3d(3,nk,nk,nk)
    real(wp), intent(in) :: pos(nk)

    integer :: i,j,k
    real(wp) :: r(3)

    do k = 1,nk
      do j = 1,nk
        do i = 1,nk
          r(1) = 0.5_wp*(pos(i)+1.0_wp)
          r(2) = 0.5_wp*(pos(j)+1.0_wp)
          r(3) = 0.5_wp*(pos(k)+1.0_wp)
          xl3d(:,i,j,k) = &
            (1.0_wp-r(1))*(1.0_wp-r(2))*xl3d(:,1,1,k) &
            + (1.0_wp-r(1))*r(2)*xl3d(:,1,nk,k) &
            + r(1)*(1.0_wp-r(2))*xl3d(:,nk,1,k) &
            + r(1)*r(2)*xl3d(:,nk,nk,k) &
            + (1.0_wp-r(2))*(1.0_wp-r(3))*xl3d(:,i,1,1) &
            + (1.0_wp-r(2))*r(3)*xl3d(:,i,1,nk) &
            + r(2)*(1.0_wp-r(3))*xl3d(:,i,nk,1) &
            + r(2)*r(3)*xl3d(:,i,nk,nk) &
            + (1.0_wp-r(1))*(1.0_wp-r(3))*xl3d(:,1,j,1) &
            + (1.0_wp-r(1))*r(3)*xl3d(:,1,j,nk) &
            + r(1)*(1.0_wp-r(3))*xl3d(:,nk,j,1) &
            + r(1)*r(3)*xl3d(:,nk,j,nk) &
            - 2.0_wp*( (1.0_wp-r(1))*(1.0_wp-r(2))*(1.0_wp-r(3))*xl3d(:,1,1,1) &
            + r(1)*(1.0_wp-r(2))*(1.0_wp-r(3))*xl3d(:,nk,1,1) &
            + (1.0_wp-r(1))*r(2)*(1.0_wp-r(3))*xl3d(:,1,nk,1) &
            + (1.0_wp-r(1))*(1.0_wp-r(2))*r(3)*xl3d(:,1,1,nk) &
            + r(1)*r(2)*(1.0_wp-r(3))*xl3d(:,nk,nk,1) &
            + r(1)*(1.0_wp-r(2))*r(3)*xl3d(:,nk,1,nk) &
            + (1.0_wp-r(1))*r(2)*r(3)*xl3d(:,1,nk,nk) &
            + r(1)*r(2)*r(3)*xl3d(:,nk,nk,nk) )
        end do
      end do
    end do

  end subroutine TFI3D

  !============================================================================
  
  subroutine perturb_vertices_tg_vortex_1(p_scale)

    ! Load modules
    use referencevariables
    use variables, only: vx, e2v
    
    ! Nothing is implicitly defined
    implicit none
    
    real(wp), intent(in) :: p_scale
    integer :: ielem
    integer :: i, j
    real(wp) :: dx(3), dr
    integer,parameter :: seed = 86456
    real(wp) :: rand
    
    real(wp) :: diff_x, diff_y, diff_z
    real(wp), parameter :: toll = 1e-6
    real :: tmp
    
    continue
  
    call srand(seed)

    ! loop over volumetric elements
    do ielem = ihelems(1), ihelems(2)

      do i = 1, nverticesperelem
        ! Compute the difference between each coordinate and pi.
        ! The domain of computation for the Taylor-Green vortex goes from 
        ! -pi to +pi in all the three directions
        diff_x = abs(abs(vx(1,e2v(i,ielem))) - pi)
        diff_y = abs(abs(vx(2,e2v(i,ielem))) - pi)
        diff_z = abs(abs(vx(3,e2v(i,ielem))) - pi )

        ! If the vertex lies on one of the boundary faces do not perturb it.
        ! This is necessary to periodic BC.
        if (diff_x .lt. toll .or. diff_y .lt. toll .or. diff_z .lt. toll) then
          cycle
        else
          dr = 1000.0_wp
          do j = 1, i-1
            dr = min( dr, magnitude( vx(:,e2v(j,ielem)) - vx(:,e2v(i,ielem)) ) )
          end do
          do j = i+1, nverticesperelem
            dr = min( dr, magnitude( vx(:,e2v(j,ielem)) - vx(:,e2v(i,ielem)) ) )
          end do
        
          tmp = rand(seed)
          dr = dr*p_scale*rand()
          dx = 0.0_wp
          dx(1:ndim) = dr
          vx(:,e2v(i,ielem)) = vx(:,e2v(i,ielem)) + dx
        end if
      end do
    end do

    return
  end subroutine perturb_vertices_tg_vortex_1

  !============================================================================

  subroutine pert_int_vert(p_scale)

    ! Load modules
    use referencevariables
    use variables, only: vx_master
    
    ! Nothing is implicitly defined
    implicit none
    
    real(wp), intent(in) :: p_scale
    integer :: j
    real(wp) :: dx(3)
    integer,parameter :: seed = 86456
    real(wp) :: rand
    
    integer :: n_tot_vertices, i_vertex

    real(wp), parameter :: toll = 1e-6
    real :: tmp
    real(wp) :: x, y, z
    
    continue
  
    call srand(seed)

    n_tot_vertices = size(vx_master(1,:))

    do i_vertex = 1, n_tot_vertices
      ! Compute the difference between each coordinate and pi.
      ! The domain of computation for the Taylor-Green vortex goes from 
      ! -pi to +pi in all the three directions
!      diff_x = abs(abs(vx_master(1,i_vertex)) - pi)
!      diff_y = abs(abs(vx_master(2,i_vertex)) - pi)
!      diff_z = abs(abs(vx_master(3,i_vertex)) - pi)

      x = abs(vx_master(1,i_vertex))
!      write(*,*) 'x', x
      y = abs(vx_master(2,i_vertex))
!      write(*,*) 'y', y
      z = abs(vx_master(3,i_vertex))
!      write(*,*) 'z', z

      ! If the vertex lies on one of the boundary faces do not perturb it.
      ! This is necessary to periodic BC.
!      if (diff_x .lt. toll .or. diff_y .lt. toll .or. diff_z .lt. toll) then
      if (abs(x-5.0_wp) .lt. toll) then
!        write(*,*) 'x', x
        cycle
      else if (abs(y-5.0_wp) .lt. toll) then
!        write(*,*) 'y', y
        cycle
      else if (abs(z-1.0_wp) .lt. toll) then
!        write(*,*) 'z', z
        cycle 
      else if (abs(z) .lt. toll) then
!        write(*,*) 'z', z
        cycle
      else
      !    dr = 1000.0_wp
      !    do j = 1, i-1
      !      dr = min( dr, magnitude( vx(:,e2v(j,ielem)) - vx(:,e2v(i,ielem)) ) )
      !    end do
      !    do j = i+1, nverticesperelem
      !      dr = min( dr, magnitude( vx(:,e2v(j,ielem)) - vx(:,e2v(i,ielem)) ) )
      !    end do
!       write(*,*) 'here'
        tmp = rand(seed)
!        dr = p_scale*rand()*vx_master(1,i_vertex)
        dx = 0.0_wp
        do j = 1, ndim
          dx(j) = p_scale*rand()*vx_master(j,i_vertex)
        end do
        vx_master(:,i_vertex) = vx_master(:,i_vertex) + dx
      end if
    end do

    return
  end subroutine pert_int_vert

  !============================================================================

  subroutine calcnodes_LGL()
    ! this subroutine populates the nodal grid locations for
    ! each element. Currently we assume that all elements are
    ! straight sided, but this can be remedied by incorporating
    ! CAD or analytical surface data. 
    use controlvariables, only: Grid_Topology, cylinder_x0, cylinder_x1, radius, origin, SAT_type,&
                                symmetric_metric
    use referencevariables
    use variables, only: xg, vx, e2v, ef2e
    use initcollocation, only: element_properties, Gauss_Lobatto_Legendre_points
    implicit none
    ! indices
    integer :: ielem, inode, idir, iface
    integer :: i,j,k
    integer :: nE
    integer :: nodesperelem_max
    ! cartesian based grid coordinates
    real(wp), allocatable :: xl(:,:,:,:)

    real(wp), allocatable :: x_LGL_1d(:)

    ! high and low indices for each direction
    integer :: il(2,3)
    ! local grid distance
    real(wp)                :: dr
    real(wp), dimension(3)  :: dx
    real(wp), dimension(3)  :: x00,x01

    real(wp), dimension(:), allocatable  :: xi

    integer                                             :: n_pts_1d_neighbor, i1d, ii, jj, kk, cnt

    integer                                             ::nmin

    real(wp), allocatable                              :: x_LGL_1d_min(:), w_LGL_1d_min(:)

    real(wp)                                           :: points_surf(4,3)
    real(wp), dimension(4)                              :: r
    real(wp),allocatable                                :: xyz_elem(:,:) 

    real(wp), parameter                          :: tol = 1.0e-12_wp

    integer                                      :: i_err

    ! number of nodes in each element
    nodesperelem_max = (npoly_max+1)**ndim

    ! allocate global node matrix
    allocate(xg(3,1:nodesperelem_max,ihelems(1):ihelems(2)))
    xg = 0.0_wp

    ! loop over volumetric elements
    element_do : do ielem = ihelems(1), ihelems(2)

!     ! nE is size of edge on element (varies with element)
      call element_properties(ielem,       &
                              n_pts_1d=nE, &
                              x_pts_1d=x_LGL_1d)

      if(allocated(xi)) deallocate(xi) ; allocate(xi(1:nE)) ;  xi = 0.0_wp

      if(allocated(xl)) deallocate(xl) ; allocate(xl(3,1:nE,1:nE,1:nE)) ;  xl = 0.0_wp


      ! low index is always 1
      il = 1
      ! set high index for each grid direction to nodesperedge
      do idir = 1,ndim
        il(2,idir) = nE
      end do

      ! reset local grid coordinates
      xl = 0.0_wp
      ! initialize corners to vertex values
        xl(:, 1, 1, 1) = vx(:,e2v(1,ielem))
        xl(:,nE, 1, 1) = vx(:,e2v(2,ielem))
      if (ndim > 1) then
        xl(:,nE,nE, 1) = vx(:,e2v(3,ielem))
        xl(:, 1,nE, 1) = vx(:,e2v(4,ielem))
      end if
      if (ndim > 2) then
        xl(:, 1, 1,nE) = vx(:,e2v(5,ielem))
        xl(:,nE, 1,nE) = vx(:,e2v(6,ielem))
        xl(:,nE,nE,nE) = vx(:,e2v(7,ielem))
        xl(:, 1,nE,nE) = vx(:,e2v(8,ielem))
      end if

      ! Initialize edges
      ! Account for Curved boundaries

      do iface = 1, nfacesperelem                 ! loop over 6 faces
        if (ef2e(1,iface,ielem) >= 0) then        ! Check if the face is a boundary
          cycle
        else
          
        endif
      enddo

      select case(Grid_Topology)

        case ('linear')

        ! Build the ``Bird cage'': 12 bounding edge connectors that define the Hexahedral Element
        do i = 1,nE                                 ! loop over nodes on edge
            dr = 0.5_wp*(x_LGL_1d(i)+1.0_wp)    ! distance in computational space
          if (ndim > 0) then
            dx = xl(:,nE, 1, 1)-xl(:, 1, 1, 1) ; xl(:, i, 1, 1) = xl(:, 1, 1, 1) + dr*dx ! xi_2 = 0, xi_3 = 0
          endif
          if (ndim > 1) then
            dx = xl(:,nE,nE, 1)-xl(:, 1,nE, 1) ; xl(:, i,nE, 1) = xl(:, 1,nE, 1) + dr*dx ! xi_2 = 1, xi_3 = 0
            dx = xl(:, 1,nE, 1)-xl(:, 1, 1, 1) ; xl(:, 1, i, 1) = xl(:, 1, 1, 1) + dr*dx ! xi_1 = 0, xi_3 = 0
            dx = xl(:,nE,nE, 1)-xl(:,nE, 1, 1) ; xl(:,nE, i, 1) = xl(:,nE, 1, 1) + dr*dx ! xi_1 = 1, xi_3 = 0
          end if
          if (ndim > 2) then
            dx = xl(:,nE, 1,nE)-xl(:, 1, 1,nE) ; xl(:, i, 1,nE) = xl(:, 1, 1,nE) + dr*dx ! xi_2 = 0, xi_3 = 1
            dx = xl(:,nE,nE,nE)-xl(:, 1,nE,nE) ; xl(:, i,nE,nE) = xl(:, 1,nE,nE) + dr*dx ! xi_2 = 1, xi_3 = 1
            dx = xl(:, 1,nE,nE)-xl(:, 1, 1,nE) ; xl(:, 1, i,nE) = xl(:, 1, 1,nE) + dr*dx ! xi_1 = 0, xi_3 = 1
            dx = xl(:,nE,nE,nE)-xl(:,nE, 1,nE) ; xl(:,nE, i,nE) = xl(:,nE, 1,nE) + dr*dx ! xi_1 = 1, xi_3 = 1
            dx = xl(:, 1, 1,nE)-xl(:, 1, 1, 1) ; xl(:, 1, 1, i) = xl(:, 1, 1, 1) + dr*dx ! xi_1 = 0, xi_2 = 0
            dx = xl(:, 1,nE,nE)-xl(:, 1,nE, 1) ; xl(:, 1,nE, i) = xl(:, 1,nE, 1) + dr*dx ! xi_1 = 0, xi_2 = 1
            dx = xl(:,nE,nE,nE)-xl(:,nE,nE, 1) ; xl(:,nE,nE, i) = xl(:,nE,nE, 1) + dr*dx ! xi_1 = 1, xi_2 = 1
            dx = xl(:,nE, 1,nE)-xl(:,nE, 1, 1) ; xl(:,nE, 1, i) = xl(:,nE, 1, 1) + dr*dx ! xi_1 = 1, xi_2 = 0
          end if
        end do
 
        case ('cylinder')

        x00 = cylinder_x0 ; x01 = cylinder_x1 ;

        xi(:) = 0.5_wp*(x_LGL_1d(:)+1.0_wp)    ! distance in computational space

        if (ndim > 0) then
          xl(:, :, 1, 1) = curved_connector_cylinder(nE,x00,x01,xl(:, 1, 1, 1),xl(:,nE, 1, 1),xi) ! xi_2 = 0, xi_3 = 0
        end if
        if (ndim > 1) then
          xl(:, :,nE, 1) = curved_connector_cylinder(nE,x00,x01,xl(:, 1,nE, 1),xl(:,nE,nE, 1),xi) ! xi_2 = 1, xi_3 = 0
          xl(:, 1, :, 1) = curved_connector_cylinder(nE,x00,x01,xl(:, 1, 1, 1),xl(:, 1,nE, 1),xi) ! xi_1 = 0, xi_3 = 0
          xl(:,nE, :, 1) = curved_connector_cylinder(nE,x00,x01,xl(:,nE, 1, 1),xl(:,nE,nE, 1),xi) ! xi_1 = 1, xi_3 = 0
        end if
        if (ndim > 2) then
          xl(:, :, 1,nE) = curved_connector_cylinder(nE,x00,x01,xl(:, 1, 1,nE),xl(:,nE, 1,nE),xi) ! xi_2 = 0, xi_3 = 1
          xl(:, :,nE,nE) = curved_connector_cylinder(nE,x00,x01,xl(:, 1,nE,nE),xl(:,nE,nE,nE),xi) ! xi_2 = 1, xi_3 = 1
          xl(:, 1, :,nE) = curved_connector_cylinder(nE,x00,x01,xl(:, 1, 1,nE),xl(:, 1,nE,nE),xi) ! xi_1 = 0, xi_3 = 1
          xl(:,nE, :,nE) = curved_connector_cylinder(nE,x00,x01,xl(:,nE, 1,nE),xl(:,nE,nE,nE),xi) ! xi_1 = 1, xi_3 = 1
          xl(:, 1, 1, :) = curved_connector_cylinder(nE,x00,x01,xl(:, 1, 1, 1),xl(:, 1, 1,nE),xi) ! xi_1 = 0, xi_2 = 0
          xl(:, 1,nE, :) = curved_connector_cylinder(nE,x00,x01,xl(:, 1,nE, 1),xl(:, 1,nE,nE),xi) ! xi_1 = 0, xi_2 = 1
          xl(:,nE,nE, :) = curved_connector_cylinder(nE,x00,x01,xl(:,nE,nE, 1),xl(:,nE,nE,nE),xi) ! xi_1 = 1, xi_2 = 1
          xl(:,nE, 1, :) = curved_connector_cylinder(nE,x00,x01,xl(:,nE, 1, 1),xl(:,nE, 1,nE),xi) ! xi_1 = 1, xi_2 = 0
        end if

        case ('parabola')

        xi(:) = 0.5_wp*(x_LGL_1d(:)+1.0_wp)    ! distance in computational space

        if (ndim > 0) then
          xl(:, :, 1, 1) = curved_connector_parabola(nE,xl(:, 1, 1, 1),xl(:,nE, 1, 1),xi) ! xi_2 = 0, xi_3 = 0
        end if
        if (ndim > 1) then
          xl(:, :,nE, 1) = curved_connector_parabola(nE,xl(:, 1,nE, 1),xl(:,nE,nE, 1),xi) ! xi_2 = 1, xi_3 = 0
          xl(:, 1, :, 1) = curved_connector_parabola(nE,xl(:, 1, 1, 1),xl(:, 1,nE, 1),xi) ! xi_1 = 0, xi_3 = 0
          xl(:,nE, :, 1) = curved_connector_parabola(nE,xl(:,nE, 1, 1),xl(:,nE,nE, 1),xi) ! xi_1 = 1, xi_3 = 0
        end if
        if (ndim > 2) then
          xl(:, :, 1,nE) = curved_connector_parabola(nE,xl(:, 1, 1,nE),xl(:,nE, 1,nE),xi) ! xi_2 = 0, xi_3 = 1
          xl(:, :,nE,nE) = curved_connector_parabola(nE,xl(:, 1,nE,nE),xl(:,nE,nE,nE),xi) ! xi_2 = 1, xi_3 = 1
          xl(:, 1, :,nE) = curved_connector_parabola(nE,xl(:, 1, 1,nE),xl(:, 1,nE,nE),xi) ! xi_1 = 0, xi_3 = 1
          xl(:,nE, :,nE) = curved_connector_parabola(nE,xl(:,nE, 1,nE),xl(:,nE,nE,nE),xi) ! xi_1 = 1, xi_3 = 1
          xl(:, 1, 1, :) = curved_connector_parabola(nE,xl(:, 1, 1, 1),xl(:, 1, 1,nE),xi) ! xi_1 = 0, xi_2 = 0
          xl(:, 1,nE, :) = curved_connector_parabola(nE,xl(:, 1,nE, 1),xl(:, 1,nE,nE),xi) ! xi_1 = 0, xi_2 = 1
          xl(:,nE,nE, :) = curved_connector_parabola(nE,xl(:,nE,nE, 1),xl(:,nE,nE,nE),xi) ! xi_1 = 1, xi_2 = 1
          xl(:,nE, 1, :) = curved_connector_parabola(nE,xl(:,nE, 1, 1),xl(:,nE, 1,nE),xi) ! xi_1 = 1, xi_2 = 0
        end if
      case('sphere')

        face_do : do iface = 1,nfacesperelem
          !-- determine the radius and ensure that all 4 points have the same radius 
          !-- these are stored in a counter-clockwise fashion relatlve to the coordinate axis
          ! for example
          !-- face 1
          !xi_2    ^
          !        |
          !        |
          !        |
          !        ------> xi_1  
          !  
          ! r(4)__________r(3)
          !     |         |
          !     |         |
          !     |         |
          !     |         |
          ! r(1) ----------r(2)
 
          if(iface.EQ.1)then
            points_surf(1,:) = vx(:,e2v(1,ielem))
            points_surf(2,:) = vx(:,e2v(2,ielem))
            points_surf(3,:) = vx(:,e2v(3,ielem))
            points_surf(4,:) = vx(:,e2v(4,ielem))
          elseif(iface.EQ.2)then
            points_surf(1,:) = vx(:,e2v(1,ielem))
            points_surf(2,:) = vx(:,e2v(2,ielem))
            points_surf(3,:) = vx(:,e2v(6,ielem))
            points_surf(4,:) = vx(:,e2v(5,ielem))
          elseif(iface.EQ.3)then
            points_surf(1,:) = vx(:,e2v(2,ielem))
            points_surf(2,:) = vx(:,e2v(3,ielem))
            points_surf(3,:) = vx(:,e2v(7,ielem))
            points_surf(4,:) = vx(:,e2v(6,ielem))
          elseif(iface.EQ.4)then
            points_surf(1,:) = vx(:,e2v(4,ielem))
            points_surf(2,:) = vx(:,e2v(3,ielem))
            points_surf(3,:) = vx(:,e2v(7,ielem))
            points_surf(4,:) = vx(:,e2v(8,ielem))
          elseif(iface.EQ.5)then
            points_surf(1,:) = vx(:,e2v(1,ielem))
            points_surf(2,:) = vx(:,e2v(4,ielem))
            points_surf(3,:) = vx(:,e2v(8,ielem))
            points_surf(4,:) = vx(:,e2v(5,ielem))
          elseif(iface.EQ.6)then
            points_surf(1,:) = vx(:,e2v(5,ielem))
            points_surf(2,:) = vx(:,e2v(6,ielem))
            points_surf(3,:) = vx(:,e2v(7,ielem))
            points_surf(4,:) = vx(:,e2v(8,ielem))
          endif
          do j = 1,4
            r(j) = magnitude(points_surf(j,:)-origin(:)) 
          enddo
!-- face 1
          if(iface.EQ.1)then
            do i1d = 1,nE                                 ! loop over nodes on edge
              dr = 0.5_wp*(x_LGL_1d(i1d)+1.0_wp)    ! distance in computational space
              dx = xl(:,nE, 1, 1)-xl(:, 1, 1, 1) ; xl(:, i1d, 1, 1) = xl(:, 1, 1, 1) + dr*dx ! xi_2 = 0, xi_3 = 0
              dx = xl(:,nE,nE, 1)-xl(:,nE, 1, 1) ; xl(:,nE, i1d, 1) = xl(:,nE, 1, 1) + dr*dx ! xi_1 = 1, xi_3 = 0
              dx = xl(:,nE,nE, 1)-xl(:, 1,nE, 1) ; xl(:, i1d,nE, 1) = xl(:, 1,nE, 1) + dr*dx ! xi_2 = 1, xi_3 = 0
              dx = xl(:, 1,nE, 1)-xl(:, 1, 1, 1) ; xl(:, 1, i1d, 1) = xl(:, 1, 1, 1) + dr*dx ! xi_1 = 0, xi_3 = 0
            enddo         
            
            !-- check to see if the surface is on the sphere and if so move points onto sphere
            if ( (abs(r(1)-radius).LE.tol).AND.(abs(r(2)-radius).LE.tol)&
                 .AND.(abs(r(3)-radius).LE.tol).AND.(abs(r(4)-radius).LE.tol) ) then
              ! write(*,*)'ielem = ',ielem, 'face 1 on the sphere'
               call snap_surface_to_sphere(nE,x_LGL_1d,xl(1:3,1:nE,1:nE,1))
              
            else
              !-- check the four connectors to see if they lay on the sphere
              if( (abs(r(1)-r(2)).LE.tol) )then
                !-- connector at xi_2 = 0, xi_3 = 0
                if((abs(r(1)-radius).LE.tol).AND.(abs(r(2)-radius).LE.tol))then
                  !-- this connector is on the surface
                  nmin = nE
                else
                  nmin = nmin_connector(ielem,iface,nE,1)
                endif
              
                if(allocated(x_LGL_1d_min)) deallocate(x_LGL_1d_min); allocate(x_LGL_1d_min(nmin)); x_LGL_1d_min = 0.0_wp;
                if(allocated(w_LGL_1d_min)) deallocate(w_LGL_1d_min); allocate(w_LGL_1d_min(nmin)); w_LGL_1d_min = 0.0_wp

                call Gauss_Lobatto_Legendre_points(nmin,x_LGL_1d_min,w_LGL_1d_min)  
          
                xl(:, :, 1, 1) = curved_connector_sphere(nE,nmin,points_surf(1,:),points_surf(2,:),&
                                                       x_LGL_1d,x_LGL_1d_min,r(1),origin) 
              endif  
              if( (abs(r(2)-r(3)).LE.tol) )then
                !-- connector at xi_1 = 1, xi_3 = 0
                if((abs(r(2)-radius).LE.tol).AND.(abs(r(3)-radius).LE.tol))then
                  !-- this connector is on the surface
                  nmin = nE
                else
                  nmin = nmin_connector(ielem,iface,nE,2)
                endif

                if(allocated(x_LGL_1d_min)) deallocate(x_LGL_1d_min); allocate(x_LGL_1d_min(nmin)); x_LGL_1d_min = 0.0_wp;
                if(allocated(w_LGL_1d_min)) deallocate(w_LGL_1d_min); allocate(w_LGL_1d_min(nmin)); w_LGL_1d_min = 0.0_wp

                call Gauss_Lobatto_Legendre_points(nmin,x_LGL_1d_min,w_LGL_1d_min)  
          
                xl(:, nE, :, 1) = curved_connector_sphere(nE,nmin,points_surf(2,:),points_surf(3,:),&
                                                       x_LGL_1d,x_LGL_1d_min,r(2),origin) 
              endif           
              if( (abs(r(3)-r(4)).LE.tol) )then
                !-- connector at xi_2 = 1, xi_3 = 0
                if((abs(r(3)-radius).LE.tol).AND.(abs(r(4)-radius).LE.tol))then
                  !-- this connector is on the surface
                  nmin = nE
                else
                  nmin = nmin_connector(ielem,iface,nE,3)
                endif

                if(allocated(x_LGL_1d_min)) deallocate(x_LGL_1d_min); allocate(x_LGL_1d_min(nmin)); x_LGL_1d_min = 0.0_wp;
                if(allocated(w_LGL_1d_min)) deallocate(w_LGL_1d_min); allocate(w_LGL_1d_min(nmin)); w_LGL_1d_min = 0.0_wp

                call Gauss_Lobatto_Legendre_points(nmin,x_LGL_1d_min,w_LGL_1d_min)  
          
                xl(:, :,nE, 1) = curved_connector_sphere(nE,nmin,points_surf(4,:),points_surf(3,:),&
                                                       x_LGL_1d,x_LGL_1d_min,r(3),origin) 
              endif
              if( (abs(r(4)-r(1)).LE.tol) )then
                !-- connector at xi_1 = 0, xi_3 = 0
                if((abs(r(4)-radius).LE.tol).AND.(abs(r(1)-radius).LE.tol))then
                  !-- this connector is on the surface
                   nmin = nE
                else
                  nmin = nmin_connector(ielem,iface,nE,4)
                endif

                if(allocated(x_LGL_1d_min)) deallocate(x_LGL_1d_min); allocate(x_LGL_1d_min(nmin)); x_LGL_1d_min = 0.0_wp;
                if(allocated(w_LGL_1d_min)) deallocate(w_LGL_1d_min); allocate(w_LGL_1d_min(nmin)); w_LGL_1d_min = 0.0_wp

                call Gauss_Lobatto_Legendre_points(nmin,x_LGL_1d_min,w_LGL_1d_min)  
          
                xl(:, 1, :, 1) = curved_connector_sphere(nE,nmin,points_surf(1,:),points_surf(4,:),&
                                                       x_LGL_1d,x_LGL_1d_min,r(1),origin) 
              endif 

              ! xi_3 = 0
              call TFI2D(xl(:, :, :, 1),nE,x_LGL_1d)
            endif
  
!-- face 2   
          elseif(iface.EQ.2)then
            do i1d = 1,nE                                 ! loop over nodes on edge
              dr = 0.5_wp*(x_LGL_1d(i1d)+1.0_wp)    ! distance in computational space
              dx = xl(:,nE, 1, 1)-xl(:, 1, 1, 1) ; xl(:, i1d, 1, 1) = xl(:, 1, 1, 1) + dr*dx ! xi_2 = 0, xi_3 = 0
              dx = xl(:,nE, 1,nE)-xl(:,nE, 1, 1) ; xl(:,nE, 1, i1d) = xl(:,nE, 1, 1) + dr*dx ! xi_1 = 1, xi_2 = 0
              dx = xl(:,nE, 1,nE)-xl(:, 1, 1,nE) ; xl(:, i1d, 1,nE) = xl(:, 1, 1,nE) + dr*dx ! xi_2 = 0, xi_3 = 1
              dx = xl(:, 1, 1,nE)-xl(:, 1, 1, 1) ; xl(:, 1, 1, i1d) = xl(:, 1, 1, 1) + dr*dx ! xi_1 = 0, xi_2 = 0
            enddo

            !-- check to see if the surface is on the sphere and if so move points onto sphere
            if ( (abs(r(1)-radius).LE.tol).AND.(abs(r(2)-radius).LE.tol)&
                 .AND.(abs(r(3)-radius).LE.tol).AND.(abs(r(4)-radius).LE.tol) ) then
              !write(*,*)'ielem = ',ielem, 'face 2 on the sphere'
              call snap_surface_to_sphere(nE,x_LGL_1d,xl(1:3,1:nE,1,1:nE))
            else
              !-- check to see if the connectors lay on the sphere
              if( (abs(r(1)-r(2)).LE.tol) )then
                !-- connector at xi_2 = 0, xi_3 = 0
                if((abs(r(1)-radius).LE.tol).AND.(abs(r(2)-radius).LE.tol))then
                  !-- this connector is on the surface
                  nmin = nE
                else
                  nmin = nmin_connector(ielem,iface,nE,1)
                endif

                if(allocated(x_LGL_1d_min)) deallocate(x_LGL_1d_min); allocate(x_LGL_1d_min(nmin)); x_LGL_1d_min = 0.0_wp;
                if(allocated(w_LGL_1d_min)) deallocate(w_LGL_1d_min); allocate(w_LGL_1d_min(nmin)); w_LGL_1d_min = 0.0_wp

                call Gauss_Lobatto_Legendre_points(nmin,x_LGL_1d_min,w_LGL_1d_min)  
          
                xl(:, :, 1, 1) = curved_connector_sphere(nE,nmin,points_surf(1,:),points_surf(2,:),&
                                                       x_LGL_1d,x_LGL_1d_min,r(1),origin) 
              endif  
              if( (abs(r(2)-r(3)).LE.tol) )then
                !-- connector at xi_1 = 1, xi_2 = 0
                if((abs(r(2)-radius).LE.tol).AND.(abs(r(3)-radius).LE.tol))then
                  !-- this connector is on the surface
                  nmin = nE
                else
                  nmin = nmin_connector(ielem,iface,nE,2)
                endif

                if(allocated(x_LGL_1d_min)) deallocate(x_LGL_1d_min); allocate(x_LGL_1d_min(nmin)); x_LGL_1d_min = 0.0_wp;
                if(allocated(w_LGL_1d_min)) deallocate(w_LGL_1d_min); allocate(w_LGL_1d_min(nmin)); w_LGL_1d_min = 0.0_wp

                call Gauss_Lobatto_Legendre_points(nmin,x_LGL_1d_min,w_LGL_1d_min)  
          
                xl(:,nE, 1, :) = curved_connector_sphere(nE,nmin,points_surf(2,:),points_surf(3,:),&
                                                       x_LGL_1d,x_LGL_1d_min,r(2),origin) 
              endif           
              if( (abs(r(3)-r(4)).LE.tol) )then
                !-- connector at xi_2 = 0, xi_3 = 1
                if((abs(r(3)-radius).LE.tol).AND.(abs(r(4)-radius).LE.tol))then
                  !-- this connector is on the surface
                  nmin = nE
                else
                  nmin = nmin_connector(ielem,iface,nE,3)
                endif

                if(allocated(x_LGL_1d_min)) deallocate(x_LGL_1d_min); allocate(x_LGL_1d_min(nmin)); x_LGL_1d_min = 0.0_wp;
                if(allocated(w_LGL_1d_min)) deallocate(w_LGL_1d_min); allocate(w_LGL_1d_min(nmin)); w_LGL_1d_min = 0.0_wp

                call Gauss_Lobatto_Legendre_points(nmin,x_LGL_1d_min,w_LGL_1d_min)  
          
                xl(:, :, 1,nE) = curved_connector_sphere(nE,nmin,points_surf(4,:),points_surf(3,:),&
                                                       x_LGL_1d,x_LGL_1d_min,r(3),origin) 
              endif
              if( (abs(r(4)-r(1)).LE.tol) )then
                !-- connector at xi_1 = 0, xi_2 = 0
                if((abs(r(4)-radius).LE.tol).AND.(abs(r(1)-radius).LE.tol))then
                  !-- this connector is on the surface
                  nmin = nE
                else
                  nmin = nmin_connector(ielem,iface,nE,4)
                endif

                if(allocated(x_LGL_1d_min)) deallocate(x_LGL_1d_min); allocate(x_LGL_1d_min(nmin)); x_LGL_1d_min = 0.0_wp;
                if(allocated(w_LGL_1d_min)) deallocate(w_LGL_1d_min); allocate(w_LGL_1d_min(nmin)); w_LGL_1d_min = 0.0_wp

                call Gauss_Lobatto_Legendre_points(nmin,x_LGL_1d_min,w_LGL_1d_min)  
          
                xl(:, 1, 1, :) = curved_connector_sphere(nE,nmin,points_surf(1,:),points_surf(4,:),&
                                                       x_LGL_1d,x_LGL_1d_min,r(1),origin) 
              endif     
            
              ! xi_2 = 0
              call TFI2D(xl(:, :, 1, :),nE,x_LGL_1d)
            endif  


!-- face 3
          elseif(iface.EQ.3)then
            do i1d = 1,nE                                 ! loop over nodes on edge
              dr = 0.5_wp*(x_LGL_1d(i1d)+1.0_wp)    ! distance in computational space
              dx = xl(:,nE,nE, 1)-xl(:,nE, 1, 1) ; xl(:,nE, i1d, 1) = xl(:,nE, 1, 1) + dr*dx ! xi_1 = 1, xi_3 = 0
              dx = xl(:,nE,nE,nE)-xl(:,nE,nE, 1) ; xl(:,nE,nE, i1d) = xl(:,nE,nE, 1) + dr*dx ! xi_1 = 1, xi_2 = 1
              dx = xl(:,nE,nE,nE)-xl(:,nE, 1,nE) ; xl(:,nE, i1d,nE) = xl(:,nE, 1,nE) + dr*dx ! xi_1 = 1, xi_3 = 1
              dx = xl(:,nE, 1,nE)-xl(:,nE, 1, 1) ; xl(:,nE, 1, i1d) = xl(:,nE, 1, 1) + dr*dx ! xi_1 = 1, xi_2 = 0
            enddo
 
            !-- check to see if the surface is on the sphere and if so move points onto sphere
            if ( (abs(r(1)-radius).LE.tol).AND.(abs(r(2)-radius).LE.tol)&
                 .AND.(abs(r(3)-radius).LE.tol).AND.(abs(r(4)-radius).LE.tol) ) then
             !  write(*,*)'ielem = ',ielem, 'face 3 on the sphere'
              call snap_surface_to_sphere(nE,x_LGL_1d,xl(1:3,nE,1:nE,1:nE))
            else
              !-- check to see if the connectors lay on the sphere
              if( (abs(r(1)-r(2)).LE.tol) )then
                !-- connector at xi_1 = 1, xi_3 = 0
                if((abs(r(1)-radius).LE.tol).AND.(abs(r(2)-radius).LE.tol))then 
                  !-- this connector is on the surface
                  nmin = nE
                else
                  nmin = nmin_connector(ielem,iface,nE,1)
                endif

                if(allocated(x_LGL_1d_min)) deallocate(x_LGL_1d_min); allocate(x_LGL_1d_min(nmin)); x_LGL_1d_min = 0.0_wp;
                if(allocated(w_LGL_1d_min)) deallocate(w_LGL_1d_min); allocate(w_LGL_1d_min(nmin)); w_LGL_1d_min = 0.0_wp

                call Gauss_Lobatto_Legendre_points(nmin,x_LGL_1d_min,w_LGL_1d_min)  
          
                xl(:,nE, :, 1) = curved_connector_sphere(nE,nmin,points_surf(1,:),points_surf(2,:),&
                                                       x_LGL_1d,x_LGL_1d_min,r(1),origin) 
              endif  
              if( (abs(r(2)-r(3)).LE.tol) )then
                !-- connector at xi_1 = 1, xi_2 = 1
                if((abs(r(2)-radius).LE.tol).AND.(abs(r(3)-radius).LE.tol))then
                  !-- this connector is on the surface
                  nmin = nE
                else
                  nmin = nmin_connector(ielem,iface,nE,2)
                endif
  
                if(allocated(x_LGL_1d_min)) deallocate(x_LGL_1d_min); allocate(x_LGL_1d_min(nmin)); x_LGL_1d_min = 0.0_wp;
                if(allocated(w_LGL_1d_min)) deallocate(w_LGL_1d_min); allocate(w_LGL_1d_min(nmin)); w_LGL_1d_min = 0.0_wp

                call Gauss_Lobatto_Legendre_points(nmin,x_LGL_1d_min,w_LGL_1d_min)  
            
                xl(:,nE,nE, :) = curved_connector_sphere(nE,nmin,points_surf(2,:),points_surf(3,:),&
                                                       x_LGL_1d,x_LGL_1d_min,r(2),origin) 
              endif           
              if( (abs(r(3)-r(4)).LE.tol) )then
                !-- connector at xi_1 = 1, xi_3 = 1
                if((abs(r(3)-radius).LE.tol).AND.(abs(r(4)-radius).LE.tol))then
                  !-- this connector is on the surface
                  nmin = nE
                else
                  nmin = nmin_connector(ielem,iface,nE,3)
                endif
  
                if(allocated(x_LGL_1d_min)) deallocate(x_LGL_1d_min); allocate(x_LGL_1d_min(nmin)); x_LGL_1d_min = 0.0_wp;
                if(allocated(w_LGL_1d_min)) deallocate(w_LGL_1d_min); allocate(w_LGL_1d_min(nmin)); w_LGL_1d_min = 0.0_wp

                call Gauss_Lobatto_Legendre_points(nmin,x_LGL_1d_min,w_LGL_1d_min)  
          
                xl(:,nE, :,nE) = curved_connector_sphere(nE,nmin,points_surf(4,:),points_surf(3,:),&
                                                       x_LGL_1d,x_LGL_1d_min,r(3),origin) 
              endif
              if( (abs(r(4)-r(1)).LE.tol) )then
                !-- connector at xi_1 = 1, xi_2 = 0
                if((abs(r(4)-radius).LE.tol).AND.(abs(r(1)-radius).LE.tol))then
                  !-- this connector is on the surface
                  nmin = nE
                else
                  nmin = nmin_connector(ielem,iface,nE,4)
                endif

                if(allocated(x_LGL_1d_min)) deallocate(x_LGL_1d_min); allocate(x_LGL_1d_min(nmin)); x_LGL_1d_min = 0.0_wp;
                if(allocated(w_LGL_1d_min)) deallocate(w_LGL_1d_min); allocate(w_LGL_1d_min(nmin)); w_LGL_1d_min = 0.0_wp

                call Gauss_Lobatto_Legendre_points(nmin,x_LGL_1d_min,w_LGL_1d_min)  
            
                xl(:,nE, 1, :) = curved_connector_sphere(nE,nmin,points_surf(1,:),points_surf(4,:),&
                                                       x_LGL_1d,x_LGL_1d_min,r(1),origin) 
               endif 
 
              ! xi_1 = 1
              call TFI2D(xl(:,nE, :, :),nE,x_LGL_1d)
            endif  

!-- face 4
          elseif(iface.EQ.4)then
            do i1d = 1,nE                                 ! loop over nodes on edge
              dr = 0.5_wp*(x_LGL_1d(i1d)+1.0_wp)    ! distance in computational space
              dx = xl(:,nE,nE, 1)-xl(:, 1,nE, 1) ; xl(:, i1d,nE, 1) = xl(:, 1,nE, 1) + dr*dx ! xi_2 = 1, xi_3 = 0
              dx = xl(:,nE,nE,nE)-xl(:,nE,nE, 1) ; xl(:,nE,nE, i1d) = xl(:,nE,nE, 1) + dr*dx ! xi_1 = 1, xi_2 = 1
              dx = xl(:,nE,nE,nE)-xl(:, 1,nE,nE) ; xl(:, i1d,nE,nE) = xl(:, 1,nE,nE) + dr*dx ! xi_2 = 1, xi_3 = 1
              dx = xl(:, 1,nE,nE)-xl(:, 1,nE, 1) ; xl(:, 1,nE, i1d) = xl(:, 1,nE, 1) + dr*dx ! xi_1 = 0, xi_2 = 1
            enddo
 
            !-- check to see if the surface is on the sphere and if so move points onto sphere
            if ( (abs(r(1)-radius).LE.tol).AND.(abs(r(2)-radius).LE.tol)&
                 .AND.(abs(r(3)-radius).LE.tol).AND.(abs(r(4)-radius).LE.tol) ) then
             !  write(*,*)'ielem = ',ielem, 'face 4 on the sphere'
              call snap_surface_to_sphere(nE,x_LGL_1d,xl(1:3,1:nE,nE,1:nE))
            else
              !-- check to see if the connectors lay on the sphere
              if( (abs(r(1)-r(2)).LE.tol) )then
                !-- connector at xi_2 = 1, xi_3 = 0
                if((abs(r(1)-radius).LE.tol).AND.(abs(r(2)-radius).LE.tol))then
                  !-- this connector is on the surface
                  nmin = nE
                else
                  nmin = nmin_connector(ielem,iface,nE,1)
                endif

                if(allocated(x_LGL_1d_min)) deallocate(x_LGL_1d_min); allocate(x_LGL_1d_min(nmin)); x_LGL_1d_min = 0.0_wp;
                if(allocated(w_LGL_1d_min)) deallocate(w_LGL_1d_min); allocate(w_LGL_1d_min(nmin)); w_LGL_1d_min = 0.0_wp

                call Gauss_Lobatto_Legendre_points(nmin,x_LGL_1d_min,w_LGL_1d_min)  
          
                xl(:, :,nE, 1) = curved_connector_sphere(nE,nmin,points_surf(1,:),points_surf(2,:),&
                                                       x_LGL_1d,x_LGL_1d_min,r(1),origin) 
              endif  
              if( (abs(r(2)-r(3)).LE.tol) )then
                !-- connector at xi_1 = 1, xi_2 = 1
                if((abs(r(2)-radius).LE.tol).AND.(abs(r(3)-radius).LE.tol))then
                  !-- this connector is on the surface            
                  nmin = nE
                else
                  nmin = nmin_connector(ielem,iface,nE,2)
                endif

                if(allocated(x_LGL_1d_min)) deallocate(x_LGL_1d_min); allocate(x_LGL_1d_min(nmin)); x_LGL_1d_min = 0.0_wp;
                if(allocated(w_LGL_1d_min)) deallocate(w_LGL_1d_min); allocate(w_LGL_1d_min(nmin)); w_LGL_1d_min = 0.0_wp

                call Gauss_Lobatto_Legendre_points(nmin,x_LGL_1d_min,w_LGL_1d_min)  
          
                xl(:,nE,nE, :) = curved_connector_sphere(nE,nmin,points_surf(2,:),points_surf(3,:),&
                                                       x_LGL_1d,x_LGL_1d_min,r(2),origin) 
              endif           
              if( (abs(r(3)-r(4)).LE.tol) )then
                !-- connector at xi_2 = 1, xi_3 = 1
                if((abs(r(3)-radius).LE.tol).AND.(abs(r(4)-radius).LE.tol))then
                  !-- this connector is on the surface
                  nmin = nE
                else
                  nmin = nmin_connector(ielem,iface,nE,3)
                endif
  
                if(allocated(x_LGL_1d_min)) deallocate(x_LGL_1d_min); allocate(x_LGL_1d_min(nmin)); x_LGL_1d_min = 0.0_wp;
                if(allocated(w_LGL_1d_min)) deallocate(w_LGL_1d_min); allocate(w_LGL_1d_min(nmin)); w_LGL_1d_min = 0.0_wp

                call Gauss_Lobatto_Legendre_points(nmin,x_LGL_1d_min,w_LGL_1d_min)  
          
                xl(:, :,nE,nE) = curved_connector_sphere(nE,nmin,points_surf(4,:),points_surf(3,:),&
                                                       x_LGL_1d,x_LGL_1d_min,r(3),origin) 
              endif
              if( (abs(r(4)-r(1)).LE.tol) )then
                !-- connector at xi_1 = 0, xi_2 = 1
                if((abs(r(4)-radius).LE.tol).AND.(abs(r(1)-radius).LE.tol))then
                  !-- this connector is on the surface
                  nmin = nE
                else
                  nmin = nmin_connector(ielem,iface,nE,4)
                endif

                if(allocated(x_LGL_1d_min)) deallocate(x_LGL_1d_min); allocate(x_LGL_1d_min(nmin)); x_LGL_1d_min = 0.0_wp;
                if(allocated(w_LGL_1d_min)) deallocate(w_LGL_1d_min); allocate(w_LGL_1d_min(nmin)); w_LGL_1d_min = 0.0_wp

                call Gauss_Lobatto_Legendre_points(nmin,x_LGL_1d_min,w_LGL_1d_min)  
          
                xl(:, 1,nE, :) = curved_connector_sphere(nE,nmin,points_surf(1,:),points_surf(4,:),&
                                                       x_LGL_1d,x_LGL_1d_min,r(1),origin) 
              endif

              ! xi_2 = 1
              call TFI2D(xl(:, :,nE, :),nE,x_LGL_1d)
            endif  
!-- face 5
          elseif(iface.EQ.5)then
            do i1d = 1,nE                                 ! loop over nodes on edge
              dr = 0.5_wp*(x_LGL_1d(i1d)+1.0_wp)    ! distance in computational space
              dx = xl(:, 1,nE, 1)-xl(:, 1, 1, 1) ; xl(:, 1, i1d, 1) = xl(:, 1, 1, 1) + dr*dx ! xi_1 = 0, xi_3 = 0
              dx = xl(:, 1,nE,nE)-xl(:, 1,nE, 1) ; xl(:, 1,nE, i1d) = xl(:, 1,nE, 1) + dr*dx ! xi_1 = 0, xi_2 = 1   
              dx = xl(:, 1,nE,nE)-xl(:, 1, 1,nE) ; xl(:, 1, i1d,nE) = xl(:, 1, 1,nE) + dr*dx ! xi_1 = 0, xi_3 = 1
              dx = xl(:, 1, 1,nE)-xl(:, 1, 1, 1) ; xl(:, 1, 1, i1d) = xl(:, 1, 1, 1) + dr*dx ! xi_1 = 0, xi_2 = 0
            enddo
 
            !-- check to see if the surface is on the sphere and if so move points onto sphere
            if ( (abs(r(1)-radius).LE.tol).AND.(abs(r(2)-radius).LE.tol)&
                 .AND.(abs(r(3)-radius).LE.tol).AND.(abs(r(4)-radius).LE.tol) ) then
              ! write(*,*)'ielem = ',ielem, 'face 5 on the sphere'
              call snap_surface_to_sphere(nE,x_LGL_1d,xl(1:3,1,1:nE,1:nE))
            else
              !-- check to see if the connectors lay on the sphere
              if( (abs(r(1)-r(2)).LE.tol) )then
                !-- connector at xi_1 = 0, xi_3 = 0
                if((abs(r(1)-radius).LE.tol).AND.(abs(r(2)-radius).LE.tol))then
                  !-- this connector is on the surface
                  nmin = nE
                else
                  nmin = nmin_connector(ielem,iface,nE,1)
                endif

                if(allocated(x_LGL_1d_min)) deallocate(x_LGL_1d_min); allocate(x_LGL_1d_min(nmin)); x_LGL_1d_min = 0.0_wp;
                if(allocated(w_LGL_1d_min)) deallocate(w_LGL_1d_min); allocate(w_LGL_1d_min(nmin)); w_LGL_1d_min = 0.0_wp

                call Gauss_Lobatto_Legendre_points(nmin,x_LGL_1d_min,w_LGL_1d_min)  
          
                xl(:, 1, :, 1) = curved_connector_sphere(nE,nmin,points_surf(1,:),points_surf(2,:),&
                                                       x_LGL_1d,x_LGL_1d_min,r(1),origin) 
              endif  
              if( (abs(r(2)-r(3)).LE.tol) )then
                !-- connector at xi_1 = 0, xi_2 = 1
                if((abs(r(2)-radius).LE.tol).AND.(abs(r(3)-radius).LE.tol))then
                  !-- this connector is on the surface
                  nmin = nE
                else
                  nmin = nmin_connector(ielem,iface,nE,2)
                endif

                if(allocated(x_LGL_1d_min)) deallocate(x_LGL_1d_min); allocate(x_LGL_1d_min(nmin)); x_LGL_1d_min = 0.0_wp;
                if(allocated(w_LGL_1d_min)) deallocate(w_LGL_1d_min); allocate(w_LGL_1d_min(nmin)); w_LGL_1d_min = 0.0_wp

                call Gauss_Lobatto_Legendre_points(nmin,x_LGL_1d_min,w_LGL_1d_min)  
          
                xl(:, 1,nE, :) = curved_connector_sphere(nE,nmin,points_surf(2,:),points_surf(3,:),&
                                                       x_LGL_1d,x_LGL_1d_min,r(2),origin) 
              endif           
              if( (abs(r(3)-r(4)).LE.tol) )then
                !-- connector at xi_1 = 0, xi_3 = 1
                if((abs(r(3)-radius).LE.toL).AND.(abs(r(4)-radius).LE.tol))then
                  !-- this connector is on the surface
                  nmin = nE
                else
                  nmin = nmin_connector(ielem,iface,nE,3)
                endif

                if(allocated(x_LGL_1d_min)) deallocate(x_LGL_1d_min); allocate(x_LGL_1d_min(nmin)); x_LGL_1d_min = 0.0_wp;
                if(allocated(w_LGL_1d_min)) deallocate(w_LGL_1d_min); allocate(w_LGL_1d_min(nmin)); w_LGL_1d_min = 0.0_wp

                call Gauss_Lobatto_Legendre_points(nmin,x_LGL_1d_min,w_LGL_1d_min)  
          
                xl(:, 1, :,nE) = curved_connector_sphere(nE,nmin,points_surf(4,:),points_surf(3,:),&
                                                       x_LGL_1d,x_LGL_1d_min,r(3),origin) 
              endif
              if( (abs(r(4)-r(1)).LE.tol) )then
                !-- connector at xi_1 = 0, xi_2 = 0
                if((abs(r(4)-radius).LE.tol).AND.(abs(r(1)-radius).LE.tol))then
                  !-- this connector is on the surface
                  nmin = nE
                else
                  nmin = nmin_connector(ielem,iface,nE,4)
                endif

                if(allocated(x_LGL_1d_min)) deallocate(x_LGL_1d_min); allocate(x_LGL_1d_min(nmin)); x_LGL_1d_min = 0.0_wp;
                if(allocated(w_LGL_1d_min)) deallocate(w_LGL_1d_min); allocate(w_LGL_1d_min(nmin)); w_LGL_1d_min = 0.0_wp

                call Gauss_Lobatto_Legendre_points(nmin,x_LGL_1d_min,w_LGL_1d_min)  
          
                xl(:, 1, 1, :) = curved_connector_sphere(nE,nmin,points_surf(1,:),points_surf(4,:),&
                                                       x_LGL_1d,x_LGL_1d_min,r(1),origin) 
              endif

              ! xi_1 = 0
              call TFI2D(xl(:, 1, :, :),nE,x_LGL_1d)
            endif  
!-- face 6
          elseif(iface.EQ.6)then
            do i1d = 1,nE                                 ! loop over nodes on edge
              dr = 0.5_wp*(x_LGL_1d(i1d)+1.0_wp)    ! distance in computational space
              dx = xl(:,nE, 1,nE)-xl(:, 1, 1,nE) ; xl(:, i1d, 1,nE) = xl(:, 1, 1,nE) + dr*dx ! xi_2 = 0, xi_3 = 1
              dx = xl(:,nE,nE,nE)-xl(:,nE, 1,nE) ; xl(:,nE, i1d,nE) = xl(:,nE, 1,nE) + dr*dx ! xi_1 = 1, xi_3 = 1
              dx = xl(:,nE,nE,nE)-xl(:, 1,nE,nE) ; xl(:, i1d,nE,nE) = xl(:, 1,nE,nE) + dr*dx ! xi_2 = 1, xi_3 = 1
              dx = xl(:, 1,nE,nE)-xl(:, 1, 1,nE) ; xl(:, 1, i1d,nE) = xl(:, 1, 1,nE) + dr*dx ! xi_1 = 0, xi_3 = 1
            enddo

            !-- check to see if the surface is on the sphere and if so move points onto sphere
            if ( (abs(r(1)-radius).LE.tol).AND.(abs(r(2)-radius).LE.tol)&
                 .AND.(abs(r(3)-radius).LE.tol).AND.(abs(r(4)-radius).LE.tol) ) then
             !  write(*,*)'ielem = ',ielem, 'face 6 on the sphere'
              call snap_surface_to_sphere(nE,x_LGL_1d,xl(1:3,1:nE,1:nE,nE))
            else
              !-- check to see if the connectors lay on the sphere
              if( (abs(r(1)-r(2)).LE.tol) )then
                !-- connector at xi_2 = 0, xi_3 = 1
                if((abs(r(1)-radius).LE.tol).AND.(abs(r(2)-radius).LE.tol))then
                  !-- this connector is on the surface
                  nmin = nE
                else
                  nmin = nmin_connector(ielem,iface,nE,1)
                endif

                if(allocated(x_LGL_1d_min)) deallocate(x_LGL_1d_min); allocate(x_LGL_1d_min(nmin)); x_LGL_1d_min = 0.0_wp;
                if(allocated(w_LGL_1d_min)) deallocate(w_LGL_1d_min); allocate(w_LGL_1d_min(nmin)); w_LGL_1d_min = 0.0_wp

                call Gauss_Lobatto_Legendre_points(nmin,x_LGL_1d_min,w_LGL_1d_min)  
          
                xl(:, :, 1,nE) = curved_connector_sphere(nE,nmin,points_surf(1,:),points_surf(2,:),&
                                                       x_LGL_1d,x_LGL_1d_min,r(1),origin) 
              endif  
              if( (abs(r(2)-r(3)).LE.tol) )then
                !-- connector at xi_1 = 1, xi_3 = 1
                if((abs(r(2)-radius).LE.tol).AND.(abs(r(3)-radius).LE.tol))then
                  !-- this connector is on the surface
                  nmin = nE
                else
                  nmin = nmin_connector(ielem,iface,nE,2)
                endif

                if(allocated(x_LGL_1d_min)) deallocate(x_LGL_1d_min); allocate(x_LGL_1d_min(nmin)); x_LGL_1d_min = 0.0_wp;
                if(allocated(w_LGL_1d_min)) deallocate(w_LGL_1d_min); allocate(w_LGL_1d_min(nmin)); w_LGL_1d_min = 0.0_wp

                call Gauss_Lobatto_Legendre_points(nmin,x_LGL_1d_min,w_LGL_1d_min)  
          
                xl(:,nE, :,nE) = curved_connector_sphere(nE,nmin,points_surf(2,:),points_surf(3,:),&
                                                       x_LGL_1d,x_LGL_1d_min,r(2),origin)
              endif           
              if( (abs(r(3)-r(4)).LE.tol) )then
                !-- connector at xi_2 = 1, xi_3 = 1
                if((abs(r(3)-radius).LE.tol).AND.(abs(r(4)-radius).LE.tol))then
                  !-- this connector is on the surface
                  nmin = nE
                else
                  nmin = nmin_connector(ielem,iface,nE,3)
                endif

                if(allocated(x_LGL_1d_min)) deallocate(x_LGL_1d_min); allocate(x_LGL_1d_min(nmin)); x_LGL_1d_min = 0.0_wp;
                if(allocated(w_LGL_1d_min)) deallocate(w_LGL_1d_min); allocate(w_LGL_1d_min(nmin)); w_LGL_1d_min = 0.0_wp

                call Gauss_Lobatto_Legendre_points(nmin,x_LGL_1d_min,w_LGL_1d_min)  
          
                xl(:, :,nE,nE) = curved_connector_sphere(nE,nmin,points_surf(4,:),points_surf(3,:),&
                                                       x_LGL_1d,x_LGL_1d_min,r(3),origin)
              endif
              if( (abs(r(4)-r(1)).LE.tol) )then
                !-- connector at xi_1 = 0, xi_3 = 1
                if((abs(r(4)-radius).LE.tol).AND.(abs(r(1)-radius).LE.tol))then
                  !-- this connector is on the surface
                  nmin = nE
                else
                  nmin = nmin_connector(ielem,iface,nE,4)
                endif

                if(allocated(x_LGL_1d_min)) deallocate(x_LGL_1d_min); allocate(x_LGL_1d_min(nmin)); x_LGL_1d_min = 0.0_wp;
                if(allocated(w_LGL_1d_min)) deallocate(w_LGL_1d_min); allocate(w_LGL_1d_min(nmin)); w_LGL_1d_min = 0.0_wp

                call Gauss_Lobatto_Legendre_points(nmin,x_LGL_1d_min,w_LGL_1d_min)  
          
                xl(:, 1, :,nE) = curved_connector_sphere(nE,nmin,points_surf(1,:),points_surf(4,:),&
                                                       x_LGL_1d,x_LGL_1d_min,r(1),origin)
              endif

              ! xi_3 = 1
              call TFI2D(xl(:, :, :,nE),nE,x_LGL_1d)
            endif  
!-- for debug purposes to write various things to file
!            if(ielem.EQ.2)then
!              call write_matrix_to_file_matlab(xl(:, :, 1,nE),3,nE,'connector2_6_1.tf')
!              call write_matrix_to_file_matlab(xl(:,nE, :,nE),3,nE,'connector2_6_2.tf')
!              call write_matrix_to_file_matlab(xl(:, :,nE,nE),3,nE,'connector2_6_3.tf')
!              call write_matrix_to_file_matlab(xl(:, 1, :,nE),3,nE,'connector2_6_4.tf')
!              call write_matrix_to_file_matlab(xl(:, :, 1,nE),3,nE,'connector2_2_3_face6.tf')
!            elseif(ielem.EQ.98)then
!              call write_matrix_to_file_matlab(xl(:, :, 1,nE),3,nE,'connector98_6_1.tf')
!              call write_matrix_to_file_matlab(xl(:,nE, :,nE),3,nE,'connector98_6_2.tf')
!              call write_matrix_to_file_matlab(xl(:, :,nE,nE),3,nE,'connector98_6_3.tf!')
!              call write_matrix_to_file_matlab(xl(:, 1, :,nE),3,nE,'connector98_6_4.tf')
!            endif
!            if(ielem.EQ.2)then
!              call write_matrix_to_file_matlab(xl(1,1:nE,1:nE,nE),nE,nE,'x2_6.tf')
!              call write_matrix_to_file_matlab(xl(2,1:nE,1:nE,nE),nE,nE,'y2_6.tf')
!              call write_matrix_to_file_matlab(xl(3,1:nE,1:nE,nE),nE,nE,'z2_6.tf')
!            elseif(ielem.EQ.98)then
!              call write_matrix_to_file_matlab(xl(1,1:nE,1:nE,nE),nE,nE,'x98_6.tf')
!              call write_matrix_to_file_matlab(xl(2,1:nE,1:nE,nE),nE,nE,'y98_6.tf')
!              call write_matrix_to_file_matlab(xl(3,1:nE,1:nE,nE),nE,nE,'z98_6.tf')
!            endif
          endif
      enddo face_do
    end select

      ! build faces
      if(Grid_Topology.EQ.'sphere')then
      else
        if (ndim > 1) then
          ! xi_3 = 0
          call TFI2D(xl(:, :, :, 1),nE,x_LGL_1d)
        end if
        if (ndim > 2) then
          ! xi_3 = 1
          call TFI2D(xl(:, :, :,nE),nE,x_LGL_1d)
          ! xi_2 = 0
          call TFI2D(xl(:, :, 1, :),nE,x_LGL_1d)
          ! xi_2 = 1
          call TFI2D(xl(:, :,nE, :),nE,x_LGL_1d)
          ! xi_1 = 0
          call TFI2D(xl(:, 1, :, :),nE,x_LGL_1d)
          ! xi_1 = 1
          call TFI2D(xl(:,nE, :, :),nE,x_LGL_1d)
        end if
      endif

      ! build volumes
      if (ndim > 2) then
        call TFI3D(xl(:,:,:,:),nE,x_LGL_1d)
      end if

      ! populate global coordinate matrix simply by packing
      ! in the typical manner
      inode = 0
      do k = il(1,3), il(2,3)
        do j = il(1,2), il(2,2)
          do i = il(1,1), il(2,1)
            inode = inode + 1
            xg(:,inode,ielem) = xl(:,i,j,k)
          end do
        end do
      end do
    end do element_do

    deallocate(xl)
    deallocate(xi)
    deallocate(x_LGL_1d)

  end subroutine calcnodes_LGL
  !================================================================================================
  !
  ! Purpose: This function determines what the second common element between two elements ielem and 
  !          kelem; it is elem2 in the picture below
  ! iface = 1
  !   connector 1 =  xi_2 = 0, xi_3 = 0
  !
  !      ---------   ---------
  !      | ielem |   | kelem |
  !      |       |   |       |
  !      ---------   ---------
  !      ---------   ---------
  !      | elem1  |  | elem2 |
  !      |        |  |       |
  !      ----------  ---------
  !
  !
  ! inputs:
  !         ielem, kelem, elem1 = element numbers
  !
  ! Output:
  !         common_element: element number for elem2
  !
  ! Notes:
  !================================================================================================
  function nmin_connector(ielem,iface,nE,connector)
    use variables, only: boundaryelems, ef2e 
    use controlvariables, only: SAT_type
    use initcollocation, only: element_properties
   
    implicit none
    integer, intent(in)    :: ielem, iface, nE, connector
    integer                :: nmin_connector, kelem1, kelem2, kelem3, nkelem1, nkelem2, nkelem3
    integer, dimension(6)  :: lkelem1, lkelem2 
    integer                :: faceloop, faceloop2

    !-- determine two of the touching elements, the assumption is that the mesh is such that
    !    the connector (c) is between 4 elements (note that the position of ielem is determined by the iface)
    !      ---------   ---------
    !      | ielem |   | elem3 |
    !      |       |   |       |
    !      ---------   ---------
    !      --------- c  ---------
    !      | elem1  |  | elem2 |
    !      |        |  |       |
    !      ----------  ---------

    !-- determine the number number of nodes in one-dimension of the two elements that touch element
    !   ielem
    if(iface.EQ.1)then
      if(connector.EQ.1)then
        !-- connector at xi_2 = 0, xi_3 = 0
        !-- find the element number of the adjoining element to face 1 and 2
        kelem1 = ef2e(2,1,ielem)
        kelem2 = ef2e(2,2,ielem)
      elseif(connector.EQ.2)then
        !-- connector at xi_1 = 1, xi_3 = 0
        !-- find the element number of the adjoining element to face 1 and 3
        kelem1 = ef2e(2,1,ielem)
        kelem2 = ef2e(2,3,ielem)
      elseif(connector.EQ.3)then
        !-- connector at xi_2 = 1, xi_3 = 0
        !-- find the element number of the adjoining element to face 1 and 4
        kelem1 = ef2e(2,1,ielem)
        kelem2 = ef2e(2,4,ielem)
      elseif(connector.EQ.4)then
        !-- connector at xi_1 = 0, xi_3 = 0
        !-- find the element number of the adjoining element to face 1 and 5
        kelem1 = ef2e(2,1,ielem)
        kelem2 = ef2e(2,5,ielem)
      endif
    elseif(iface.EQ.2)then
      if(connector.EQ.1)then
        !-- connector at xi_2 = 0, xi_3 = 0
        !-- find the element number of the adjoining element to face 2 and 1
        kelem1 = ef2e(2,2,ielem)
        kelem2 = ef2e(2,1,ielem)
      elseif(connector.EQ.2)then
        !-- connector at xi_1 = 1, xi_2 = 0
        !-- find the element number of the adjoining element to face 2 and 3
        kelem1 = ef2e(2,2,ielem)
        kelem2 = ef2e(2,3,ielem)
      elseif(connector.EQ.3)then
        !-- connector at xi_2 = 0, xi_3 = 1
        !-- find the element number of the adjoining element to face 2 and 6
        kelem1 = ef2e(2,2,ielem)
        kelem2 = ef2e(2,6,ielem)
      elseif(connector.EQ.4)then
        !-- connector at xi_1 = 0, xi_2 = 0
        !-- find the element number of the adjoining element to face 2 and 5
        kelem1 = ef2e(2,2,ielem)
        kelem2 = ef2e(2,5,ielem)
      endif
    elseif(iface.EQ.3)then
      if(connector.EQ.1)then
        !-- connector at xi_1 = 1, xi_3 = 0
        !-- find the element number of the adjoining element to face 3 and 1
        kelem1 = ef2e(2,3,ielem)
        kelem2 = ef2e(2,1,ielem)
      elseif(connector.EQ.2)then
        !-- connector at xi_1 = 1, xi_2 = 1
        !-- find the element number of the adjoining element to face 3 and 4
        kelem1 = ef2e(2,3,ielem)
        kelem2 = ef2e(2,4,ielem)
      elseif(connector.EQ.3)then
        !-- connector at xi_1 = 1, xi_3 = 1
        !-- find the element number of the adjoining element to face 3 and 6
        kelem1 = ef2e(2,3,ielem)
        kelem2 = ef2e(2,6,ielem)
      elseif(connector.EQ.4)then
        !-- connector at xi_1 = 1, xi_2 = 0
        !-- find the element number of the adjoining element to face 3 and 1
        kelem1 = ef2e(2,3,ielem)
        kelem2 = ef2e(2,1,ielem)
      endif
    elseif(iface.EQ.4)then
      if(connector.EQ.1)then
        !-- connector at xi_2 = 1, xi_3 = 0
        !-- find the element number of the adjoining element to face 4 and 1
        kelem1 = ef2e(2,4,ielem)
        kelem2 = ef2e(2,1,ielem)
      elseif(connector.EQ.2)then
        !-- connector at xi_1 = 1, xi_2 = 1
        !-- find the element number of the adjoining element to face 4 and 3
        kelem1 = ef2e(2,4,ielem)
        kelem2 = ef2e(2,3,ielem)
      elseif(connector.EQ.3)then
        !-- connector at xi_2 = 1, xi_3 = 1
        !-- find the element number of the adjoining element to face 4 and 6
        kelem1 = ef2e(2,4,ielem)
        kelem2 = ef2e(2,6,ielem)
      elseif(connector.EQ.4)then
        !-- connector at xi_1 = 0, xi_2 = 1
        !-- find the element number of the adjoining element to face 4 and 5
        kelem1 = ef2e(2,4,ielem)
        kelem2 = ef2e(2,5,ielem)
      endif
    elseif(iface.EQ.5)then
      if(connector.EQ.1)then
        !-- connector at xi_1 = 0, xi_3 = 0
        !-- find the element number of the adjoining element to face 5 and 1
        kelem1 = ef2e(2,5,ielem)
        kelem2 = ef2e(2,1,ielem)
      elseif(connector.EQ.2)then
        !-- connector at xi_1 = 0, xi_2 = 1
        !-- find the element number of the adjoining element to face 5 and 4
        kelem1 = ef2e(2,5,ielem)
        kelem2 = ef2e(2,4,ielem)
      elseif(connector.EQ.3)then
        !-- connector at xi_1 = 0, xi_3 = 1
        !-- find the element number of the adjoining element to face 5 and 6
        kelem1 = ef2e(2,5,ielem)
        kelem2 = ef2e(2,6,ielem)
      elseif(connector.EQ.4)then
        !-- connector at xi_1 = 0, xi_2 = 0
        !-- find the element number of the adjoining element to face 5 and 2
        kelem1 = ef2e(2,5,ielem)
        kelem2 = ef2e(2,2,ielem)
      endif
    elseif(iface.EQ.6)then
      if(connector.EQ.1)then
        !-- connector at xi_2 = 0, xi_3 = 1
        !-- find the element number of the adjoining element to face 6 and 2
        kelem1 = ef2e(2,6,ielem)
        kelem2 = ef2e(2,2,ielem)
      elseif(connector.EQ.2)then
        !-- connector at xi_1 = 1, xi_3 = 1
        !-- find the element number of the adjoining element to face 6 and 3
        kelem1 = ef2e(2,6,ielem)
        kelem2 = ef2e(2,3,ielem)
      elseif(connector.EQ.3)then
        !-- connector at xi_2 = 1, xi_3 = 1
        !-- find the element number of the adjoining element to face 6 and 4
        kelem1 = ef2e(2,6,ielem)
        kelem2 = ef2e(2,4,ielem)
      elseif(connector.EQ.4)then
        !-- connector at xi_1 = 0, xi_3 = 1
        !-- find the element number of the adjoining element to face 6 and 5
        kelem1 = ef2e(2,6,ielem)
        kelem2 = ef2e(2,5,ielem)
      endif
    endif
 
    !-- determine the fourth element that is commone with the connector

    !-- construct the list of touching elements for kelem1 and kelem2
    do faceloop = 1,6
      lkelem1(faceloop) = ef2e(2,faceloop,kelem1)
      lkelem2(faceloop) = ef2e(2,faceloop,kelem2)
    enddo

   !-- determine the common element
   do faceloop = 1,6
     do faceloop2 = 1,6
       if((lkelem1(faceloop).EQ.lkelem2(faceloop2)).AND.(lkelem1(faceloop).NE.ielem))then
         kelem3 = lkelem1(faceloop)       
       endif
     enddo
   enddo
  
   !-- find the polynomial order of the elements that share this connector (elements that touch face 1 and face 2)
   call element_properties(kelem1,n_pts_1d=nkelem1)
   call element_properties(kelem2,n_pts_1d=nkelem2)
   call element_properties(kelem3,n_pts_1d=nkelem3)
   
   nmin_connector = minval((/nE,nkelem1,nkelem2,nkelem3/))

   if(SAT_type.EQ."mod_SAT")then
        nmin_connector = maxval((/floor((nmin_connector-1.0_wp)/2.0_wp),1/))+1
   endif
!      write(*,*)'ielem = ',ielem, 'iface = ',iface
!      write(*,*)'kelem1 = ',kelem1,' kelem2 = ',kelem2, 'kelem3 = ',kelem3, 'nmin_connector = ',nmin_connector   
  
  end function nmin_connector
  !================================================================================================
  !
  ! Purpose: Constructs a patch of nodes on the sphere. It takes a straight patch with the nodal 
  !          locations of the four sides have been defined and then uses curved_connector_sphere
  !          to populate the interior nodes 
  !
  ! inputs:
  !         nE = number of points along the line segment to be computed
  !         xLGL = one dimensional nodal distribution in computational space
  !         xyz =  ending point of the circular arc
  !
  ! Output:
  !         xyz: a (3,nE,nE) matrix with the (x,y,z) locations of nodes of the patch on the sphere.
  !
  ! Notes:
  !================================================================================================
  subroutine snap_surface_to_sphere(nE,xLGL,xyz)
    use controlvariables, only:                     radius, origin
    implicit none
    integer, intent(in)                          :: nE
    real(wp), dimension(3,nE,nE), intent(inout)  :: xyz
    real(wp), dimension(nE),   intent(in) :: xLGL

    !-- local variables
    real(wp), dimension(3)                       :: x0_r, x1_r
    integer                                      :: i,j
    real(wp), parameter                          :: tol = 1.0e-12_wp

    do i = 1,nE 
      do j = 1,nE
        x0_r = xyz(1:3,1,j)
        x1_r = xyz(1:3,nE,j)
        xyz(1:3,i,j) = radius*(x0_r(1:3)+(x1_r(1:3)-x0_r(1:3))*(0.5_wp*xLGL(i)+0.5_wp))/&
                                       magnitude((x0_r(1:3)+(x1_r(1:3)-x0_r(1:3))*(0.5_wp*xLGL(i)+0.5_wp)))&
                                       +origin  
        if(abs(xyz(1,i,j)**2+xyz(2,i,j)**2+xyz(3,i,j)**2-radius**2).GE.tol)then
          write(*,*)'Error in initgrid: snap_surface_to_sphere point not on sphere with radius r = ',radius
        endif
      enddo
    enddo
  end subroutine snap_surface_to_sphere

  function curved_connector_sphere(nE,nmin,x0_vec,x1_vec,xLGL,xLGLmin,r,origin)
  !================================================================================================
  !
  ! Purpose: constructs the nodal distribution along a line segement on the sphere between two points
  !
  ! inputs:
  !         nE = number of points along the line segment to be computed
  !         nmin = number of points that will be used to construct the segment on the surface. These 
  !            points are then used to construct an interpolant and then this interpolant is evaluated 
  !            at the points xLGL to construct curved_connector_sphere
  !         x0_vec = starting point of the circular arc
  !         x1_vec =  ending point of the circular arc
  !         xLGL = Gauss Lobatto nodal distribution 
  !         r = radius of the sphere
  !         origin = origin of the sphere
  !
  ! Output:
  !       curved_connector_sphere: matrix containing the (x,y,z) positions of the interpolant 
  !         on the surface of the sphere constructed at the computational points xLGLmin, evaluated at the 
  !         computational points xLGL
  !
  ! Notes:
  !================================================================================================

    use initcollocation, only   : lagrange_basis_function_1d
    use referencevariables, only: ndim

    implicit none
    integer,                   intent(in) :: nE, nmin
    real(wp), dimension(ndim), intent(in) :: x0_vec, x1_vec
    real(wp), dimension(nE),   intent(in) :: xLGL, xLGLmin
    real(wp),                  intent(in) :: r
    real(wp), dimension(ndim), intent(in) :: origin

    !-- local variables
    real(wp), dimension(ndim)             :: x0_r, x1_r
    real(wp), parameter                   :: tol   = 1.0e-12_wp


    real(wp), dimension(ndim,nE)          :: curved_connector_sphere
    real(wp), dimension(ndim,nmin)        :: curved_connector_sphere_min

    integer                               :: i, j
    real(wp)                              :: xi, Lxi


    !-- position vectors of the first and last node relative to the origin of the sphere
    x0_r = x0_vec-origin
    x1_r = x1_vec-origin
    do i = 1,nmin
      curved_connector_sphere_min(1:3,i) = r*(x0_r(1:3)+(x1_r(1:3)-x0_r(1:3))*(0.5_wp*xLGLmin(i)+0.5_wp))/&
                                       magnitude((x0_r(1:3)+(x1_r(1:3)-x0_r(1:3))*(0.5_wp*xLGLmin(i)+0.5_wp)))&
                                       +origin 
    enddo

   !-- evaluate the interpolant through the points in curved_connector_sphere_temp at the 
   !   points xLGL in computational space
   curved_connector_sphere(1:3,1:nE) = 0.0_wp
   do i = 1,nE
     xi = xLGL(i)
     do j = 1,nmin
       Lxi = lagrange_basis_function_1d(xi, j, xLGLmin, nmin)
       curved_connector_sphere(1:3,i) = curved_connector_sphere(1:3,i)+Lxi*curved_connector_sphere_min(1:3,j)
     enddo
   enddo
  
  end function curved_connector_sphere
  
! =============================================================================

  subroutine facenodesetup_LGL_Driver()
    ! This subroutine calculates the partner node of each facial
    ! node on every volumetric element. Partner nodes of boundary
    ! faces are set to themselves.
    !  
    !   kfacenodes(nodesperface,nfacesperelem)  
    !      volumetric node index of face node  
    !      
    !   ifacenodes(nodesperface*nfacesperelem)  
    !      kfacenode flattened into a single vector
    !  
    use referencevariables, only: nfacesperelem
    use mpimod
    use variables, only: kfacenodes_LGL_p0, ifacenodes_LGL_p0 &
                       , kfacenodes_LGL_p1, ifacenodes_LGL_p1 &
                       , kfacenodes_LGL_p2, ifacenodes_LGL_p2 &
                       , kfacenodes, ifacenodes

    use collocationvariables, only: n_LGL_1d_p0, n_LGL_2d_p0 &
                                  , n_LGL_1d_p1, n_LGL_2d_p1 &
                                  , n_LGL_1d_p2, n_LGL_2d_p2 

    implicit none

    ! kfacenodes separates each face
    ! ifacenodes includes all faces

    allocate(kfacenodes_LGL_p0(n_LGL_2d_p0,nfacesperelem))
    allocate(ifacenodes_LGL_p0(n_LGL_2d_p0*nfacesperelem))

    allocate(kfacenodes_LGL_p1(n_LGL_2d_p1,nfacesperelem))
    allocate(ifacenodes_LGL_p1(n_LGL_2d_p1*nfacesperelem))

    allocate(kfacenodes_LGL_p2(n_LGL_2d_p2,nfacesperelem))
    allocate(ifacenodes_LGL_p2(n_LGL_2d_p2*nfacesperelem))

    call facenodesetup_LGL(n_LGL_1d_p0, n_LGL_2d_p0, kfacenodes_LGL_p0, ifacenodes_LGL_p0)
    call facenodesetup_LGL(n_LGL_1d_p1, n_LGL_2d_p1, kfacenodes_LGL_p1, ifacenodes_LGL_p1)
    call facenodesetup_LGL(n_LGL_1d_p2, n_LGL_2d_p2, kfacenodes_LGL_p2, ifacenodes_LGL_p2)

    allocate(kfacenodes(n_LGL_2d_p0,nfacesperelem))
    allocate(ifacenodes(n_LGL_2d_p0*nfacesperelem))

    kfacenodes(:,:) = kfacenodes_LGL_p0(:,:)
    ifacenodes(:)   = ifacenodes_LGL_p0(:)

    end subroutine facenodesetup_LGL_Driver

! =============================================================================

  subroutine facenodesetup_Gau_Driver()
    ! This subroutine calculates the partner node of each facial
    ! node on every volumetric element. Partner nodes of boundary
    ! faces are set to themselves.
    !  
    !   kfacenodes(nodesperface,nfacesperelem)  
    !      volumetric node index of face node  
    !      
    !   ifacenodes(nodesperface*nfacesperelem)  
    !      kfacenode flattened into a single vector
    !  
    use referencevariables, only: nfacesperelem
    use mpimod
    use variables, only: kfacenodes_Gau_p0, ifacenodes_Gau_p0 &
                       , kfacenodes_Gau_p1, ifacenodes_Gau_p1 &
                       , kfacenodes_Gau_p2, ifacenodes_Gau_p2 

    use collocationvariables, only: n_Gau_1d_p0, n_Gau_2d_p0 &
                                  , n_Gau_1d_p1, n_Gau_2d_p1 &
                                  , n_Gau_1d_p2, n_Gau_2d_p2 

    implicit none

    ! kfacenodes separates each face
    ! ifacenodes includes all faces

    allocate(kfacenodes_Gau_p0(n_Gau_2d_p0,nfacesperelem))
    allocate(ifacenodes_Gau_p0(n_Gau_2d_p0*nfacesperelem))

    allocate(kfacenodes_Gau_p1(n_Gau_2d_p1,nfacesperelem))
    allocate(ifacenodes_Gau_p1(n_Gau_2d_p1*nfacesperelem))

    allocate(kfacenodes_Gau_p2(n_Gau_2d_p2,nfacesperelem))
    allocate(ifacenodes_Gau_p2(n_Gau_2d_p2*nfacesperelem))

    call facenodesetup_Gau(n_Gau_1d_p0, n_Gau_2d_p0, kfacenodes_Gau_p0, ifacenodes_Gau_p0)
    call facenodesetup_Gau(n_Gau_1d_p1, n_Gau_2d_p1, kfacenodes_Gau_p1, ifacenodes_Gau_p1)
    call facenodesetup_Gau(n_Gau_1d_p2, n_Gau_2d_p2, kfacenodes_Gau_p2, ifacenodes_Gau_p2)

    end subroutine facenodesetup_Gau_Driver

! =============================================================================

  subroutine facenodesetup_LGL(n_LGL_1d, n_LGL_2d, kfacenodes, ifacenodes)

    ! This subroutine calculates the partner node of each facial
    ! node on every volumetric element. Partner nodes of boundary
    ! faces are set to themselves.
    !  
    !   kfacenodes(nodesperface,nfacesperelem)  
    !      volumetric node index of face node  
    !      
    !   ifacenodes(nodesperface*nfacesperelem)  
    !      kfacenode flattened into a single vector
    !  
    use referencevariables, only: nfacesperelem, ndim

    implicit none

    ! indices
    integer,                   intent(in   ) :: n_LGL_1d, n_LGL_2d
    integer,  dimension(:,:),  intent(inout) :: kfacenodes
    integer,  dimension(:  ),  intent(inout) :: ifacenodes

    integer :: i,j,k
    integer :: stride, stride1, stride2, ioffset

    real(wp), parameter :: nodetol = 1.0e-8_wp

    if (ndim == 2) then
      ! loop over every node on each face
      do i = 1, n_LGL_1d
        ! on face 1, the first n_LGL_2d nodes are just
        ! the first n_LGL_2d
        kfacenodes(i,1) = i
        ! on face 3 there is just an offset to where the
        ! counting starts
        j = (n_LGL_1d-1)*n_LGL_1d+i
        kfacenodes(i,3) = j
        ! onface 2, a stride and offset are required
        stride = n_LGL_1d
        j = n_LGL_1d + (i-1)*stride
        kfacenodes(i,2) = j
        ! on face 4, a stride is needed
        j = 1 + (i-1)*stride
        kfacenodes(i,4) = j 
      end do
    else if (ndim == 3) then
      k = 0
      do j = 1, n_LGL_1d
        do i = 1, n_LGL_1d
          k = k+1
          ! face 1 does not require an offset or a stride
          kfacenodes(k,1) = k
          ! on face 2, a stride is required
          ioffset = 1
          stride1 = 1
          stride2 = n_LGL_1d**2
          kfacenodes(k,2) = ioffset+stride1*(i-1)+stride2*(j-1)
          ! on face 3, offset and stride are needed
          ioffset = n_LGL_1d
          stride1 = n_LGL_1d
          stride2 = n_LGL_1d**2
          kfacenodes(k,3) = ioffset+stride1*(i-1)+stride2*(j-1)
          ! face 4 requires an offset and a stride
          ioffset = 1+(n_LGL_1d-1)*n_LGL_1d
          stride1 = 1
          stride2 = n_LGL_1d**2
          kfacenodes(k,4) = ioffset+stride1*(i-1)+stride2*(j-1)
          ! on face 5 only a stride is required
          ioffset = 1
          stride1 = n_LGL_1d
          stride2 = n_LGL_1d**2
          kfacenodes(k,5) = ioffset+stride1*(i-1)+stride2*(j-1)
          ! on face 6 only an offset is required
          ioffset = (n_LGL_1d-1)*n_LGL_1d*n_LGL_1d
          kfacenodes(k,6) = ioffset+k
        end do
      end do
    else
      write(*,*) 'error: unsupported dimension', ndim
      stop
    end if
    ! the nodes on each face are packed into a 1D array
    k = 0
    ! loop over faces
    do j = 1, nfacesperelem
      ! loop over nodes on each face
      do i = 1, n_LGL_2d
        ! advance facial node index
        k = k+1
        ! map facial node index to volumetric node
        ifacenodes(k) = kfacenodes(i,j)
      end do
    end do

  end subroutine facenodesetup_LGL

! =============================================================================

  subroutine facenodesetup_LGL_WENO()
    ! This subroutine calculates the partner node of each facial
    ! node on every volumetric element. Partner nodes of boundary
    ! faces are set to themselves.
    !  
    !   kfacenodesWENO(nodesperface,nfacesperelem)  
    !      volumetric node index of face node  
    !      
    !   ifacenodesWENO(nodesperface*nfacesperelem)  
    !      kfacenode flattened into a single vector
    !  
    use referencevariables
    use mpimod
    use variables, only: kfacenodesWENO, ifacenodesWENO
    implicit none

    ! indices
    integer :: i,j,k
    integer :: stride, stride1, stride2, ioffset

    real(wp), parameter :: nodetol = 1.0e-8_wp

    ! local facial masks
    !
    ! kfacenodesWENO separates each face
    allocate(kfacenodesWENO(nodesperface,nfacesperelem))
    ! ifacenodesWENO includes all faces
    allocate(ifacenodesWENO(nodesperface*nfacesperelem))

    if (ndim == 2) then
      ! loop over every node on each face
      do i = 1, nodesperedge
        ! on face 1, the first nodesperface nodes are just
        ! the first nodesperface
        kfacenodesWENO(i,1) = i + nodesperedge
        ! on face 3 there is just an offset to where the
        ! counting starts
        j = (nodesperedge-2)*nodesperedge+i
        kfacenodesWENO(i,3) = j
        ! onface 2, a stride and offset are required
        stride = nodesperedge
        j = nodesperedge-1 + (i-1)*stride
        kfacenodesWENO(i,2) = j
        ! on face 4, a stride is needed
        j = 2 + (i-1)*stride
        kfacenodesWENO(i,4) = j 
      end do
    else if (ndim == 3) then
      k = 0
      do j = 1, nodesperedge
        do i = 1, nodesperedge
          k = k+1
          ! face 1 does not require an offset or a stride
          kfacenodesWENO(k,1) = k + nodesperface
          ! on face 2, a stride is required
          ioffset = nodesperedge + 1
          stride1 = 1
          stride2 = nodesperedge**2
          kfacenodesWENO(k,2) = ioffset+stride1*(i-1)+stride2*(j-1)
          ! on face 3, offset and stride are needed
          ioffset = nodesperedge - 1
          stride1 = nodesperedge
          stride2 = nodesperedge**2
          kfacenodesWENO(k,3) = ioffset+stride1*(i-1)+stride2*(j-1)
          ! face 4 requires an offset and a stride
          ioffset = 1+(nodesperedge-2)*nodesperedge
          stride1 = 1
          stride2 = nodesperedge**2
          kfacenodesWENO(k,4) = ioffset+stride1*(i-1)+stride2*(j-1)
          ! on face 5 only a stride is required
          ioffset = 1 + 1
          stride1 = nodesperedge
          stride2 = nodesperedge**2
          kfacenodesWENO(k,5) = ioffset+stride1*(i-1)+stride2*(j-1)
          ! on face 6 only an offset is required
          ioffset = (nodesperedge-2)*nodesperedge*nodesperedge
          kfacenodesWENO(k,6) = ioffset+k
        end do
      end do
      !  Checked for accuracy:  MHC 09/02/2015
    else
      write(*,*) 'error: unsupported dimension', ndim
      stop
    end if
    ! the nodes on each face are packed into a 1D array
    k = 0
    ! loop over faces
    do j = 1, nfacesperelem
      ! loop over nodes on each face
      do i = 1, nodesperface
        ! advance facial node index
        k = k+1
        ! map facial node index to volumetric node
        ifacenodesWENO(k) = kfacenodesWENO(i,j)
      end do
    end do

  end subroutine facenodesetup_LGL_WENO

  !============================================================================
  ! calculate_face_node_connectivity - Sets the face-node connectivity for the
  ! collocation points.
  !============================================================================

  subroutine calculate_face_node_connectivity_LGL()
    
    ! Load modules
    use referencevariables
    use mpimod
    use variables, only: xg, xghst_LGL, ef2e, efn2efn,        &
      & jelems, periodic_elem_face_ids_x1,                    &
      & periodic_elem_face_ids_x2, periodic_elem_face_ids_x3
    use collocationvariables, only: elem_props
    use initcollocation,      only: element_properties

    ! Nothing is implicitly defined
    implicit none

    integer, allocatable, dimension(:,:) :: kfacenodes
    integer, allocatable, dimension(:)   :: ifacenodes

    integer ::  ielem, inode, jnode, iface, knode
    integer ::  i_low

    real(wp) :: x1(3), x2(3)
    real(wp), parameter :: nodetol = 1.0e-8_wp

    integer :: i_p_face, p_dir
    logical :: match_found, conforming_interface
    real(wp), dimension(2) :: x1_p, x2_p

    integer :: cnt_debug, ii
    integer :: n_LGL_1d, n_LGL_2d, nodesperface_max
    integer :: kelem, n_LGL_2d_Off

    continue

    cnt_debug = 0

    ! efn2efn contains the partner node information of every facenode in the domain

    nodesperface_max = (npoly_max+1)**(ndim-1)

    allocate(efn2efn(4,nfacesperelem*nodesperface_max,ihelems(1):ihelems(2))) ; efn2efn = -1000 ;

    ! Initialize position of the ghost point in the stack
    i_low = 0

    ! loop over volumetric elements
    do ielem = ihelems(1), ihelems(2)
      
      call element_properties(ielem,&
                              n_pts_1d=n_LGL_1d,  &
                              n_pts_2d=n_LGL_2d,  &
                            kfacenodes=kfacenodes,&
                            ifacenodes=ifacenodes )

      ! Reset facial node index counter
      knode = 0
      
      ! Loop over faces
      do iface = 1, nfacesperelem

        kelem = ef2e(2,iface,ielem)
        call element_properties(kelem, n_pts_2d=n_LGL_2d_Off)

        knode = n_LGL_2d * (iface - 1)

        ! If on boundary, connect to self
        if (ef2e(1,iface,ielem) < 0) then
          
          ! Loop over nodes on the boundary face
          do inode = 1, n_LGL_2d
            
            ! Update facial node index counter
            knode = knode + 1
            
            ! The first index is the volumetric node index and the second index is the element index
            efn2efn(:,knode,ielem) = (/ ifacenodes(knode), ielem, 0 , 0 /)
          
          end do

        ! ==========================================================================================
        !                           Parallel       .and.               Conforming interface
        ! ==========================================================================================
        else if ((ef2e(3,iface,ielem) /= myprocid) .and. (ef2e(4,iface,ielem) == elem_props(2,ielem)) ) then

          !  ==================================================
          !  Parallel periodic logic in x1, x2, x3 directions
          !  ==================================================

          match_found = .false.                                                      ! Initialize match_found
          
          if (size(periodic_elem_face_ids_x1(1,:)) /= 0) then                        ! Loop through the elements that owns a periodic face in the x1 direction

            do i_p_face = 1, size(periodic_elem_face_ids_x1(1,:))                    ! Check if the ielem owns a periodic face and if iface is a periodic face

              if (periodic_elem_face_ids_x1(1,i_p_face) == jelems(ielem) .and. &
                & periodic_elem_face_ids_x1(2,i_p_face) == iface) then

                match_found = .true.                                                 ! There is a match: change logical value of match_found

                p_dir = periodic_elem_face_ids_x1(3,i_p_face)                        ! Get the direction of "periodicity"

                do inode = 1, n_LGL_2d                                               ! Loop over the nodes on the On-Element face
                  
                  knode = knode + 1                                                  ! Update the facial node index counter
                  
                  x1 = xg(:,ifacenodes(knode),ielem)                                 ! Save the coordinates of the facial node
                
                  x1_p(:) = Extract_Parallel_Invariant(p_dir,x1)                     !   Extact the two invariant coordinate locations between parallel faces

                  do jnode = 1, n_LGL_2d                                             ! Loop over the nodes on the Off-Element face
                    
                    x2 = xghst_LGL(:,i_low + jnode)                                  ! Coordinates of the jnode
                
                    x2_p(:) = Extract_Parallel_Invariant(p_dir,x2)                   !   Extact the two invariant coordinate locations between parallel faces

                    if (magnitude(x1_p-x2_p) <= nodetol) then                        ! Check distance between the two nodes
                      
                      efn2efn(1,knode,ielem) = kfacenodes(jnode,ef2e(1,iface,ielem)) ! Set the volumetric node index of the connected node; ef2e(2) gives the element of the neighbor

                      efn2efn(2,knode,ielem) = ef2e(2,iface,ielem)                   ! Set the element of the connected node

                      efn2efn(3,knode,ielem) = i_low + jnode                         ! Set the node index in the ghost array

                      exit                                                           ! partner jnode found; exit the jnode do loop
                    
                    end if
                  
                  end do                                                             ! End do jnode
                
                end do                                                               ! End do inode 

                i_low = i_low + n_LGL_2d                                             ! Update the position in the ghost stack

              end if                                                                 ! End if match found

              if (match_found .eqv. .true.) exit                                     ! If a partner face has been found exit from the loop over the elements that own a periodic face

            end do                                                                   ! End do loop over the elements that own a periodic face

          end if                                                                     ! End if check periodic face in x1 direction

          ! Loop through the elements that owns a periodic face in the x2 direction
          if (match_found .eqv. .false. .and. size(periodic_elem_face_ids_x2(1,:)) /= 0) then

            ! Check if the ielem owns a periodic face and if iface is a periodic face
            do i_p_face = 1, size(periodic_elem_face_ids_x2(1,:))

              if (periodic_elem_face_ids_x2(1,i_p_face) == jelems(ielem) .and. &
                & periodic_elem_face_ids_x2(2,i_p_face) == iface) then

                ! There is a match: change logical value of match_found
                match_found = .true.

                ! Get the direction of "periodicity"
                p_dir = periodic_elem_face_ids_x2(3,i_p_face)

                do inode = 1, n_LGL_2d                                               ! Loop over the nodes on the On-Element face
                  
                  knode = knode + 1                                                  ! Update the facial node index counter
                  
                  x1 = xg(:,ifacenodes(knode),ielem)                                 ! Save the coordinates of the facial node
                
                  x1_p(:) = Extract_Parallel_Invariant(p_dir,x1)                     !   Extact the two invariant coordinate locations between parallel faces

                  do jnode = 1, n_LGL_2d                                             ! Loop over the nodes on the Off-Element face
                    
                    x2 = xghst_LGL(:,i_low + jnode)                                  ! Coordinates of the jnode
                
                    x2_p(:) = Extract_Parallel_Invariant(p_dir,x2)                   !   Extact the two invariant coordinate locations between parallel faces

                    if (magnitude(x1_p-x2_p) <= nodetol) then                        ! Check distance between the two nodes
                      
                      efn2efn(1,knode,ielem) = kfacenodes(jnode,ef2e(1,iface,ielem)) ! Set the volumetric node index of the connected node; ef2e(2) gives the element of the neighbor

                      efn2efn(2,knode,ielem) = ef2e(2,iface,ielem)                   ! Set the element of the connected node

                      efn2efn(3,knode,ielem) = i_low + jnode                         ! Set the node index in the ghost array

                      exit                                                           ! partner jnode found; exit the jnode do loop
                    
                    end if
                  
                  end do                                                             ! End do jnode
                
                end do                                                               ! End do inode 

                i_low = i_low + n_LGL_2d                                             ! Update the position in the ghost stack

              end if                                                                 ! End if match found

              if (match_found .eqv. .true.) exit                                     ! If a partner face has been found exit from the loop over the ! elements that own a periodic face

            end do                                                                   ! End do loop over the elements that own a periodic face

          end if                                                                     ! End if check periodic face in x2 direction

          ! Loop through the elements that owns a periodic face in the x3 direction
          if (match_found .eqv. .false. .and. size(periodic_elem_face_ids_x3(1,:)) /= 0) then

            ! Check if the ielem owns a periodic face and if iface is a periodic face
            do i_p_face = 1, size(periodic_elem_face_ids_x3(1,:))

              if (periodic_elem_face_ids_x3(1,i_p_face) == jelems(ielem) .and. &
                & periodic_elem_face_ids_x3(2,i_p_face) == iface) then

                match_found = .true.                                                 ! There is a match: change logical value of match_found

                p_dir = periodic_elem_face_ids_x3(3,i_p_face)                        ! Get the direction of "periodicity"

                do inode = 1, n_LGL_2d                                               ! Loop over the nodes on the On-Element face
                  
                  knode = knode + 1                                                  ! Update the facial node index counter
                  
                  x1 = xg(:,ifacenodes(knode),ielem)                                 ! Save the coordinates of the facial node
                
                  x1_p(:) = Extract_Parallel_Invariant(p_dir,x1)                     !   Extact the two invariant coordinate locations between parallel faces

                  do jnode = 1, n_LGL_2d                                             ! Loop over the nodes on the Off-Element face
                    
                    x2 = xghst_LGL(:,i_low + jnode)                                  ! Coordinates of the jnode
                
                    x2_p(:) = Extract_Parallel_Invariant(p_dir,x2)                   !   Extact the two invariant coordinate locations between parallel faces

                    if (magnitude(x1_p-x2_p) <= nodetol) then                        ! Check distance between the two nodes
                      
                      efn2efn(1,knode,ielem) = kfacenodes(jnode,ef2e(1,iface,ielem)) ! Set the volumetric node index of the connected node; ef2e(2) gives the element of the neighbor

                      efn2efn(2,knode,ielem) = ef2e(2,iface,ielem)                   ! Set the element of the connected node

                      efn2efn(3,knode,ielem) = i_low + jnode                         ! Set the node index in the ghost array

                      exit                                                           ! partner jnode found; exit the jnode do loop
                    
                    end if
                  
                  end do                                                             ! End do jnode
                
                end do                                                               ! End do inode 

                i_low = i_low + n_LGL_2d                                             ! Update the position in the ghost stack

              end if                                                                 ! End if match found

              if (match_found .eqv. .true.) exit                                     ! If a partner face has been found exit from the loop over the ! elements that own a periodic face

            end do                                                                   ! End do loop over the elements that own a periodic face

          end if                                                                     ! End if check periodic face in x3 direction
 
          !  ====================================================================
          !  Finished Parallel periodic logic:  Begin Parallel non-periodic logic
          !  ====================================================================

          if (match_found .eqv. .false.) then

            do inode = 1, n_LGL_2d                                                   ! Loop over the nodes on the face

              knode = knode + 1                                                      ! Update the facial node index counter

              x1 = xg(:,ifacenodes(knode),ielem)                                     ! Save the coordinates of the facial node
              
              do jnode = 1, n_LGL_2d                                                 ! Loop over the nodes on the Off-Element face

                x2 = xghst_LGL(:,i_low + jnode)                                      ! Coordinates of the jnode
                
                if (magnitude(x1-x2) <= nodetol) then                                ! Check the distance between the two nodes

                  cnt_debug = cnt_debug + 1                                          ! debugging the counter index
                  
                  efn2efn(1,knode,ielem) = kfacenodes(jnode,ef2e(1,iface,ielem))     ! Set the volumetric node index of the connected node, ef2e(2) gives the element of the neighbor
                  
                  efn2efn(2,knode,ielem) = ef2e(2,iface,ielem)                       ! Set the element of the connected node
                  
                  efn2efn(3,knode,ielem) = i_low + jnode                             ! Set the node index in the ghost array

                  exit                                                               ! Found a match, exit the loop
                
                end if             
              
              end do
              
              if (jnode > n_LGL_2d .and. myprocid==0) then                           ! Print information at screen if there is a problem and stop computation
                write(*,*) 'Connectivity error in face-node connectivity_LGL Parallel.'
                write(*,*) 'Process ID, element ID, face ID, ef2e'
                write(*,*) myprocid, ielem, iface, ef2e(:,iface,ielem)
                write(*,*) 'Node coordinates'
                write(*,*) x1(:)
                write(*,*) 'ghost node coordinates'
                do ii = 1,size(xghst_LGL,2)
!               do ii = i_low+1,i_low+n_LGL_2d
                  write(*,*)ii,xghst_LGL(:,ii)
                enddo
                write(*,*) 'Exiting...'
                stop
              end if

            end do

            i_low = i_low + n_LGL_2d                                                 ! Update the position in the ghost stack
          
          end if

        ! ==========================================================================================
        !                           Serial         .and.                  Conforming interface
        ! ==========================================================================================
        else if ((ef2e(3,iface,ielem) == myprocid) .and. (ef2e(4,iface,ielem) == elem_props(2,ielem)) ) then

          match_found = .false.                                        ! Initialize match_found

          if (size(periodic_elem_face_ids_x1(1,:)) /= 0) then

            do i_p_face = 1, size(periodic_elem_face_ids_x1(1,:))                    ! Check if the ielem owns a periodic face and if the iface is a periodic face

              if (periodic_elem_face_ids_x1(1,i_p_face) == jelems(ielem) .and. &
                & periodic_elem_face_ids_x1(2,i_p_face) == iface) then

                match_found = .true.                                                 ! There is a match

                p_dir = periodic_elem_face_ids_x1(3,i_p_face)                        ! Get the direction of periodicity

                do inode = 1, n_LGL_2d                                               ! Loop over the nodes on the On-Element face
                  
                  knode = knode + 1                                                  ! Update the facial node index counter
                  
                  x1 = xg(:,ifacenodes(knode),ielem)                                 ! Save the coordinates of the facial node
                
                  x1_p(:) = Extract_Parallel_Invariant(p_dir,x1)                     !   Extact the two invariant coordinate locations between parallel faces

                  do jnode = 1, n_LGL_2d                                             ! Loop over the nodes on the Off-Element face
                    
                    x2 = xg(:,kfacenodes(jnode,ef2e(1,iface,ielem)),ef2e(2,iface,ielem))
                
                    x2_p(:) = Extract_Parallel_Invariant(p_dir,x2)                   !   Extact the two invariant coordinate locations between parallel faces

                    if (magnitude(x1_p-x2_p) <= nodetol) then                        ! Check distance between the two nodes
                      
                      efn2efn(1,knode,ielem) = kfacenodes(jnode,ef2e(1,iface,ielem)) ! Set the volumetric node index of the connected node; ef2e(2) gives the element of the neighbor

                      efn2efn(2,knode,ielem) = ef2e(2,iface,ielem)                   ! Set the element of the connected node

                      efn2efn(4,knode,ielem) = jnode                                 ! Set the node index in the off element matching node

                      exit                                                           ! partner jnode found; exit the jnode do loop
                    
                    end if
                  
                  end do                                                             ! End do jnode
                
                end do                                                               ! End do inode 

              end if                                                                 ! End if match found

              if (match_found .eqv. .true.) exit                                     ! If a partner face has been found exit from the loop over the elements that own a periodic face

            end do                                                                   ! End do loop over the elements that own a periodic face

          end if                                                                     ! End if check periodic face in x1 direction

          ! If the iface is not a periodic face  in the x1 direction, check if it is a periodic face in the x2 direction
          if (match_found .eqv. .false. .and. size(periodic_elem_face_ids_x2(1,:)) /= 0) then
           
            do i_p_face = 1, size(periodic_elem_face_ids_x2(1,:))                    ! Check if the ielem owns a periodic face and if the iface is a periodic face

              if (periodic_elem_face_ids_x2(1,i_p_face) == jelems(ielem) .and. &
                & periodic_elem_face_ids_x2(2,i_p_face) == iface) then

                match_found = .true.                                                 ! There is a match

                p_dir = periodic_elem_face_ids_x2(3,i_p_face)                        ! Get the direction of periodicity

                do inode = 1, n_LGL_2d                                               ! Loop over the nodes on the On-Element face
                  
                  knode = knode + 1                                                  ! Update the facial node index counter
                  
                  x1 = xg(:,ifacenodes(knode),ielem)                                 ! Save the coordinates of the facial node
                
                  x1_p(:) = Extract_Parallel_Invariant(p_dir,x1)                     !   Extact the two invariant coordinate locations between parallel faces

                  do jnode = 1, n_LGL_2d                                             ! Loop over the nodes on the Off-Element face
                    
                    x2 = xg(:,kfacenodes(jnode,ef2e(1,iface,ielem)),ef2e(2,iface,ielem))
                
                    x2_p(:) = Extract_Parallel_Invariant(p_dir,x2)                   !   Extact the two invariant coordinate locations between parallel faces

                    if (magnitude(x1_p-x2_p) <= nodetol) then                        ! Check distance between the two nodes
                      
                      efn2efn(1,knode,ielem) = kfacenodes(jnode,ef2e(1,iface,ielem)) ! Set the volumetric node index of the connected node; ef2e(2) gives the element of the neighbor

                      efn2efn(2,knode,ielem) = ef2e(2,iface,ielem)                   ! Set the element of the connected node

                      efn2efn(4,knode,ielem) = jnode                                 ! Set the node index in the off element matching node

                      exit                                                           ! partner jnode found; exit the jnode do loop
                    
                    end if
                  
                  end do                                                             ! End do jnode
                
                end do                                                               ! End do inode 

              end if                                                                 ! End if match found

              if (match_found .eqv. .true.) exit                                     ! If a partner face has been found exit from the loop over the elements that own a periodic face

            end do                                                                   ! End do loop over the elements that own a periodic face

          end if                                                                     ! End if check periodic face in x2 direction

          ! If the iface is not a periodic face in the x2 direction, check if it is a periodic face in the x3 direction
          if (match_found .eqv. .false. .and. size(periodic_elem_face_ids_x3(1,:)) /= 0) then
           
            do i_p_face = 1, size(periodic_elem_face_ids_x3(1,:))                    ! Check if the ielem owns a periodic face and if the iface is a periodic face

              if (periodic_elem_face_ids_x3(1,i_p_face) == jelems(ielem) .and. &
                & periodic_elem_face_ids_x3(2,i_p_face) == iface) then

                match_found = .true.                                                 ! There is a match

                p_dir = periodic_elem_face_ids_x3(3,i_p_face)                        ! Get the direction of periodicity

                do inode = 1, n_LGL_2d                                               ! Loop over the nodes on the On-Element face
                  
                  knode = knode + 1                                                  ! Update the facial node index counter
                  
                  x1 = xg(:,ifacenodes(knode),ielem)                                 ! Save the coordinates of the facial node
                
                  x1_p(:) = Extract_Parallel_Invariant(p_dir,x1)                     !   Extact the two invariant coordinate locations between parallel faces

                  do jnode = 1, n_LGL_2d                                             ! Loop over the nodes on the Off-Element face
                    
                    x2 = xg(:,kfacenodes(jnode,ef2e(1,iface,ielem)),ef2e(2,iface,ielem))
                
                    x2_p(:) = Extract_Parallel_Invariant(p_dir,x2)                   !   Extact the two invariant coordinate locations between parallel faces

                    if (magnitude(x1_p-x2_p) <= nodetol) then                        ! Check distance between the two nodes
                      
                      efn2efn(1,knode,ielem) = kfacenodes(jnode,ef2e(1,iface,ielem)) ! Set the volumetric node index of the connected node; ef2e(2) gives the element of the neighbor

                      efn2efn(2,knode,ielem) = ef2e(2,iface,ielem)                   ! Set the element of the connected node

                      efn2efn(4,knode,ielem) = jnode                                 ! Set the node index in the off element matching node

                      exit                                                           ! partner jnode found; exit the jnode do loop
                    
                    end if
                  
                  end do                                                             ! End do jnode
                
                end do                                                               ! End do inode 

              end if                                                                 ! End if match found

              if (match_found .eqv. .true.) exit                                     ! If a partner face has been found exit from the loop over the elements that own a periodic face

            end do                                                                   ! End do loop over the elements that own a periodic face

          end if                                                                     ! End if check periodic face in x3 direction

          !  ==================================================================
          !  Finished Serial periodic logic:  Begin Serial non-periodic logic
          !  ==================================================================

          if (match_found .eqv. .false.) then

            do inode = 1, n_LGL_2d                                                   ! Loop over the nodes on the face
 
              knode = knode + 1                                                      ! Update the facial node index counter

              x1 = xg(:,ifacenodes(knode),ielem)                                     ! Save coordinates of the facial ndoes

              do jnode = 1, n_LGL_2d                                                 ! Search for connected node on connected element face
                
                                                                                     ! ef2e(1) gives the face on the neighboring element and
                x2 = xg(:,kfacenodes(jnode,ef2e(1,iface,ielem)),ef2e(2,iface,ielem)) ! Coordinates of the jnode
               
                if (magnitude(x1-x2) <= nodetol) then                                ! Check the distance between the two nodes

                  efn2efn(1,knode,ielem) = kfacenodes(jnode,ef2e(1,iface,ielem))     ! Set the volumetric node index of the connected node
                  
                  efn2efn(2,knode,ielem) = ef2e(2,iface,ielem)                       ! Set the element of the connected node
                  
                  efn2efn(4,knode,ielem) = jnode                                     ! Set the index of the connected node
                  
                  exit
                
                end if
              
              end do                                                    ! End do jnode

              if (efn2efn(1,knode,ielem) < 0 .or. efn2efn(2,knode,ielem) < 0) then   ! Print information at screen if there is a problem and stop computation
                write(*,*) 'conforming_interface', conforming_interface
                write(*,*) 'Connectivity error in face-node connectivity_LGL Serial.'
                write(*,*) 'Process ID, element ID, face ID, ef2e'
                write(*,*) myprocid, ielem, iface
                write(*,*) 'ef2e'
                write(*,*) ef2e(:,iface,ielem)
                write(*,*) 'Node coordinates'
                write(*,*) x1
                write(*,*) 'Possible partner node coordinates'
                
                do jnode = 1, n_LGL_2d
                  x2 = xg(:,kfacenodes(jnode,ef2e(1,iface,ielem)), ef2e(2,iface,ielem))
                  write(*,*) x2
                end do 

                write(*,*) 'Exiting...'
!-- DAVID DEBUG START
                write(*,*)'Not exiting, logic needs to be upgraded'
                !stop
!-- DAVID DEBUG END
              end if

            end do ! End do inode
!           if(ef2e(7,iface,ielem) /= 0) write(*,*)ef2e(7,iface,ielem),efn2efn(4,knode+1-n_LGL_2d:knode,ielem)
          
          end if ! End if not a periodic face (match_found = .false.)
              
        else if (ef2e(4,iface,ielem) /= elem_props(2,ielem) .and. (ef2e(3,iface,ielem) /= myprocid)) then

          kelem = ef2e(2,iface,ielem)
          call element_properties(kelem, n_pts_2d=n_LGL_2d_Off)
          i_low = i_low + n_LGL_2d_Off
          cycle

        end if ! End if type of face (boundary, off processor or on processor)
      
      end do ! End do loop over faces of the element

    end do ! End do loop elements owned by the processor

  end subroutine calculate_face_node_connectivity_LGL

  !============================================================================
  
  pure function Extract_Parallel_Invariant(p_dir,x)

    ! Extract from x1 the two invaraint coordinates
    integer,                intent(in) :: p_dir
    real(wp), dimension(3), intent(in) :: x

    integer :: cnt_coord, i_coord

    real(wp), dimension(2)             :: Extract_Parallel_Invariant

    continue

        cnt_coord = 0

        do i_coord = 1,3

          if (i_coord /= p_dir) then
            cnt_coord = cnt_coord + 1
            Extract_Parallel_Invariant(cnt_coord) = x(i_coord)
          end if

        end do

   end function Extract_Parallel_Invariant

  !============================================================================
  
  subroutine calcfacenormals_LGL(toggle)
    ! this subroutine calculates the outward facing normals
    ! of each facial node
    use referencevariables
    use variables, only: kfacenodes, facenodenormal, r_x, ef2e, efn2efn, Jx_r, &
                       Jx_facenodenormal_LGL 
    use initcollocation,      only: element_properties
    use collocationvariables, only: elem_props

    implicit none

    logical, intent(in)   :: toggle
    ! indices
    integer :: ielem, kelem, inode, jnode, knode, lnode, iface, kface, idir
    integer :: i, face_shift, n_pts_1d_max
    integer :: n_LGL_2d, nodesperface_max

    real(wp) :: dx
    real(wp), dimension(3) :: w1, w2
   !real(wp), dimension(3) :: xg_target=(/1.5_wp,1.0_wp,0.0_wp/)
    logical                :: testing = .false., nonconforming_element

    ! number of nodes in each element

    nodesperface_max = (npoly_max+1)**(ndim-1)
    if(allocated(facenodenormal)) deallocate(facenodenormal)
    allocate(   facenodenormal    (3,nfacesperelem*nodesperface_max,ihelems(1):ihelems(2)))

    facenodenormal     = -1000000.0_wp
    if(toggle)then    
    else
      if(allocated(Jx_facenodenormal_LGL)) deallocate(Jx_facenodenormal_LGL)
      allocate(Jx_facenodenormal_LGL(3,nfacesperelem*nodesperface_max,ihelems(1):ihelems(2)))
      Jx_facenodenormal_LGL = -5000000.0_wp
    endif

    n_pts_1d_max = (npoly_max+1)**1
    ! loop over elements
    do ielem = ihelems(1), ihelems(2)

       call element_properties(ielem,             &
                              n_pts_2d=n_LGL_2d,  &
                            kfacenodes=kfacenodes )

      knode = 0                                  ! reset facial node index counter
                                                 ! compute outward facing normals
      do iface = 1,nfacesperelem                 ! loop over faces
        face_shift = (iface-1)*n_pts_1d_max**2
        do inode = 1,n_LGL_2d                    ! loop over nodes on face

          knode = knode + 1                      ! update facial node index counter

          i = kfacenodes(inode,iface)            ! volumetric node index of facial node

          idir = abs(elfacedirections(iface))    ! unsigned direction of face in computational space

          dx = sign(1.0_wp,real(elfacedirections(iface),wp)) ! sign so normal is facing outward

                                                 ! outward facing normal divided by Jacobian 
             facenodenormal    (:,knode,ielem) =               r_x(idir,:,i,ielem) * dx

                                                 ! outward facing normal using metrics
          !if(toggle.AND.(ef2e(1,iface,ielem) < 0))then
           if(toggle)then
            !-- this checks if you are on the second computation of Jx_facenormal_LGL (toggle = .true.) and if you are on a boundary face
            !   in such a case you do not want to overwrite the metric terms
          else
            Jx_facenodenormal_LGL(:,knode,ielem) = Jx_r(i,ielem)*r_x(idir,:,i,ielem) * dx
            !Jx_facenodenormal_LGL(:,inode+face_shift,ielem) = Jx_r(i,ielem)*r_x(idir,:,i,ielem) * dx
          endif

        end do

      end do

    end do


    ! testing facenodenormal calculations

    if(testing) then
      elem_loop:do ielem = ihelems(1), ihelems(2)

        call element_properties(ielem,             &
                               n_pts_2d=n_LGL_2d,  &
                             kfacenodes=kfacenodes )
        nonconforming_element = .false.
       !-- determine if this is an element with any face that is nonconforming
          do iface = 1,nfacesperelem
            if (ef2e(4,iface,ielem) /= elem_props(2,ielem)) then
              nonconforming_element = .true.
              exit
            endif
          enddo

        if(nonconforming_element)then
          !-- this is an element with a nonconforming face do nothing
        else
          face_loop:do iface = 1,nfacesperelem                      ! loop over faces

            !-- determine if the adjoining element is a fully conforming element 
            kelem = ef2e(2,iface,ielem)                   ! adjoining element

            nonconforming_element = .false.

            do kface = 1,nfacesperelem
              if (ef2e(4,kface,kelem) /= elem_props(2,kelem)) then
                nonconforming_element = .true.
                exit
              endif
            enddo

  !          if (ef2e(4,iface,ielem) == elem_props(2,ielem)) then
             if(nonconforming_element)then                    !-- nonconforming
               !-- adjoining elmenet has at least one nonconforming face do nothing
             else

               if (ef2e(3,iface,ielem) /= myprocid) then       !  Parallel conforming path

               else                                            !  Serial conforming path

!                kelem = ef2e(2,iface,ielem)                   ! adjoining element
                  kface = ef2e(1,iface,ielem)                   ! face on element

                  do i = 1,n_LGL_2d                             ! loop over nodes on face

                    if(ef2e(1,iface,ielem) > 0)then             !-- not a boundary

                      jnode =  n_LGL_2d*(iface-1) + i             ! Index in facial ordering
            
                      inode = kfacenodes(i,iface)                 ! Volumetric node index corresponding to facial node index

                      knode = efn2efn(1,jnode,ielem)              ! Volumetric node index of adjoining face point 

                      lnode = (kface-1)*n_LGL_2d + efn2efn(4,jnode,ielem)

                      w1(:) = facenodenormal(1:3,jnode,ielem)*Jx_r(inode,ielem)
                      w2(:) = facenodenormal(1:3,lnode,kelem)*Jx_r(knode,kelem)
 
                      if(magnitude(w1+w2) >= 1.0e-10_wp) then
                        write(*,*)'facenodenormals are incorrect'
                        write(*,*)'ielement ',ielem,' iface = ',iface,' face normal = ',w1
                        write(*,*)'kelement ',kelem,' kface = ',kface,' face normal = ',w2
                        write(*,*)'nonconforming_element = ',nonconforming_element
                      endif

                    endif!-- not a boundary
                  end do
               endif!--Parallel conforming path
             endif!--nonconforming
          end do face_loop
        endif
      end do elem_loop
    endif

  end subroutine calcfacenormals_LGL

  !============================================================================
  
  subroutine calcfacenormals_Gau()
    ! this subroutine calculates the outward facing normals
    ! of each facial node
    use referencevariables
    use initcollocation,      only: element_properties, ExtrpXa2XB_2D_neq, Gauss_Legendre_points
    use collocationvariables, only: Restrct_Gau_2_LGL_1d

    use variables, only: Jx_facenodenormal_Gau, Jx_facenodenormal_LGL, xg_Gau_Shell, ef2e

!-- DAVID DEBUG START
   use collocationvariables, only: elem_props
!-- DAVID DEBUG END    

    implicit none

    ! indices
    integer :: ielem, iface, knode, node_id
    integer :: n_pts_1d_max, n_pts_2d_max
    integer :: n_S_1d_On, n_S_1d_Off, n_S_1d_Mort, poly_val, istart_Mort, istart_On,& 
               iend_Mort, iend_On, n_s_2d_On

    logical                               :: testing = .false.
    real(wp), dimension(:),   allocatable :: x_S_1d_Mort, x_S_1d_On, w_S_1d_Mort
    real(wp), dimension(:,:), allocatable :: Intrp

!-- DAVID DEBUG START
    integer :: inode, kknode
!-- DAVID DEBUG END
!   real(wp), dimension(3) :: wrk

    n_pts_1d_max = (npoly_max+1)**1
    n_pts_2d_max = (npoly_max+1)**2

    allocate(Jx_facenodenormal_Gau(3,nfacesperelem*n_pts_2d_max,ihelems(1):ihelems(2)))
    Jx_facenodenormal_Gau = 0.0_wp

    ! loop over elements
    do ielem = ihelems(1), ihelems(2)

      call element_properties(ielem,              &
                              n_pts_1d=n_S_1d_On, &
                              x_pts_1d=x_S_1d_On, &
                              n_pts_2d = n_s_2d_On)

      knode = 0                                  !  reset facial node index counter
      node_id = 0

!-- DAVID DEBUG START
     ! write(*,*)'in initgrid:calcfacenormals_Gaus I have changed the logic, &
     !           it now only changes Jx_facenodenormal_LGL if it is on a nonconforming face'

      do iface = 1,nfacesperelem                 ! loop over faces
!-- DAVID DEBUG END
!-- DEBUG DAVID START
        if(elem_props(2,ielem) == ef2e(4,iface,ielem)) then
          !-- conforming: do nothing
        elseif (ef2e(1,iface,ielem) < 0)then
          !-- boundary: do nothing
        elseif(elem_props(2,ielem) /= ef2e(4,iface,ielem))then
          !-- nonconforming interface
!-- DEBUG DAVID END
        n_S_1d_Off  = ef2e(4,iface,ielem)
        n_S_1d_Mort = max(n_S_1d_On,n_S_1d_Off)

        if(allocated(x_S_1d_Mort)) deallocate(x_S_1d_Mort) ; allocate(x_S_1d_Mort(n_S_1d_Mort)) ;
        if(allocated(w_S_1d_Mort)) deallocate(w_S_1d_Mort) ; allocate(w_S_1d_Mort(n_S_1d_Mort)) ;
        call Gauss_Legendre_points(n_S_1d_Mort,x_S_1d_Mort,w_S_1d_Mort)
      
       ! compute OUTWARD FACING normals on mortars
        call Shell_Metrics_Analytic(iface,n_pts_1d_max,n_S_1d_Mort,x_S_1d_Mort,     &
                              xg_Gau_shell(:,:,ielem),Jx_facenodenormal_Gau(:,:,ielem))

        ! Grab the correct restriction operator between mortar and on-element face
        if(allocated(Intrp)) deallocate(Intrp) ;
        if(n_S_1d_Mort == n_S_1d_On) then
          poly_val = n_S_1d_Mort - npoly
          allocate(Intrp(n_S_1d_On,n_S_1d_Mort)) ;  Intrp(:,:) = Restrct_Gau_2_LGL_1d(1:n_S_1d_On,1:n_S_1d_Mort,poly_val,1) ;
        else
          poly_val = n_S_1d_On - npoly
          allocate(Intrp(n_S_1d_On,n_S_1d_Mort)) ;  Intrp(:,:) = Restrct_Gau_2_LGL_1d(1:n_S_1d_On,1:n_S_1d_Mort,poly_val,2) ;
        endif

        ! Restrict all metric data from mortar back to element face
        istart_Mort    = (iface-1)*n_pts_2d_max  + 1
        istart_On    = (iface-1)*n_s_2d_On  + 1
!        istart_On = istart_Mort
        iend_Mort = istart_Mort + n_S_1d_Mort**2 - 1
        iend_On   = istart_On + n_S_1d_On**2   - 1
!        iend_On = iend_Mort

!        call ExtrpXA2XB_2D_neq(3, n_S_1d_Mort, n_S_1d_On,x_S_1d_Mort,x_S_1d_On, &
!           Jx_facenodenormal_Gau(:,istart_Mort:iend_Mort,ielem),Jx_facenodenormal_LGL(:,istart_On:iend_On,ielem),Intrp)
        call ExtrpXA2XB_2D_neq(3, n_S_1d_Mort, n_S_1d_On,x_S_1d_Mort,x_S_1d_On, &
           Jx_facenodenormal_Gau(:,istart_Mort:iend_Mort,ielem),Jx_facenodenormal_LGL(:,istart_On:iend_On,ielem),Intrp)
!-- DEBUG DAVID START
        endif
!-- DEBUG DAVID END
      end do

    end do

    ! testing facenodenormal calculations

    if(testing) then
!     do ielem = ihelems(1), ihelems(2)
!       knode = 0
!       ! loop over faces
!       do iface = 1,nfacesperelem
!         ! loop over nodes on face
!         kelem = ef2e(2,iface,ielem)
!         do inode = 1,n_Gau_2d_p1
!           knode = knode + 1
!           if(ef2e(1,iface,ielem) > 0)then
!             i = (ef2e(1,iface,ielem)-1)*n_Gau_2d_p1+efn2efn(4,knode,ielem)
!             wrk = facenodenormal(1:3,knode,ielem)*Jx_r(kfacenodes(inode,iface),ielem) &
!                 + facenodenormal(1:3, i ,kelem)*Jx_r(efn2efn(1,knode,ielem),kelem)
!             if(magnitude(wrk) >= 1.0e-10_wp) then
!               write(*,*)'facenodenormals are incorrect'
!               write(*,*)facenodenormal(1:2,knode,ielem)*Jx_r(kfacenodes(inode,iface),ielem) &
!                       , facenodenormal(1:2, i ,kelem)*Jx_r(efn2efn(1,knode,ielem),kelem)
!             endif
!           endif
!         end do
!       end do
!     end do
    endif

  end subroutine calcfacenormals_Gau

  !============================================================================

  pure function cross_product(a, b)
    
    ! Nothing is implicitly defined
    real(wp), dimension(3) :: cross_product
    real(wp), dimension(3), intent(in) :: a, b

    continue

    cross_product(1) = a(2) * b(3) - a(3) * b(2)
    cross_product(2) = a(3) * b(1) - a(1) * b(3)
    cross_product(3) = a(1) * b(2) - a(2) * b(1)

  end function cross_product

  !============================================================================

  subroutine calcmetrics_LGL()
    ! This subroutine calculates the metric transformations
    ! between computational and physical space.
    use referencevariables
    use variables, only: xg, x_r, r_x, Jx_r, dx_min_elem
    use collocationvariables, only: nnzgrad, iagrad, jagrad, dagrad, pvol
    use initcollocation, only: element_properties
    use controlvariables, only: symmetric_metric
    use mpimod

    implicit none
    ! indices
    integer :: ielem, inode, jnode, idir, jdir
    integer :: i,j,k,l,ii, iE
    integer :: nodesperelem_max, n_LGL_3d


    real(wp) :: test(3)
    real(wp) :: err,err_L2,err_Linf
    real(wp), dimension(:), allocatable :: err_max_proc

    integer :: s_tag, r_tag, m_size, m, &
               s_request_err_Linf, r_request_err_Linf, i_err

    integer :: s_status(mpi_status_size)
    integer :: r_status(mpi_status_size)


    continue 

    nodesperelem_max = (npoly_max+1)**ndim                    ! number of nodes in each element

    allocate(x_r(3,3,1:nodesperelem_max,ihelems(1):ihelems(2))) ;  x_r = 0.0_wp     ! dx/dr
    allocate(r_x(3,3,1:nodesperelem_max,ihelems(1):ihelems(2))) ;  r_x = 0.0_wp     ! dr/dx
    allocate(Jx_r(   1:nodesperelem_max,ihelems(1):ihelems(2))) ; Jx_r = 0.0_wp     ! J = |dx/dr|

    allocate(dx_min_elem(ihelems(1):ihelems(2))) ; dx_min_elem(:) = 0.0_wp ;

    err_L2 = 0.0_wp ; err_Linf = 0.0_wp                       ! Initialize metrics error norms

    elloop:do ielem = ihelems(1), ihelems(2)                  ! loop over volumetric elements

      call element_properties(ielem,         &
                          n_pts_3d=n_LGL_3d, &
                           nnzgrad=nnzgrad,  &
                            iagrad=iagrad,   &
                            jagrad=jagrad,   &
                            dagrad=dagrad,   &
                              pvol=pvol)

                                                              ! initialize dx/dr to identity and dr/dx to identity
      do idir = 1,3
        x_r(idir,idir,1:n_LGL_3d,ielem) = 1.0_wp
        r_x(idir,idir,1:n_LGL_3d,ielem) = 1.0_wp
      end do
                                                              ! calculate dx/dr

      x_r(:,1:ndim,1:n_LGL_3d,ielem) = 0.0_wp                 ! initialize to zero
      do inode = 1, n_LGL_3d                                  ! loop over every node in element

        do jdir = 1,ndim                                      ! loop over dimension of gradient

          do i = iagrad(inode), iagrad(inode+1)-1             ! loop over number of dependent nodes in gradient
                                                              ! column/node from gradient operator in CSR format in
            jnode = jagrad(jdir,i)                            ! the jdir-direction corresponding to the coefficient dagrad(jdir,i)
                                                              ! update gradient. MP: Well, actually this is the Jacobian of the transformation
            x_r(:,jdir,inode,ielem) = x_r(:,jdir,inode,ielem) + dagrad(jdir,i)*xg(:,jnode,ielem)

          end do

        end do

      end do

      ! calculate determinant
      do inode = 1,n_LGL_3d
        Jx_r(inode,ielem) = determinant3(x_r(:,:,inode,ielem))
      end do

      if (ndim < 3) then
                                                               ! inverse metrics (note that in 3D this is not sufficient to satisfy the GCL.
        do inode = 1,n_LGL_3d
          r_x(1,1,inode,ielem) =  x_r(2,2,inode,ielem)/Jx_r(inode,ielem)
          r_x(2,1,inode,ielem) = -x_r(2,1,inode,ielem)/Jx_r(inode,ielem)
          r_x(1,2,inode,ielem) = -x_r(1,2,inode,ielem)/Jx_r(inode,ielem)
          r_x(2,2,inode,ielem) =  x_r(1,1,inode,ielem)/Jx_r(inode,ielem)
        end do

      else

!        Metric data is stored as follows
!              --                                  --
!              | dxi_1/dx_1, dxi_1/dx_2, dxi_1/dx_3 |
!              |                                    |
!        r_x = | dxi_2/dx_1, dxi_2/dx_2, dxi_2/dx_3 |
!              |                                    |
!              | dxi_3/dx_1, dxi_3/dx_2, dxi_3/dx_3 |
!              --                                  --
!  
!       ifacenodenormal(idir,1:3) = r_x(idir,1:3)    i.e., the ith row of r_x
!

        ! Special formulas are used to ensure that GCLs are satisfied in each direction

        iE = ielem                                 !  New variable strictly cosmetic so formulae are shorter
        r_x(:,:,:,ielem) = 0.0_wp

        if(symmetric_metric) then        !   Symmetric form (.true) is taken from Sjogreen.Yee.Vinokur.LLNL_TR_637397.HOFD.Metrics.GCL.Moving.Meshes.pdf

          do inode = 1, n_LGL_3d

            jdir = 2
            do i = iagrad(inode), iagrad(inode+1)-1
              j = jagrad(jdir,i)
              r_x(1,1,inode,iE) = r_x(1,1,inode,iE) + dagrad(jdir,i)*( + x_r(3,3,j,iE)*xg(2,j,iE) - x_r(2,3,j,iE)*xg(3,j,iE)) ! dxi_1/dx_1
              r_x(1,2,inode,iE) = r_x(1,2,inode,iE) + dagrad(jdir,i)*( + x_r(1,3,j,iE)*xg(3,j,iE) - x_r(3,3,j,iE)*xg(1,j,iE)) ! dxi_1/dx_2
              r_x(1,3,inode,iE) = r_x(1,3,inode,iE) + dagrad(jdir,i)*( + x_r(2,3,j,iE)*xg(1,j,iE) - x_r(1,3,j,iE)*xg(2,j,iE)) ! dxi_1/dx_3
            end do
            jdir = 3
            do i = iagrad(inode), iagrad(inode+1)-1
              j = jagrad(jdir,i)
              r_x(1,1,inode,iE) = r_x(1,1,inode,iE) + dagrad(jdir,i)*( + x_r(2,2,j,iE)*xg(3,j,iE) - x_r(3,2,j,iE)*xg(2,j,iE)) ! dxi_1/dx_1
              r_x(1,2,inode,iE) = r_x(1,2,inode,iE) + dagrad(jdir,i)*( + x_r(3,2,j,iE)*xg(1,j,iE) - x_r(1,2,j,iE)*xg(3,j,iE)) ! dxi_1/dx_2
              r_x(1,3,inode,iE) = r_x(1,3,inode,iE) + dagrad(jdir,i)*( + x_r(1,2,j,iE)*xg(2,j,iE) - x_r(2,2,j,iE)*xg(1,j,iE)) ! dxi_1/dx_3
            end do
  
            jdir = 3
            do i = iagrad(inode), iagrad(inode+1)-1
              j = jagrad(jdir,i)
              r_x(2,1,inode,iE) = r_x(2,1,inode,iE) + dagrad(jdir,i)*( + x_r(3,1,j,iE)*xg(2,j,iE) - x_r(2,1,j,iE)*xg(3,j,iE)) ! dxi_2/dx_1
              r_x(2,2,inode,iE) = r_x(2,2,inode,iE) + dagrad(jdir,i)*( + x_r(1,1,j,iE)*xg(3,j,iE) - x_r(3,1,j,iE)*xg(1,j,iE)) ! dxi_2/dx_2
              r_x(2,3,inode,iE) = r_x(2,3,inode,iE) + dagrad(jdir,i)*( + x_r(2,1,j,iE)*xg(1,j,iE) - x_r(1,1,j,iE)*xg(2,j,iE)) ! dxi_2/dx_3
            end do
            jdir = 1
            do i = iagrad(inode), iagrad(inode+1)-1
              j = jagrad(jdir,i)
              r_x(2,1,inode,iE) = r_x(2,1,inode,iE) + dagrad(jdir,i)*( + x_r(2,3,j,iE)*xg(3,j,iE) - x_r(3,3,j,iE)*xg(2,j,iE)) ! dxi_2/dx_1
              r_x(2,2,inode,iE) = r_x(2,2,inode,iE) + dagrad(jdir,i)*( + x_r(3,3,j,iE)*xg(1,j,iE) - x_r(1,3,j,iE)*xg(3,j,iE)) ! dxi_2/dx_2
              r_x(2,3,inode,iE) = r_x(2,3,inode,iE) + dagrad(jdir,i)*( + x_r(1,3,j,iE)*xg(2,j,iE) - x_r(2,3,j,iE)*xg(1,j,iE)) ! dxi_2/dx_3
            end do
  
            jdir = 1
            do i = iagrad(inode), iagrad(inode+1)-1
              j = jagrad(jdir,i)
              r_x(3,1,inode,iE) = r_x(3,1,inode,iE) + dagrad(jdir,i)*( + x_r(3,2,j,iE)*xg(2,j,iE) - x_r(2,2,j,iE)*xg(3,j,iE)) ! dxi_3/dx_1
              r_x(3,2,inode,iE) = r_x(3,2,inode,iE) + dagrad(jdir,i)*( + x_r(1,2,j,iE)*xg(3,j,iE) - x_r(3,2,j,iE)*xg(1,j,iE)) ! dxi_3/dx_2
              r_x(3,3,inode,iE) = r_x(3,3,inode,iE) + dagrad(jdir,i)*( + x_r(2,2,j,iE)*xg(1,j,iE) - x_r(1,2,j,iE)*xg(2,j,iE)) ! dxi_3/dx_3
            end do
            jdir = 2
            do i = iagrad(inode), iagrad(inode+1)-1
              j = jagrad(jdir,i)
              r_x(3,1,inode,iE) = r_x(3,1,inode,iE) + dagrad(jdir,i)*( + x_r(2,1,j,iE)*xg(3,j,iE) - x_r(3,1,j,iE)*xg(2,j,iE)) ! dxi_3/dx_1
              r_x(3,2,inode,iE) = r_x(3,2,inode,iE) + dagrad(jdir,i)*( + x_r(3,1,j,iE)*xg(1,j,iE) - x_r(1,1,j,iE)*xg(3,j,iE)) ! dxi_3/dx_2
              r_x(3,3,inode,iE) = r_x(3,3,inode,iE) + dagrad(jdir,i)*( + x_r(1,1,j,iE)*xg(2,j,iE) - x_r(2,1,j,iE)*xg(1,j,iE)) ! dxi_3/dx_3
            end do

            r_x(:,:,inode,iE) = 0.5_wp * r_x(:,:,inode,iE)/Jx_r(inode,iE)

          end do

        else

          do inode = 1, n_LGL_3d

            jdir = 2
            do i = iagrad(inode), iagrad(inode+1)-1
              j = jagrad(jdir,i)
              r_x(1,1,inode,iE) = r_x(1,1,inode,iE) + dagrad(jdir,i)*(                            - x_r(2,3,j,iE)*xg(3,j,iE)) ! dxi_1/dx_1
              r_x(1,2,inode,iE) = r_x(1,2,inode,iE) + dagrad(jdir,i)*(                            - x_r(3,3,j,iE)*xg(1,j,iE)) ! dxi_1/dx_2
              r_x(1,3,inode,iE) = r_x(1,3,inode,iE) + dagrad(jdir,i)*(                            - x_r(1,3,j,iE)*xg(2,j,iE)) ! dxi_1/dx_3
            end do
            jdir = 3
            do i = iagrad(inode), iagrad(inode+1)-1
              j = jagrad(jdir,i)
              r_x(1,1,inode,iE) = r_x(1,1,inode,iE) + dagrad(jdir,i)*( + x_r(2,2,j,iE)*xg(3,j,iE)                           ) ! dxi_1/dx_1
              r_x(1,2,inode,iE) = r_x(1,2,inode,iE) + dagrad(jdir,i)*( + x_r(3,2,j,iE)*xg(1,j,iE)                           ) ! dxi_1/dx_2
              r_x(1,3,inode,iE) = r_x(1,3,inode,iE) + dagrad(jdir,i)*( + x_r(1,2,j,iE)*xg(2,j,iE)                           ) ! dxi_1/dx_3
            end do
  
            jdir = 3
            do i = iagrad(inode), iagrad(inode+1)-1
              j = jagrad(jdir,i)
              r_x(2,1,inode,iE) = r_x(2,1,inode,iE) + dagrad(jdir,i)*(                            - x_r(2,1,j,iE)*xg(3,j,iE)) ! dxi_2/dx_1
              r_x(2,2,inode,iE) = r_x(2,2,inode,iE) + dagrad(jdir,i)*(                            - x_r(3,1,j,iE)*xg(1,j,iE)) ! dxi_2/dx_2
              r_x(2,3,inode,iE) = r_x(2,3,inode,iE) + dagrad(jdir,i)*(                            - x_r(1,1,j,iE)*xg(2,j,iE)) ! dxi_2/dx_3
            end do
            jdir = 1
            do i = iagrad(inode), iagrad(inode+1)-1
              j = jagrad(jdir,i)
              r_x(2,1,inode,iE) = r_x(2,1,inode,iE) + dagrad(jdir,i)*( + x_r(2,3,j,iE)*xg(3,j,iE)                           ) ! dxi_2/dx_1
              r_x(2,2,inode,iE) = r_x(2,2,inode,iE) + dagrad(jdir,i)*( + x_r(3,3,j,iE)*xg(1,j,iE)                           ) ! dxi_2/dx_2
              r_x(2,3,inode,iE) = r_x(2,3,inode,iE) + dagrad(jdir,i)*( + x_r(1,3,j,iE)*xg(2,j,iE)                           ) ! dxi_2/dx_3
            end do
  
            jdir = 1
            do i = iagrad(inode), iagrad(inode+1)-1
              j = jagrad(jdir,i)
              r_x(3,1,inode,iE) = r_x(3,1,inode,iE) + dagrad(jdir,i)*(                            - x_r(2,2,j,iE)*xg(3,j,iE)) ! dxi_3/dx_1
              r_x(3,2,inode,iE) = r_x(3,2,inode,iE) + dagrad(jdir,i)*(                            - x_r(3,2,j,iE)*xg(1,j,iE)) ! dxi_3/dx_2
              r_x(3,3,inode,iE) = r_x(3,3,inode,iE) + dagrad(jdir,i)*(                            - x_r(1,2,j,iE)*xg(2,j,iE)) ! dxi_3/dx_3
            end do
            jdir = 2
            do i = iagrad(inode), iagrad(inode+1)-1
              j = jagrad(jdir,i)
              r_x(3,1,inode,iE) = r_x(3,1,inode,iE) + dagrad(jdir,i)*( + x_r(2,1,j,iE)*xg(3,j,iE)                           ) ! dxi_3/dx_1
              r_x(3,2,inode,iE) = r_x(3,2,inode,iE) + dagrad(jdir,i)*( + x_r(3,1,j,iE)*xg(1,j,iE)                           ) ! dxi_3/dx_2
              r_x(3,3,inode,iE) = r_x(3,3,inode,iE) + dagrad(jdir,i)*( + x_r(1,1,j,iE)*xg(2,j,iE)                           ) ! dxi_3/dx_3
            end do

            r_x(:,:,inode,iE) = r_x(:,:,inode,iE)/Jx_r(inode,iE)

          end do

        endif   !  symmetric_metric portion of loop

      end if

!     Metric Test
! 
!     \frac{\partial}{\partial \xi^j} \left( J \frac{\partial \xi^j}{\partial x^i} \right) == 0 ; i,j = 1,3
!     ( Assumes Einstein Convention on ``j'' )
!
      do inode = 1,n_LGL_3d
        do i = 1, ndim
          test(i) = 0.0_wp
          do l = 1, ndim
            do ii = iagrad(inode), iagrad(inode+1)-1
              jnode = jagrad(l,ii)
              test(i) = test(i) + dagrad(l,ii) * r_x(l,i,jnode,ielem)*Jx_r(jnode,ielem)
            end do
          end do
        end do
        err = maxval(abs(test(:)))
        err_L2   = err_L2 + err*err
        err_Linf = max(err_Linf,err)
      end do

      !  Calculate a conservative estimate of the characteristic length of an element.  
      !  Needs further development

      dx_min_elem(ielem) = 0.0_wp
      do inode = 1,n_LGL_3d
        dx_min_elem(ielem) = dx_min_elem(ielem) + pvol(inode)*Jx_r(inode,ielem)
      end do

      dx_min_elem(ielem) = dx_min_elem(ielem)**(0.333333333333333333333333_wp)

    end do elloop

!   Parallel reduction of errors using conventional MPI calls

    ! Reduce values on all processes to a single value
    if(myprocid == 0 )  then
      allocate(err_max_proc(0:nprocs-1))
      err_max_proc(:) = 0.0_wp ; err_max_proc(0) = err_Linf ;
    endif
    if(myprocid /= 0 ) then
      s_tag = 100 + myprocid
      m_size = 1
      call mpi_isend(err_Linf,m_size,mpi_double,0,s_tag,petsc_comm_world, &
        & s_request_err_Linf,i_err)
      
      call mpi_wait(s_request_err_Linf,s_status,i_err)
    else
      do m = 1, nprocs-1
        r_tag = 100 + m
        m_size = 1
        call mpi_irecv(err_max_proc(m),m_size,mpi_double,m,r_tag, &
          & petsc_comm_world,r_request_err_Linf,i_err)

        call mpi_wait(r_request_err_Linf,r_status,i_err)
      enddo
    endif

    ! Write at screen the L_inf of the metric error
    if(myprocid == 0 )  then
      write(*,*)'  Metric error: L_inf   ',maxval(err_max_proc(:))
      write(*,*) '==========================================================='

      deallocate(err_max_proc)
    endif

  end subroutine calcmetrics_LGL

  !============================================================================

  subroutine modify_metrics_nonconforming()

    use controlvariables,     only: verbose
    use referencevariables
    use collocationvariables, only: elem_props
    use initcollocation,      only: GCL_Triple_Qmat_Transpose, element_properties, GCL_Triple_HinvDQSEmat
    use eispack_module,       only: svd
    use unary_mod,            only: qsortd
    use variables,            only: r_x, Jx_r, ef2e
    use mpimod,               only: mpi_integer, mpi_double, mpi_status_size, mpi_sum, petsc_comm_world

    implicit none

    logical, parameter :: matu = .True.
    logical, parameter :: matv = .True.

    integer,  dimension(:),    allocatable :: ifacenodes
    real(wp), dimension(:,:),  allocatable :: qmat, dmat
    real(wp), dimension(:),    allocatable :: p_surf

    real(wp), dimension(:,:),  allocatable :: Amat, Hinv_3_mat, D_3_mat, Q_3_mat, S_3_mat, E_3_mat
    real(wp), dimension(:,:),  allocatable :: bvec
    real(wp), dimension(:,:),  allocatable :: a_t
    real(wp), dimension(:,:),  allocatable :: u, v
    real(wp), dimension(:),    allocatable :: w, work, pmat
    real(wp), dimension(:,:),  allocatable :: verror, verror2, verror3
    real(wp), dimension(:,:),  allocatable :: work3
    real(wp), dimension(:,:),  allocatable :: eye, wrk, diag, wI
    real(wp), dimension(:,:),  allocatable :: delta_a

    integer,  dimension(:),    allocatable :: perm
    integer :: ielem, inode, ierr
    integer :: i, iface
    integer :: n_pts_1d, n_pts_2d, n_pts_3d
    integer :: nm, m, n, icnt

    logical                                :: testing = .true., testing_metric_comp = .true.
    logical                                :: modify_metrics = .false.
    real(wp)                               :: t1, t2
    real(wp), parameter                    :: tol = 1.0e-12_wp

    real(wp) :: err,err_L2,err_Linf
    real(wp), dimension(:), allocatable :: err_max_proc

    integer :: s_tag, r_tag, m_size, s_request_err_Linf, r_request_err_Linf
    integer :: np_mods, ng_mods

    integer :: s_status(mpi_status_size)
    integer :: r_status(mpi_status_size)
!-- unccoment to write matrices to file
    character(len=1024)                            :: numb

    np_mods = 0 ; ng_mods = 0 ;
    err_Linf = 0.0_wp

    ! loop over volumetric elements
    elloop:do ielem = ihelems(1), ihelems(2)

   
      modify_metrics = .false.
      icnt = 0
      do iface = 1,nfacesperelem
         if (ef2e(4,iface,ielem) /= elem_props(2,ielem)) then
            modify_metrics = .true.
            exit
         endif
      enddo

      if(modify_metrics .eqv. .false.) cycle  ! don't modify metrics if element is fully conforming

      np_mods = np_mods + 1                   !  Count the number of elements that are modified
      
!      call element_properties(ielem,&
!                              n_pts_1d=n_pts_1d,&
!                              n_pts_2d=n_pts_2d,&
!                              n_pts_3d=n_pts_3d,&
!                                  qmat=qmat,&
!                                  pmat=pmat,&
!                                p_surf=p_surf,&
!                            ifacenodes=ifacenodes)


      call element_properties(ielem,&
                              n_pts_1d=n_pts_1d,&
                              n_pts_2d=n_pts_2d,&
                              n_pts_3d=n_pts_3d,&
                                  qmat=qmat,&
                                  dmat=dmat,&
                                  pmat=pmat,&
                                p_surf=p_surf,&
                            ifacenodes=ifacenodes)

                     
      m = 1*n_pts_3d ; n = 3*n_pts_3d ; nm = max(m,n) ;

      if(allocated(Amat)) deallocate(Amat) ; allocate(Amat(nm,n)) ; Amat(:,:) = 0.0_wp
      if(allocated(   v)) deallocate(   v) ; allocate(   v(nm,n)) ;    v(:,:) = 0.0_wp
      if(allocated(   u)) deallocate(   u) ; allocate(   u(nm,n)) ;    u(:,:) = 0.0_wp
      if(allocated(   w)) deallocate(   w) ; allocate(   w(nm))   ;    w(:)   = 0.0_wp
      if(allocated(work)) deallocate(work) ; allocate(work(nm))   ; work(:)   = 0.0_wp
      if(allocated(  wI)) deallocate(  wI) ; allocate(  wI(m,m))  ;   wI(:,:) = 0.0_wp

      if(allocated(bvec)) deallocate(bvec) ; allocate( bvec(n_pts_3d,3)) ; bvec(:,:) = 0.0_wp
      if(allocated( a_t)) deallocate( a_t) ; allocate(a_t(3*n_pts_3d,3)) ;  a_t(:,:) = 0.0_wp
      if(allocated(delta_a)) deallocate(delta_a) ; allocate(delta_a(3*n_pts_3d,3)) ;  delta_a(:,:) = 0.0_wp

      call GCL_Triple_Qmat_Transpose(n_pts_1d, n_pts_3d, pmat, qmat, Amat)     

      call SVD(nm,n,m,transpose(Amat),w,matu,u,matv,v,ierr,work)

      !-- construct the pseudo inverse of w
      do i = 1,m
        if(w(i) >= tol) wI(i,i) = 1.0_wp / w(i)
      enddo

      if(testing) then
        if(allocated( eye)) deallocate( eye) ; allocate( eye(m,m))  ;  eye(:,:) = 0.0_wp
        if(allocated( wrk)) deallocate( wrk) ; allocate( wrk(m,m))  ;  wrk(:,:) = 0.0_wp
        if(allocated(diag)) deallocate(diag) ; allocate(diag(m,m))  ; diag(:,:) = 0.0_wp
        if(allocated(perm)) deallocate(perm) ; allocate(perm(m))    ; perm(:)   = 0
        do i = 1,m
          eye(i,i) = 1.0_wp
        enddo
          
        do i = 1,m
          diag(i,i) = w(i)
          !if(w(i) >= tol) wI(i,i) = 1.0_wp / w(i)
        enddo
        call qsortd(w(1:m),perm,m)
        wrk(:,:) = matmul(transpose(v(1:m,1:m)),v(1:m,1:m)) &
                 + matmul(v(1:m,1:m),transpose(v(1:m,1:m))) &
                 + matmul(transpose(u(1:n,1:m)),u(1:n,1:m)) 
        t1 = maxval(abs(3*eye(:,:) - wrk(:,:))) 
        t2 = maxval(abs(transpose(amat)-matmul(u(1:n,1:m),matmul(diag(1:m,1:m),transpose(v(1:m,1:m))) )))
        if(w(perm(2)) <= tol) write(*,*)'second singular mode',w(perm(1:2))
        if(t1+t2 > tol) then
          write(*,*)'second singular mode',w(perm(1:2))
          write(*,*)'error in u^T u', t1
          write(*,*)'error in A - u S v^T', t2
          write(*,*)'stopping'
          call PetscFinalize(ierr) ; Stop ;
          stop
         endif
      endif


      call Load_Mortar_Metric_Data(ielem,n_pts_1d,n_pts_2d,n_pts_3d, ifacenodes, p_surf, a_t, bvec)

      !-- test to see if bvec is orthogonal to the constant vector
      !   if it is not then it does not satisfy the assumptions behind the solution process for the metrics
      if( (abs(sum(bvec(:,1))).GE.1.0e-12_wp).OR.(abs(sum(bvec(:,2))).GE.1.0e-12_wp)&
          .OR.(abs(sum(bvec(:,3))).GE.1.0e-12_wp))then
        write(*,*)'======================================'
        write(*,*)'ielem = ',ielem
        write(*,*)'bvec is not orthogonal to the constant vector'
        write(*,*)'sum(bvec(:,1)) = ',sum(bvec(:,1))
        write(*,*)'sum(bvec(:,2)) = ',sum(bvec(:,2))
        write(*,*)'sum(bvec(:,3)) = ',sum(bvec(:,3))
        write(*,*)'======================================'
      endif

!     minimizing (a - a_t)(a - a_t) / 2 ; subject to M a = b
!     "t" subscript denotes "target metric values' :  i.e., a_t
!     a = a_t - M^* (M a_t - b)
      
      if(allocated(work3)) deallocate(work3) ; allocate(work3(1:m,1:3))   ; work3(:,:)   = 0.0_wp

      work3(1:m,1:3) = matmul(Amat(1:m,1:n),a_t(1:n,1:3)) - bvec(1:m,1:3)

      t1 = maxval(abs(work3)) ; 
      if(t1 >= tol .and. verbose ) write(*,*)'A a_t - bvec', t1

      delta_a = matmul( u(1:n,1:m),           &
                  matmul(wI(1:m,1:m),           &
                    matmul(transpose(v(1:m,1:m)), &
                      matmul(Amat(1:m,1:n),a_t(1:n,1:3)) - bvec(1:m,1:3))))

      err = maxval(abs(delta_a)) ; 
      err_L2   = err_L2 + err*err
      err_Linf = max(err_Linf,err)

      a_t(:,:) = a_t(:,:) - delta_a(:,:)

!-- DEBUG DAVID START
!      write(*,*)'1 error in orginal system = ',maxval(abs(matmul(Amat(1:m,1:n),a_t(1:n,1:3)) - bvec(1:m,1:3)))
!      write(*,*)'diff in original metrics = ',maxval(abs(delta_a))
!-- DEBUG DAVID END
!     New metric coefficients.  Assumes that the Jacobian (Jx_r) remains unchanged

      do inode = 1,n_pts_3d

         r_x(1,1:3,inode,ielem) = a_t((1-1)*n_pts_3d+inode,1:3) / Jx_r(inode,ielem)
         r_x(2,1:3,inode,ielem) = a_t((2-1)*n_pts_3d+inode,1:3) / Jx_r(inode,ielem)
         r_x(3,1:3,inode,ielem) = a_t((3-1)*n_pts_3d+inode,1:3) / Jx_r(inode,ielem)

      enddo

      !-- testing to see if the discrete metric terms satisfy the correct GCL condition

      if(testing_metric_comp) then
        if(allocated(Hinv_3_mat  )) deallocate(Hinv_3_mat  ); allocate(Hinv_3_mat(m,m)); Hinv_3_mat(:,:) = 0.0_wp
        if(allocated(D_3_mat  )) deallocate(D_3_mat  ); allocate(D_3_mat(m,n)); D_3_mat(:,:) = 0.0_wp
        if(allocated(Q_3_mat  )) deallocate(Q_3_mat  ); allocate(Q_3_mat(m,n)); Q_3_mat(:,:) = 0.0_wp
        if(allocated(S_3_mat  )) deallocate(S_3_mat  ); allocate(S_3_mat(m,n)); S_3_mat(:,:) = 0.0_wp
        if(allocated(E_3_mat  )) deallocate(E_3_mat  ); allocate(E_3_mat(m,n)); E_3_mat(:,:) = 0.0_wp
        if(allocated(verror)) deallocate(verror); allocate(verror(m,3)); verror(:,:) = 0.0_wp
        if(allocated(verror2)) deallocate(verror2); allocate(verror2(m,3)); verror2(:,:) = 0.0_wp
        if(allocated(verror3)) deallocate(verror3); allocate(verror3(m,3)); verror3(:,:) = 0.0_wp


        call GCL_Triple_HinvDQSEmat(n_pts_1d, n_pts_3d, pmat,dmat,qmat,Hinv_3_mat,D_3_mat,Q_3_mat,S_3_mat,E_3_mat)

!-- DEBUG DAVID START
!        !-- uncomment to write to file
!        write(numb,'(I0)')ielem
!        call write_matrix_to_file_matlab(Hinv_3_mat(1:m,1:m),m,m,'Hinvmat_'//trim(adjustl(numb))//'.tf')
!        call write_matrix_to_file_matlab(D_3_mat(1:m,1:n),m,n,'Dmat_'//trim(adjustl(numb))//'.tf')
!        call write_matrix_to_file_matlab(Q_3_mat(1:m,1:n),m,n,'Qmat_'//trim(adjustl(numb))//'.tf')
!        call write_matrix_to_file_matlab(Amat(1:m,1:n),m,n,'QmatT_'//trim(adjustl(numb))//'.tf')
!        call write_matrix_to_file_matlab(S_3_mat(1:m,1:n),m,n,'Smat_'//trim(adjustl(numb))//'.tf')
!        call write_matrix_to_file_matlab(E_3_mat(1:m,1:n),m,n,'Emat_'//trim(adjustl(numb))//'.tf')
!        write(*,*)'==========================================='
!        !-- construct the GCL in a more standard looking form
!        verror = matmul(D_3_mat,a_t)-matmul(Hinv_3_mat,matmul(E_3_mat,a_t)-bvec)
!        write(*,*)'Alternative check of GCL: ielem = ',ielem,' p = ',n_pts_1d-1, 'error = ',maxval(abs(verror))
!        verror = matmul(D_3_mat,a_t)
!        verror2 = matmul(Hinv_3_mat,matmul(E_3_mat,a_t))
!        verror3 = matmul(Hinv_3_mat,bvec)
!        !write(*,*)'Error in new metrics when used in the standard GCL equations &
!        !           (i.e. contribution to the volume) = ',maxval(abs(verror))
!            
!        write(*,*)'==========================================='
!-- DEBUG DAVID END
      endif
    
    end do elloop

    if(allocated(u))    deallocate(u) ;
    if(allocated(v))    deallocate(v) ;
    if(allocated(w))    deallocate(w) ;
    if(allocated(work)) deallocate(work) ;
    if(allocated(Amat)) deallocate(Amat) ;
    if(allocated(a_t))  deallocate(a_t) ;
    if(allocated(bvec)) deallocate(bvec) ;
    if(allocated(wI))   deallocate(wI) ;

!   Parallel reduction of errors using conventional MPI calls

    ! Reduce values on all processes to a single value
    if(myprocid == 0 )  then
      allocate(err_max_proc(0:nprocs-1))
      err_max_proc(:) = 0.0_wp ; err_max_proc(0) = err_Linf ;
    endif
    if(myprocid /= 0 ) then
      s_tag = 100 + myprocid
      m_size = 1
      call mpi_isend(err_Linf,m_size,mpi_double,0,s_tag,petsc_comm_world, &
        & s_request_err_Linf,ierr)
      
      call mpi_wait(s_request_err_Linf,s_status,ierr)
    else
      do m = 1, nprocs-1
        r_tag = 100 + m
        m_size = 1
        call mpi_irecv(err_max_proc(m),m_size,mpi_double,m,r_tag, &
          & petsc_comm_world,r_request_err_Linf,ierr)

        call mpi_wait(r_request_err_Linf,r_status,ierr)
      enddo
    endif

    ! Reduce values on all processes to a single value
    call MPI_reduce(np_mods, ng_mods,1, mpi_integer, mpi_sum, 0, petsc_comm_world, ierr)

    ! Write at screen the L_inf of the metric error
    if(myprocid == 0 .and. verbose)  then
      write(*,*)'  Modified Elements and L_inf of modification', ng_mods, maxval(err_max_proc(:))
      write(*,*) '==========================================================='

      deallocate(err_max_proc)

    endif

  end subroutine modify_metrics_nonConforming

  !============================================================================

  ! e2e_connectivity_aflr3 - Constructs the element-to-element connectivity
  ! starting from the information read from the AFLR3 grid.

  subroutine face_orientation_aflr3()   !  SERIAL Routine

!  SERIAL Routine
!     face orientation between connected elements.  
!  SERIAL Routine

    ! Load modules
    use referencevariables, only : nfacesperelem, nelems
    use variables,          only : ef2e

    ! Nothing is implicitly defined
    implicit none

    integer :: iface, kface
    integer :: ielem, kelem

    do ielem = 1,nelems
       do iface = 1,nfacesperelem
         kelem = ef2e(2,iface,ielem)
         kface = ef2e(1,iface,ielem)
         if((ef2e(1,iface,ielem) <= 0) .or.  &  !  Test for boundary and periodic face which is by definition correctly oriented
            (ielem == kelem))          then     !  Periodic connection with a single element thickness
           ef2e(7,iface,ielem) = 0 ;
           cycle
         else
           ef2e(7,iface,ielem) = face_orientation_hex(ielem,kelem,iface,kface)
         endif
       enddo
    enddo

  end subroutine face_orientation_aflr3

  !============================================================================================

  function face_orientation_hex(elem1,elem2,face1,face2)
     
    !  input : 
    !        elem1, elem2: two adjoining elements 
    !        face1, face2: local ordering for common faces between two adjoining elements 
    !  output:
    !        0 <= face_orientation_hex  <= 3 
    !        0: common ordering  
    !        1: Counter-clockwise rotation 090^o
    !        2: Counter-clockwise rotation 180^o
    !        3: Counter-clockwise rotation 270^o

    use referencevariables
    use variables, only: ic2nh, vx_master

    implicit none

    integer,                   intent(in   ) :: elem1 ,elem2
    integer,                   intent(in   ) :: face1 ,face2

    integer,  parameter                      :: nodetol = 1.0e-10_wp

    real(wp),  dimension(3,4)                :: xface1,xface2

    integer                                  :: j,j1,j2
    integer                                  :: k,kk,ierr
    integer                                  :: face_orientation_hex

    integer,  dimension(4,8), parameter :: perm = reshape(    &
                                                & (/1,2,3,4,  &
                                                &   2,3,4,1,  &
                                                &   3,4,1,2,  &
                                                &   4,1,2,3,  &
                                                &   4,3,2,1,  &
                                                &   1,4,3,2,  &
                                                &   2,1,4,3,  &
                                                &   3,2,1,4/),&
                                                &   (/4,8/) )

       kk = hex_8_nverticesperface
                                                     !   face of element 1 
       do j = 1, kk                                  !   Sweep over vertices on face
         j1 = eltypfaces_Lexo(j,face1)               !   Which node in element
         j2 = ic2nh(j1,elem1)                        !   Which vertex is pointed to
         xface1(:,j) = vx_master(:,j2)               !   load face nodes with vertex coordinates
       enddo
                                                     !   face of element 2 
       do j = 1, kk                                  !   Sweep over vertices on face
         j1 = eltypfaces_Lexo(j,face2)               !   Which node in element
         j2 = ic2nh(j1,elem2)                        !   Which vertex is pointed to
         xface2(:,j) = vx_master(:,j2)               !   load face nodes with vertex coordinates
       enddo

       do k = 1,8
          if ( (magnitude(xface1(:,1) -xface2(:,perm(1,k))) <= nodetol)  .and. & ! Check distances between all nodes 
               (magnitude(xface1(:,2) -xface2(:,perm(2,k))) <= nodetol)  .and. &
               (magnitude(xface1(:,3) -xface2(:,perm(3,k))) <= nodetol)  .and. &
               (magnitude(xface1(:,4) -xface2(:,perm(4,k))) <= nodetol) ) then  
               face_orientation_hex = k-1
               exit
          endif
       end do
       
       if(k > 8) then
          write(*,*)'function face_orientation_hex: didnt find a face orientation that matched'
          write(*,*)'stopping'
          call PetscFinalize(ierr) ; stop
       endif
          
  end function face_orientation_hex

  !============================================================================================

  subroutine Load_Mortar_Metric_Data(ielem,n_LGL_1d,n_LGL_2d,n_LGL_3d,ifacenodes,p_surf,a_t,bvec)

    use referencevariables
    use variables, only: Jx_r, r_x, facenodenormal, Jx_facenodenormal_LGL, ef2e
    use collocationvariables, only: elem_props

    implicit none

    integer,                   intent(in   ) :: ielem,n_LGL_1d,n_LGL_2d,n_LGL_3d
    integer,   dimension(:),   intent(in   ) :: ifacenodes
    real(wp),  dimension(:),   intent(in   ) :: p_surf

    real(wp), dimension(:,:),  intent(inout) :: a_t
    real(wp), dimension(:,:),  intent(inout) :: bvec

    integer                                  :: i, iface, inode, jnode, knode

    real(wp), dimension(3)                   :: nx


    bvec(:,:) = 0.0_wp
    do iface = 1,nfacesperelem

       do i = 1,n_LGL_2d

            !knode = (iface-1)*(npoly_max+1)**2 + i
             knode = (iface-1)*n_LGL_2d + i
            ! Index in facial ordering
            jnode =  n_LGL_2d*(iface-1)+i
              
            ! Volumetric node index corresponding to facial node index
            inode = ifacenodes(jnode)
              
            ! Outward facing normal of facial node
            !if (ef2e(4,iface,ielem) == elem_props(2,ielem)) then !    Conforming interface-- ORIGINAL
            if ((ef2e(4,iface,ielem) == elem_props(2,ielem)).OR.(ef2e(1,iface,ielem) < 0)) then !    Conforming interface or a boundary
              nx(:) = Jx_r(inode,ielem)*facenodenormal(:,jnode,ielem)
!             t1 = maxval(abs(nx(:) - Jx_facenodenormal_LGL(:,knode,ielem)))
!             if(t1 >= 1.0e-10_wp) write(*,*)'metric differences: iface',iface, t1
            else                                                 ! NonConforming interface
              nx(:) = Jx_facenodenormal_LGL(:,knode,ielem)
            endif

            bvec(inode,:) = bvec(inode,:) + p_surf(i)*nx(:)

       enddo

    enddo

!        Metric data is stored as follows
!              --                                  --
!              | dxi_1/dx_1, dxi_1/dx_2, dxi_1/dx_3 |
!              |                                    |
!        r_x = | dxi_2/dx_1, dxi_2/dx_2, dxi_2/dx_3 |
!              |                                    |
!              | dxi_3/dx_1, dxi_3/dx_2, dxi_3/dx_3 |
!              --                                  --
   
    do inode = 1,n_LGL_3d
      a_t((1-1)*n_LGL_3d + inode,1:3) =   Jx_r(inode,ielem)*r_x(1,1:3,inode,ielem)
      a_t((2-1)*n_LGL_3d + inode,1:3) =   Jx_r(inode,ielem)*r_x(2,1:3,inode,ielem)
      a_t((3-1)*n_LGL_3d + inode,1:3) =   Jx_r(inode,ielem)*r_x(3,1:3,inode,ielem)
    enddo

  end subroutine Load_Mortar_Metric_Data

  !============================================================================

  ! e2e_connectivity_aflr3 - Constructs the element-to-element connectivity
  ! starting from the information read from the AFLR3 grid.

  subroutine e2e_connectivity_aflr3()   !  SERIAL Routine

!  SERIAL Routine
!     Element to element connectivity using AFLR3 formated grids
!  SERIAL Routine

    ! Load modules
    use unary_mod, only: qsorti

    use referencevariables
    use variables, only: ef2e, iae2v, iae2v_tmp, jae2v, jae2v_tmp, nnze2v, &
                       & if2nq, ifacetag, ic2nh, nqface, vx_master, &
                       & periodic_face_data_x1, periodic_face_data_x2, &
                       & periodic_face_data_x3, wall_face_data

    ! Nothing is implicitly defined
    implicit none

    integer :: i,j,k, j1, j2, k1
    integer :: ielem,cnt,cntBC 
    integer :: iface, jface, bigN, ave

    !integer, dimension(:),   allocatable :: iav2e_tmp
    integer, dimension(:,:), allocatable :: jav2e_tmp
    integer, dimension(:),   allocatable :: ivtmp1, ivtmp2, ivtmp3, ivtmp4

    integer :: nnzv2e
    !integer, allocatable :: v2e(:,:), iav2e(:), jav2e(:)
    integer, allocatable :: iav2e(:), jav2e(:)

    integer, dimension(:,:), allocatable :: test_conL, test_conR
    integer, dimension(:),   allocatable :: test_cBCL, test_cBCR

    logical                              :: testing = .true.

    ! Variables for periodic faces
    integer,  dimension(:),     allocatable :: ivtmp_iface, ivtmp_jface
    real(wp), dimension(:,:),   allocatable :: vx_iface,    vx_jface
    integer,  dimension(:,:),     allocatable :: same_coord 
    integer :: i_comp_face, i_vertex_iface, i_vertex_jface, i_coord, i_p_elem, &
      & j_p_elem, match, jelem, i_vertex_hexa, cnt_periodic_elem_x1, &
      & cnt_periodic_elem_x2, cnt_periodic_elem_x3

    integer :: cnt_wall_elem

    integer,  dimension(:),   allocatable :: iv_hexa_elem 

    integer :: jelem_iface, jface_iface, ielem_jface, iface_jface, p_face, &
      & i_check 

    !integer, allocatable, dimension(:) :: list_partner_faces

    real(wp), parameter  :: diff_toll = 1e-8
    integer,  parameter  :: qdim = 7             !  dimension of ef2e array

    continue

    !  routine called from myprocid == 0 ;  i.e. master works on entire grid
    !
    !  AFLR3 grid format includes the following variables
    !
    !  nhex       = number of hexahedra
    !  nnodesg    = number of nodes
    !  ic2nh      = cell-to-node pointers for hexes 
    !               (8 nodes are pointed to by each hexahedral cell)

    !  nqface     = number of boundary faces with quads
    !  if2nq      = face-to-node pointers for each QUAD boundary face (4 nodes
    !               are pointed to by each quadralateral)
    !  ifacetag   = tag number that groups boundary faces (e.g., all faces
    !               with the number "1" correspond to the same boundary
    !               entity (like wing) with a given boundary condition)

    !
    !  nelems     :    elements  =  nhex in this case
    !
    !                   Dim,    Dim,         Dim
    !  ef2e       :    ( 6 ,nfaceperelem, nelements) 
    !             :  Two situation occur.  The face is either an 
    !                  (Interior face 
    !                      :  (1,j,k) = Adjoining element face ID
    !                      :  (2,j,k) = Adjoining element ID
    !                      :  (3,j,k) = Adjoining element process ID
    !                      :  (4,j,k) = Adjoining element polynomial order
    !                      :  (5,j,k) = Number of Adjoining elements
    !                      :  (6,j,k) = HACK self polynomial order assigned to each face
    !                      :  (7,j,k) = face_orientation
    !                  (Boundary face 
    !                      :  (1,j,k) = Set to -11 
    !                      :  (2,j,k) = -100000000
    !                      :  (3,j,k) = -100000000
    !                      :  (4,j,k) = -100000000
    !                      :  (5,j,k) = -100000000
    !                      :  (6,j,k) = -100000000
    !                      :  (7,j,k) = -100000000
    !
    ! iae2v,jae2v     :    Which vertices belong to each element

    if (ndim == 2) then
      write(*,*) '2D grid connectivity for the AFLR3 format is not yet', &
        & ' implemented'
      write(*,*) 'Exiting...'
      stop

    else if (ndim == 3) then
      ! Allocate memory for test
      allocate(test_conL(nelems,nfacesperelem)) ; test_conL(:,:) = 0
      allocate(test_conR(nelems,nfacesperelem)) ; test_conR(:,:) = 0
      allocate(test_cBCL(nqface)) ;               test_cBCL(:) = 0
      allocate(test_cBCR(nqface)) ;               test_cBCR(:) = 0

      ! Big number
      bigN = 1000

      ! Print at screen: number of vertices, number of hexhedral elements,
      ! number of boundary faces and number of vertices per element
      write(*,*) '  Number of vertices             = ', nvertices
      write(*,*) '  Number of hexahedrons          = ', nelems
      write(*,*) '  Number of boundary faces       = ', nqface
      write(*,*) '  Number of vertices per element = ', nverticesperelem
      write(*,*) '=========================================================================='

      ! iav2e,  jav2e_tmp: vessels to accumulate v2e pointer information
      ! First:  Count total accesses to each vertex from all elements

      allocate(iav2e(nvertices+1))        ;    iav2e(:)       = 0
      allocate(jav2e_tmp(nvertices,bigN)) ;    jav2e_tmp(:,:) = 0

      ! Count the number of accesses for each vertex over all elements
      ! iav2e    :  counts total number of touches to each vertex
      ! jav2e_tmp:  tracks elements that touch vertices
      do j = 1,nelems
        do i = 1,nverticesperelem
            iav2e(ic2nh(i,j)) = iav2e(ic2nh(i,j)) + 1
            jav2e_tmp(ic2nh(i,j),iav2e(ic2nh(i,j))) = j
        end do
      end do

      nnzv2e = sum(iav2e)
      allocate(jav2e(nnzv2e))

      ! Reassemble in standard CSR form
      cnt = 0
      do i = 1, nvertices
        do j = 1,iav2e(i)
          cnt = cnt + 1
          jav2e(cnt) = jav2e_tmp(i,j)
        enddo
      enddo

      do i = nvertices,1,-1
        iav2e(i+1) = iav2e(i)
      end do
      iav2e(1) = 1
      do i = 2,nvertices+1
        iav2e(i) = iav2e(i) + iav2e(i-1)
      enddo
      
      deallocate(jav2e_tmp)


      ! Calculate element-to-element connectivity using shared nodes
      allocate(ef2e(qdim,2*ndim,1:nelems))  ;   ef2e(:,:,:) = -1000000000

      allocate(ivtmp1(nverticesperface*bigN),ivtmp2(nverticesperface*bigN))
      allocate(ivtmp3(nverticesperface),     ivtmp4(nverticesperface))

      allocate(ivtmp_iface(nverticesperface))
      allocate(ivtmp_jface(nverticesperface))

      allocate(vx_iface(3,nverticesperface))
      allocate(vx_jface(3,nverticesperface))
      allocate(same_coord(nverticesperface,3))
      allocate(iv_hexa_elem(nverticesperelem))

      ! Counter for the number of elements that have a periodic boundary face
      cnt_periodic_elem_x1 = 0
      cnt_periodic_elem_x2 = 0
      cnt_periodic_elem_x3 = 0

      ! Counter for the number of elements that have a wall boundary face
      cnt_wall_elem = 0

      ! Counter for the number of boundary conditions
      cntBC = 0

      do ielem = 1,nelems
        faceloop: do iface = 1, nfacesperelem

          cnt = 0
          do j = 1, nverticesperface                    !   Sweep over vertices on face
            j1 = eltypfaces(j,iface)                    !   Which node in element
            j2 = ic2nh(j1,ielem)                        !   Which vertex is pointed to
            do k = iav2e(j2),iav2e(j2+1)-1              !   Sweep over all elements touching vertex &
              cnt = cnt + 1                             !   & and put them in a big stack
              ivtmp1(cnt) = jav2e(k)
            end do
          end do

          call qsorti(ivtmp1,ivtmp2,cnt)                ! Sort the stack from all facenodes
                                                       
          do j = nverticesperface,cnt                   ! search for duplicate entries = nverticesperface 

            ivtmp3(:) = ivtmp1(ivtmp2(j-nverticesperface+1:j)) ! test nverticesperface terms
            ave = sum(ivtmp3(:))/nverticesperface

            if(maxval(abs(ivtmp3(:)-ave)) == 0) then         !  Two adjacent terms match in stack
              if( ave /= ielem ) then
                ef2e(2,iface,ielem) = ave

                cnt = 0 ; ivtmp3(:) = 0                 ! Store vertices on local face
                do k = 1, nverticesperface              ! Sweep over vertices on face
                  cnt = cnt + 1
                  k1  = eltypfaces(k,iface)             !   Which node in element
                  ivtmp3(cnt) = ic2nh(k1,ielem)         !   Which vertex is pointed to
                enddo
                ivtmp3 = isort(ivtmp3,nverticesperface)

                do jface = 1,nfacesperelem              ! Sweep over all faces on adjoining element

                  cnt = 0 ; ivtmp4(:) = 0
                  do k = 1, nverticesperface            ! Sweep over vertices on face
                    cnt = cnt + 1
                    k1  = eltypfaces(k,jface)           !   Which node in element
                    ivtmp4(cnt) = ic2nh(k1,ave)         !   Which vertex is pointed to
                  enddo
                  ivtmp4 = isort(ivtmp4,nverticesperface)

                  if(maxval(abs(ivtmp3(:)-ivtmp4(:))) == 0)  then
                    ef2e(1,iface,ielem) = jface
          !         write(*,*)'elem',ielem,'face',iface,'touches element',ave,'on face',jface
                    test_conL(ielem,iface) = ielem*iface ; test_conR(ave ,jface) = ave*jface
                    cycle faceloop
                  endif

                enddo

              endif
            endif

          end do 

          cnt = 0 ; ivtmp3(:) = 0 
          do j = 1, nverticesperface
            cnt = cnt + 1           
            j1 = eltypfaces(j,iface)
            ivtmp3(cnt) = ic2nh(j1,ielem)    
          end do
          ivtmp3 = isort(ivtmp3,nverticesperface)
  !       write(*,*)'ielem',ielem,'face',iface,'ivtmp3',ivtmp3(:)

          do jface = 1,nqface
            ivtmp4(:) = 0 ; ivtmp4(:) = if2nq(:,jface)    
            ivtmp4 = isort(ivtmp4,nverticesperface)
            if(maxval(abs(ivtmp3(:)-ivtmp4(:))) == 0)  then
              ef2e(1,iface,ielem) = -ifacetag(jface)

              ! Build periodic faces data in the x1 direction
              if(ifacetag(jface) == 8 .or. ifacetag(jface) == 9) then

                cnt_periodic_elem_x1 = cnt_periodic_elem_x1 + 1

                ! Global ID of the element which owns a "periodic" boundary face
                periodic_face_data_x1(1,cnt_periodic_elem_x1) = ielem 

                ! Get the local ID of the "periodic" boundary face of the ielem
                periodic_face_data_x1(2,cnt_periodic_elem_x1) = iface
                
                ! Position in the if2nq stack of the iface
                periodic_face_data_x1(3,cnt_periodic_elem_x1) = jface

                do j = 1, nverticesperface
                  periodic_face_data_x1(4+j,cnt_periodic_elem_x1) = ivtmp4(j)
                end do
              end if


              ! Build periodic faces data in the x2 direction
              if(ifacetag(jface) == 10 .or. ifacetag(jface) == 11) then

                cnt_periodic_elem_x2 = cnt_periodic_elem_x2 + 1

                ! Global ID of the element which owns a "periodic" boundary face
                periodic_face_data_x2(1,cnt_periodic_elem_x2) = ielem 

                ! Get the local ID of the "periodic" boundary face of the ielem
                periodic_face_data_x2(2,cnt_periodic_elem_x2) = iface
                
                ! Position in the if2nq stack of the iface
                periodic_face_data_x2(3,cnt_periodic_elem_x2) = jface

                do j = 1, nverticesperface
                  periodic_face_data_x2(4+j,cnt_periodic_elem_x2) = ivtmp4(j)
                end do
              end if


              ! Build periodic faces data in the x3 direction
              if(ifacetag(jface) == 12 .or. ifacetag(jface) == 13) then

                cnt_periodic_elem_x3 = cnt_periodic_elem_x3 + 1

                ! Global ID of the element which owns a "periodic" boundary face
                periodic_face_data_x3(1,cnt_periodic_elem_x3) = ielem 

                ! Get the local ID of the "periodic" boundary face of the ielem
                periodic_face_data_x3(2,cnt_periodic_elem_x3) = iface
                
                ! Position in the if2nq stack of the iface
                periodic_face_data_x3(3,cnt_periodic_elem_x3) = jface

                do j = 1, nverticesperface
                  periodic_face_data_x3(4+j,cnt_periodic_elem_x3) = ivtmp4(j)
                end do
              end if


              ! Store data for computing the aerodynamic coefficients
              if(ifacetag(jface) == 5 .or. ifacetag(jface) == 6) then
                cnt_wall_elem = cnt_wall_elem + 1
                ! Global ID of the element which owns a "wall" boundary face
                wall_face_data(1,cnt_wall_elem) = ielem 

                ! Get the local ID of the "wall" boundary face of the ielem
                wall_face_data(2,cnt_wall_elem) = iface
                
              end if

              cntBC = cntBC + 1 ; test_cBCL(cntBC) = jface
              cycle faceloop
            endif
          enddo

          ! Search should always find a connection but didn't. Somethings wrong
          write(*,*) 'Face search failed. element and face' ; write(*,*) ielem,iface
          stop
        end do faceloop
      end do

      ! Test if the element are connected in a symmetric fashion
      ! ========================================================
      if(testing) then
        if(maxval(abs(test_conL(:,:)-test_conR(:,:))) > 0) then
          write(*,*)'Not symmetric connectivity' ; write(*,*)'Stopping' ; stop
        endif
        call qsorti(test_cBCL,test_cBCR,nqface)
        do i = 1,nqface
          if(i /= test_cBCL(test_cBCR(i))) then
            write(*,*)i,test_cBCL(i),test_cBCR(i)
            stop
          endif
        enddo
      endif

      ! ===================================================
      ! Build ef2e for "periodic" faces in the x1 direction
      ! ===================================================

      ! Loop over the element that owns a "periodic" face
      periodic_elem_x1_1 : do i_p_elem = 1, size(periodic_face_data_x1(1,:))

        ! Get the global ID of the element that owns a periodic boundary face
        ielem = periodic_face_data_x1(1,i_p_elem)

        ! Get the local (local for the element) ID of the periodic boundary face
        iface = periodic_face_data_x1(2,i_p_elem)

        ! Check if the face is a "periodic" face with tag equals to 8
        if (abs(ef2e(1,iface,ielem)) == 8) then

          ! Get the coordinate of the nodes of the iface
          do i_vertex_iface = 1, nverticesperface       
            vx_iface(1,i_vertex_iface) = vx_master(1,periodic_face_data_x1(4+i_vertex_iface,i_p_elem))
            vx_iface(2,i_vertex_iface) = vx_master(2,periodic_face_data_x1(4+i_vertex_iface,i_p_elem))
            vx_iface(3,i_vertex_iface) = vx_master(3,periodic_face_data_x1(4+i_vertex_iface,i_p_elem))
          end do

          ! Search the partner face, i.e. the corresponding "periodic" face with
          ! face tag equals to 9
          partner_face_x1_1: do i_comp_face = 1, size(periodic_face_data_x1(3,:))
            
            ! Get the face ID. This ID is given by the AFLR3 format
            jface = periodic_face_data_x1(3,i_comp_face)
            
            ! Partner face can only be a face with ifacetag = 9
            if (ifacetag(jface) == 9) then
                  
              ! Get the ID of the nodes which form the boundary face
              ivtmp_jface(:) = if2nq(:,jface)

              ! Get the coordinate of the nodes of the jface
              do i_vertex_jface = 1, nverticesperface
                vx_jface(1,i_vertex_jface) = vx_master(1,ivtmp_jface(i_vertex_jface))
                vx_jface(2,i_vertex_jface) = vx_master(2,ivtmp_jface(i_vertex_jface))
                vx_jface(3,i_vertex_jface) = vx_master(3,ivtmp_jface(i_vertex_jface))
              end do

              ! Set to zero the array that keeps track of the coordinates
              ! matches
              same_coord = 0

              ! Check if the jface is a partner face.
              ! If the jface is the partner face of the iface then, two of its 
              ! node coordinate must be equal to the coordinates of the nodes 
              ! which form the iface. The remaining coordinate just differs for 
              ! a shift.
              search_x1_1: do i_vertex_iface = 1, nverticesperface
                do i_vertex_jface = 1, nverticesperface
                  same_coord(i_vertex_iface,:) = 0
                  do i_coord = 1, 3
                    if (abs(vx_jface(i_coord,i_vertex_jface) - vx_iface(i_coord,i_vertex_iface)) .lt. diff_toll) then
                      same_coord(i_vertex_iface,i_coord) = 1
                    endif
                  end do
                  
                  if (sum(same_coord(i_vertex_iface,:)) == 2) then
                    ! Found a vertex of the jface which has two coordinates
                    ! equal to two coordinates of the vertex on the iface
                    if (i_vertex_iface .gt. 1) then
                      ! Verify that the other possible partner nodes have the 
                      ! same two coordinates in common'
                      do i_check = 2, i_vertex_iface
                        check_common_coord_x1_1: do i_coord = 1, 3
                          if (same_coord(1,i_coord)-same_coord(i_check,i_coord) == 0) then
                            cycle check_common_coord_x1_1
                          else
                            !write(*,*) same_coord(1,:)
                            !write(*,*) same_coord(i_check,:)
                            write(*,*) 'The periodic boundary conditions', &
                              & ' works only for two parallel boundary planes.', &
                              & ' Check x1 direction.'
                            
                            write(*,*) 'Exiting...'
                            
                            stop
                          end if
                        end do check_common_coord_x1_1
                      end do
                      
                      cycle search_x1_1
                    end if
                    cycle search_x1_1
                  end if
                  
                end do

                if (sum(same_coord(i_vertex_iface,:)) .lt. 2) then
                  ! Exit from the companion_face loop because none of the nodes
                  ! of the jface has two invariant coordinates
                  if (i_comp_face == size(periodic_face_data_x1(3,:))) then
                    write(*,*) 'No periodic partner face has been found for', &
                      & ' face', iface, 'of element', ielem, 'in the x1', &
                      & ' direction.'

                    write(*,*) 'Try to increase the diff_toll parameter and', &
                      & ' verify the input grid'
                    write(*,*) 'Exiting...'
                    stop
                  else
                    cycle partner_face_x1_1
                  end if
                endif

              end do search_x1_1
             
              ! Store the periodic direction (x or y or z) of each face
              do i_coord = 1, 3
                ! Just pick up the first node for this check.
                if (same_coord(1,i_coord) == 0) then
                  periodic_face_data_x1(4,i_p_elem) = i_coord
                end if
              end do     

              ! Search the global ID of the element which owns the jface
              search_x1_2 : do j_p_elem = 1, size(periodic_face_data_x1(1,:))
                
                ! Get the global ID of the element
                jelem = periodic_face_data_x1(1,j_p_elem)

                ! Get the ID of the nodes which form the jelem
                iv_hexa_elem = ic2nh(:,jelem) 

                ! We have nverticesperface so we should find nverticesperface
                ! matches to claim that we have found the right (not self) 
                ! element
                match = 0
                do i_vertex_jface = 1, nverticesperface
                  do i_vertex_hexa = 1, nverticesperelem
                    if (iv_hexa_elem(i_vertex_hexa) == ivtmp_jface(i_vertex_jface)) then
                      match = match + 1
                    endif
                  end do
                end do
                  
                ! Set in ef2e(2,iface,ielem) the ID of the adjoining element 
                !if (match == nverticesperface .and. jelem /= ielem) then
                if (match == nverticesperface) then
                  ef2e(2,iface,ielem) = jelem

!                  write(*,*) 'ielem, jelem', ielem, jelem

!                  do i_vertex_jface = 1, nverticesperface
!                    do i_vertex_hexa = 1, nverticesperelem
!                      if (iv_hexa_elem(i_vertex_hexa) == ivtmp_jface(i_vertex_jface)) then
!                        ic2nh_mod(i_vertex_hexa,jelem) = periodic_face_data(3+i_vertex_jface,i_p_elem)
!                      endif
!                    end do
!                  end do
               
                  ! Set the ID of the adjoning face
                  do p_face = 1, nfacesperelem              

                    cnt = 0 ; ivtmp4(:) = 0
                    do k = 1, nverticesperface            
                      cnt = cnt + 1
                      k1  = eltypfaces(k,p_face)           
                      ivtmp4(cnt) = ic2nh(k1,jelem)         
                    enddo
                    ivtmp4 = isort(ivtmp4,nverticesperface)

                    ! Sort ivtmp_jface
                    ivtmp_jface = isort(ivtmp_jface,nverticesperface)

                    if(maxval(abs(ivtmp_jface(:)-ivtmp4(:))) == 0)  then
                      ef2e(1,iface,ielem) = p_face
                      exit
                    endif

                  end do

                else
                  cycle search_x1_2

                  endif

                  exit
                
                enddo search_x1_2
              
              exit
            
            endif

          end do partner_face_x1_1

        endif

      end do periodic_elem_x1_1


!      write(*,*) 'NOW THE SYMMETRIC PART'
      
      periodic_elem_x1_2 : do i_p_elem = 1, size(periodic_face_data_x1(1,:))

!        write(*,*) 'IN bc_elem loop'

        ! Get the global ID of the element that owns a boundary face
        ielem = periodic_face_data_x1(1,i_p_elem)

        ! Get the local (local for the element) ID of the boundary face
        iface = periodic_face_data_x1(2,i_p_elem)

        ! Check if the face is a "periodic" face
        if (abs(ef2e(1,iface,ielem)) == 9) then

          ! Get the coordinate of the nodes of the iface
          do i_vertex_iface = 1, nverticesperface       
            vx_iface(1,i_vertex_iface) = vx_master(1,periodic_face_data_x1(4+i_vertex_iface,i_p_elem))
            vx_iface(2,i_vertex_iface) = vx_master(2,periodic_face_data_x1(4+i_vertex_iface,i_p_elem))
            vx_iface(3,i_vertex_iface) = vx_master(3,periodic_face_data_x1(4+i_vertex_iface,i_p_elem))
          end do

          ! Search the partner face, i.e. the corresponding "periodic" face
          partner_face_x1_2: do i_comp_face = 1, size(periodic_face_data_x1(3,:))
            
            ! Get the face ID
            ! This ID is the one given by the AFLR3 format
            jface = periodic_face_data_x1(3,i_comp_face)
            
            ! Partner face can only be a face with ifacetag = 8
            if (ifacetag(jface) == 8) then
                  
              ! Get the ID of the nodes which form the boundary face
              ivtmp_jface(:) = if2nq(:,jface)

              ! Get the coordinate of the nodes of the jface
              do i_vertex_jface = 1, nverticesperface
                vx_jface(1,i_vertex_jface) = vx_master(1,ivtmp_jface(i_vertex_jface))
                vx_jface(2,i_vertex_jface) = vx_master(2,ivtmp_jface(i_vertex_jface))
                vx_jface(3,i_vertex_jface) = vx_master(3,ivtmp_jface(i_vertex_jface))
              end do

!              write(*,*)
!              write(*,*) 'node coordinate jface'
!              do i_vertex_jface = 1, nverticesperface 
!                write(*,*) 'node', i_vertex_jface
!                write(*,*) 'x', vx_jface(1,i_vertex_jface) 
!                write(*,*) 'y', vx_jface(2,i_vertex_jface) 
!                write(*,*) 'z', vx_jface(3,i_vertex_jface) 
!              end do
!              write(*,*)
               

              ! Set to zero the array that keeps track of the coordinates
              ! matches
              same_coord = 0

              ! Check if the jface is a partner face.
              ! If the jface is the partner face of the iface then, two of its 
              ! node coordinate must be equal to the coordinates of the nodes 
              ! which form the iface. The remaining coordinate just differs for 
              ! a shift.
              search_x1_3: do i_vertex_iface = 1, nverticesperface
                do i_vertex_jface = 1, nverticesperface
                  same_coord(i_vertex_iface,:) = 0
                  do i_coord = 1, 3
!                    write(*,*) 'vx_iface(i_coord,i_vertex_iface)', vx_iface(i_coord,i_vertex_iface)
!                    write(*,*) 'vx_jface(i_coord,i_vertex_jface)', vx_jface(i_coord,i_vertex_jface)
                    if (abs(vx_jface(i_coord,i_vertex_jface) - vx_iface(i_coord,i_vertex_iface)) .lt. diff_toll) then
                      same_coord(i_vertex_iface,i_coord) = 1 
                    endif
                  end do

                  if (sum(same_coord(i_vertex_iface,:)) == 2) then
                    ! Found a vertex of the jface which has two coordinates
                    ! equal to two coordinates of the vertex on the iface
!                    write(*,*) 'Found node'
                    if (i_vertex_iface .gt. 1) then
                      ! Verify that the other possible partner nodes have the 
                      ! same two coordinates in common
                      do i_check = 2, i_vertex_iface
                        check_common_coord_x1_2: do i_coord = 1, 3
                          if (same_coord(1,i_coord)-same_coord(i_check,i_coord) == 0) then
                            cycle check_common_coord_x1_2
                          else
                            write(*,*) 'The periodic boundary conditions', &
                              & ' works only for two parallel boundary planes.', &
                              & ' Check x1 direction.'
                            stop
                          end if
                        end do check_common_coord_x1_2
                      end do

                      cycle search_x1_3
                    endif
                    cycle search_x1_3
                  endif
                  
                end do

                if (sum(same_coord(i_vertex_iface,:)) .lt. 2) then
                  ! Exit from the companion_face loop because none of the nodes
                  ! of the jface has two invariant coordinates
                  !write(*,*) 'No the right face'
                  if (i_comp_face == size(periodic_face_data_x1(3,:))) then
                    write(*,*) 'No periodic partner face has been found for', &
                      & ' face', iface, 'of element', ielem, 'in the x1', &
                      & ' direction.'
                    write(*,*) 'Try to increase the diff_toll parameter and', &
                      & ' verify the input grid'
                    write(*,*) 'Exiting...'
                    stop
                  else
                    cycle partner_face_x1_2
                  end if
                endif

!                write(*,*) 'same_coord', same_coord(i_vertex_iface)

              end do search_x1_3
             
!              write(*,*) 'Match found' !, exiting from the companion_face loop'
!              write(*,*) 'ID vertices jface', ivtmp_jface

              ! Store the periodic direction (x or y or z) of each face
              do i_coord = 1, 3
                ! Just pick up the first node for this check.
                if (same_coord(1,i_coord) == 0) then
                  periodic_face_data_x1(4,i_p_elem) = i_coord
                end if
              end do

              ! Search the global ID of the element which owns the jface
              search_x1_4 : do j_p_elem = 1, size(periodic_face_data_x1(1,:))
                
                ! Get the global ID of the element
                jelem = periodic_face_data_x1(1,j_p_elem)

                ! Get the ID of the nodes which form the jelem
                iv_hexa_elem = ic2nh(:,jelem) 

                ! We have nverticesperface so we should find nverticesperface
                ! matches to claim that we have found the right (not self) 
                ! element
                match = 0
                do i_vertex_jface = 1, nverticesperface
                  do i_vertex_hexa = 1, nverticesperelem
                    if (iv_hexa_elem(i_vertex_hexa) == ivtmp_jface(i_vertex_jface)) then
                      match = match + 1
                    endif
                  end do
                end do
                  
                ! Set in ef2e(2,iface,ielem) the ID of the adjoining element 
                if (match == nverticesperface) then
                  ef2e(2,iface,ielem) = jelem

                  ! Set the ID of the adjoning face
                  do p_face = 1, nfacesperelem              

                    cnt = 0 ; ivtmp4(:) = 0
                    do k = 1, nverticesperface            
                      cnt = cnt + 1
                      k1  = eltypfaces(k,p_face)           
                      ivtmp4(cnt) = ic2nh(k1,jelem)         
                    enddo
                    ivtmp4 = isort(ivtmp4,nverticesperface)

                    ! Sort ivtmp_jface
                    ivtmp_jface = isort(ivtmp_jface,nverticesperface)

                    if(maxval(abs(ivtmp_jface(:)-ivtmp4(:))) == 0)  then
                      ef2e(1,iface,ielem) = p_face
                      exit
                    endif

                  end do

                else
                  cycle search_x1_4

                  endif

                  exit
                
                enddo search_x1_4
              

              exit
            
            endif

          end do partner_face_x1_2

        endif

      end do periodic_elem_x1_2


      ! ===================================================
      ! ===================================================
      ! Build ef2e for "periodic" faces in the x2 direction
      ! ===================================================
      ! ===================================================

      ! Loop over the element that owns a "periodic" face
      periodic_elem_x2_1 : do i_p_elem = 1, size(periodic_face_data_x2(1,:))

        ! Get the global ID of the element that owns a periodic boundary face
        ielem = periodic_face_data_x2(1,i_p_elem)

        ! Get the local (local for the element) ID of the periodic boundary face
        iface = periodic_face_data_x2(2,i_p_elem)

        ! Check if the face is a "periodic" face with tag equals to 8
        if (abs(ef2e(1,iface,ielem)) == 10) then

          ! Get the coordinate of the nodes of the iface
          do i_vertex_iface = 1, nverticesperface       
            vx_iface(1,i_vertex_iface) = vx_master(1,periodic_face_data_x2(4+i_vertex_iface,i_p_elem))
            vx_iface(2,i_vertex_iface) = vx_master(2,periodic_face_data_x2(4+i_vertex_iface,i_p_elem))
            vx_iface(3,i_vertex_iface) = vx_master(3,periodic_face_data_x2(4+i_vertex_iface,i_p_elem))
!            write(*,*) 'ID vertices iface', periodic_face_data(3+i_vertex_iface,i_p_elem)
          end do

          ! Search the partner face, i.e. the corresponding "periodic" face with
          ! face tag equals to 9
          partner_face_x2_1: do i_comp_face = 1, size(periodic_face_data_x2(3,:))
            
            ! Get the face ID. This ID is given by the AFLR3 format
            jface = periodic_face_data_x2(3,i_comp_face)
            
            ! Partner face can only be a face with ifacetag = 9
            if (ifacetag(jface) == 11) then
                  
              ! Get the ID of the nodes which form the boundary face
              ivtmp_jface(:) = if2nq(:,jface)

              ! Get the coordinate of the nodes of the jface
              do i_vertex_jface = 1, nverticesperface
                vx_jface(1,i_vertex_jface) = vx_master(1,ivtmp_jface(i_vertex_jface))
                vx_jface(2,i_vertex_jface) = vx_master(2,ivtmp_jface(i_vertex_jface))
                vx_jface(3,i_vertex_jface) = vx_master(3,ivtmp_jface(i_vertex_jface))
              end do

              ! Set to zero the array that keeps track of the coordinates matches
              same_coord = 0

              ! Check if the jface is a partner face.
              ! If the jface is the partner face of the iface then, two of its 
              ! node coordinate must be equal to the coordinates of the nodes 
              ! which form the iface. The remaining coordinate just differs for 
              ! a shift.
              search_x2_1: do i_vertex_iface = 1, nverticesperface
                do i_vertex_jface = 1, nverticesperface
                  same_coord(i_vertex_iface,:) = 0
                  do i_coord = 1, 3
                    if (abs(vx_jface(i_coord,i_vertex_jface) - vx_iface(i_coord,i_vertex_iface)) .lt. diff_toll) then
                      same_coord(i_vertex_iface,i_coord) = 1
                    endif
                  end do
                  
                  if (sum(same_coord(i_vertex_iface,:)) == 2) then
                    ! Found a vertex of the jface which has two coordinates
                    ! equal to two coordinates of the vertex on the iface
                    if (i_vertex_iface .gt. 1) then
                      ! Verify that the other possible partner nodes have the 
                      ! same two coordinates in common'
                      do i_check = 2, i_vertex_iface
                        check_common_coord_x2_1: do i_coord = 1, 3
                          if (same_coord(1,i_coord)-same_coord(i_check,i_coord) == 0) then
                            cycle check_common_coord_x2_1
                          else
                            write(*,*) 'The periodic boundary conditions', &
                              & ' works only for two parallel boundary planes.', &
                              & ' Check x2 direction.'
                            
                            write(*,*) 'Exiting...'
                            
                            stop
                          end if
                        end do check_common_coord_x2_1
                      end do
                      
                      cycle search_x2_1
                    end if
                    cycle search_x2_1
                  end if
                  
                end do

                if (sum(same_coord(i_vertex_iface,:)) .lt. 2) then
                  ! Exit from the companion_face loop because none of the nodes
                  ! of the jface has two invariant coordinates
                  if (i_comp_face == size(periodic_face_data_x2(3,:))) then
                    write(*,*) 'No periodic partner face has been found for', &
                      & ' face', iface, 'of element', ielem, 'in the x2', &
                      & ' direction.'

                    write(*,*) 'Try to increase the diff_toll parameter and', &
                      & ' verify the input grid'
                    write(*,*) 'Exiting...'
                    stop
                  else
                    cycle partner_face_x2_1
                  end if
                endif

              end do search_x2_1
             
              ! Store the periodic direction (x or y or z) of each face
              do i_coord = 1, 3
                ! Just pick up the first node for this check.
                if (same_coord(1,i_coord) == 0) then
                  periodic_face_data_x2(4,i_p_elem) = i_coord
                end if
              end do     

              ! Search the global ID of the element which owns the jface
              search_x2_2 : do j_p_elem = 1, size(periodic_face_data_x2(1,:))
                
                ! Get the global ID of the element
                jelem = periodic_face_data_x2(1,j_p_elem)

                ! Get the ID of the nodes which form the jelem
                iv_hexa_elem = ic2nh(:,jelem) 

                ! We have nverticesperface so we should find nverticesperface
                ! matches to claim that we have found the right (not self) 
                ! element
                match = 0
                do i_vertex_jface = 1, nverticesperface
                  do i_vertex_hexa = 1, nverticesperelem
                    if (iv_hexa_elem(i_vertex_hexa) == ivtmp_jface(i_vertex_jface)) then
                      match = match + 1
                    endif
                  end do
                end do
                  
                ! Set in ef2e(2,iface,ielem) the ID of the adjoining element 
                if (match == nverticesperface) then
                  ef2e(2,iface,ielem) = jelem

                  ! Set the ID of the adjoning face
                  do p_face = 1, nfacesperelem              

                    cnt = 0 ; ivtmp4(:) = 0
                    do k = 1, nverticesperface            
                      cnt = cnt + 1
                      k1  = eltypfaces(k,p_face)           
                      ivtmp4(cnt) = ic2nh(k1,jelem)         
                    enddo
                    ivtmp4 = isort(ivtmp4,nverticesperface)

                    ! Sort ivtmp_jface
                    ivtmp_jface = isort(ivtmp_jface,nverticesperface)

                    if(maxval(abs(ivtmp_jface(:)-ivtmp4(:))) == 0)  then
                      ef2e(1,iface,ielem) = p_face
                      exit
                    endif

                  end do

                else
                  cycle search_x2_2

                  endif

                  exit
                
                enddo search_x2_2
              
              exit
            
            endif

          end do partner_face_x2_1

        endif

      end do periodic_elem_x2_1

!      write(*,*) 'NOW THE SYMMETRIC PART'
      
      periodic_elem_x2_2 : do i_p_elem = 1, size(periodic_face_data_x2(1,:))

!        write(*,*) 'IN bc_elem loop'

        ! Get the global ID of the element that owns a boundary face
        ielem = periodic_face_data_x2(1,i_p_elem)

        ! Get the local (local for the element) ID of the boundary face
        iface = periodic_face_data_x2(2,i_p_elem)

        ! Check if the face is a "periodic" face
        if (abs(ef2e(1,iface,ielem)) == 11) then

          ! Get the coordinate of the nodes of the iface
          do i_vertex_iface = 1, nverticesperface       
            vx_iface(1,i_vertex_iface) = vx_master(1,periodic_face_data_x2(4+i_vertex_iface,i_p_elem))
            vx_iface(2,i_vertex_iface) = vx_master(2,periodic_face_data_x2(4+i_vertex_iface,i_p_elem))
            vx_iface(3,i_vertex_iface) = vx_master(3,periodic_face_data_x2(4+i_vertex_iface,i_p_elem))
          end do

          ! Search the partner face, i.e. the corresponding "periodic" face
          partner_face_x2_2: do i_comp_face = 1, size(periodic_face_data_x2(3,:))
            
            ! Get the face ID
            ! This ID is the one given by the AFLR3 format
            jface = periodic_face_data_x2(3,i_comp_face)
            
            ! Partner face can only be a face with ifacetag = 8
            if (ifacetag(jface) == 10) then
                  
              ! Get the ID of the nodes which form the boundary face
              ivtmp_jface(:) = if2nq(:,jface)

              ! Get the coordinate of the nodes of the jface
              do i_vertex_jface = 1, nverticesperface
                vx_jface(1,i_vertex_jface) = vx_master(1,ivtmp_jface(i_vertex_jface))
                vx_jface(2,i_vertex_jface) = vx_master(2,ivtmp_jface(i_vertex_jface))
                vx_jface(3,i_vertex_jface) = vx_master(3,ivtmp_jface(i_vertex_jface))
              end do

              ! Set to zero the array that keeps track of the coordinates
              ! matches
              same_coord = 0

              ! Check if the jface is a partner face.
              ! If the jface is the partner face of the iface then, two of its 
              ! node coordinate must be equal to the coordinates of the nodes 
              ! which form the iface. The remaining coordinate just differs for 
              ! a shift.
              search_x2_3: do i_vertex_iface = 1, nverticesperface
                do i_vertex_jface = 1, nverticesperface
                  same_coord(i_vertex_iface,:) = 0
                  do i_coord = 1, 3
                    if (abs(vx_jface(i_coord,i_vertex_jface) - vx_iface(i_coord,i_vertex_iface)) .lt. diff_toll) then
                      same_coord(i_vertex_iface,i_coord) = 1 
                    endif
                  end do

                  if (sum(same_coord(i_vertex_iface,:)) == 2) then
                    ! Found a vertex of the jface which has two coordinates
                    ! equal to two coordinates of the vertex on the iface
                    if (i_vertex_iface .gt. 1) then
                      ! Verify that the other possible partner nodes have the 
                      ! same two coordinates in common
                      do i_check = 2, i_vertex_iface
                        check_common_coord_x2_2: do i_coord = 1, 3
                          if (same_coord(1,i_coord)-same_coord(i_check,i_coord) == 0) then
                            cycle check_common_coord_x2_2
                          else
                            write(*,*) 'The periodic boundary conditions', &
                              & ' works only for two parallel boundary planes.', &
                              & ' Check x2 direction.'
                            stop
                          end if
                        end do check_common_coord_x2_2
                      end do

                      cycle search_x2_3
                    endif
                    cycle search_x2_3
                  endif
                  
                end do

                if (sum(same_coord(i_vertex_iface,:)) .lt. 2) then
                  ! Exit from the companion_face loop because none of the nodes
                  ! of the jface has two invariant coordinates
                  if (i_comp_face == size(periodic_face_data_x2(3,:))) then
                    write(*,*) 'No periodic partner face has been found for', &
                      & ' face', iface, 'of element', ielem, 'in the x2', &
                      & ' direction.'
                    write(*,*) 'Try to increase the diff_toll parameter and', &
                      & ' verify the input grid'
                    write(*,*) 'Exiting...'
                    stop
                  else
                    cycle partner_face_x2_2
                  end if
                endif

              end do search_x2_3
             
              ! Store the periodic direction (x or y or z) of each face
              do i_coord = 1, 3
                ! Just pick up the first node for this check.
                if (same_coord(1,i_coord) == 0) then
                  periodic_face_data_x2(4,i_p_elem) = i_coord
                end if
              end do

              ! Search the global ID of the element which owns the jface
              search_x2_4 : do j_p_elem = 1, size(periodic_face_data_x2(1,:))
                
                ! Get the global ID of the element
                jelem = periodic_face_data_x2(1,j_p_elem)

                ! Get the ID of the nodes which form the jelem
                iv_hexa_elem = ic2nh(:,jelem) 

                ! We have nverticesperface so we should find nverticesperface
                ! matches to claim that we have found the right (not self) 
                ! element
                match = 0
                do i_vertex_jface = 1, nverticesperface
                  do i_vertex_hexa = 1, nverticesperelem
                    if (iv_hexa_elem(i_vertex_hexa) == ivtmp_jface(i_vertex_jface)) then
                      match = match + 1
                    endif
                  end do
                end do
                  
                ! Set in ef2e(2,iface,ielem) the ID of the adjoining element 
                if (match == nverticesperface) then
                  ef2e(2,iface,ielem) = jelem

                  ! Set the ID of the adjoning face
                  do p_face = 1, nfacesperelem              

                    cnt = 0 ; ivtmp4(:) = 0
                    do k = 1, nverticesperface            
                      cnt = cnt + 1
                      k1  = eltypfaces(k,p_face)           
                      ivtmp4(cnt) = ic2nh(k1,jelem)         
                    enddo
                    ivtmp4 = isort(ivtmp4,nverticesperface)

                    ! Sort ivtmp_jface
                    ivtmp_jface = isort(ivtmp_jface,nverticesperface)

                    if(maxval(abs(ivtmp_jface(:)-ivtmp4(:))) == 0)  then
                      ef2e(1,iface,ielem) = p_face
                      exit
                    endif

                  end do

                else
                  cycle search_x2_4

                  endif

                  exit
                
                enddo search_x2_4
              

              exit
            
            endif

          end do partner_face_x2_2

        endif

      end do periodic_elem_x2_2


      ! ===================================================
      ! ===================================================
      ! Build ef2e for "periodic" faces in the x3 direction
      ! ===================================================
      ! ===================================================

      ! Loop over the element that owns a "periodic" face
      periodic_elem_x3_1 : do i_p_elem = 1, size(periodic_face_data_x3(1,:))

!        write(*,*) 'IN bc_elem loop'

        ! Get the global ID of the element that owns a periodic boundary face
        ielem = periodic_face_data_x3(1,i_p_elem)

        ! Get the local (local for the element) ID of the periodic boundary face
        iface = periodic_face_data_x3(2,i_p_elem)

        ! Check if the face is a "periodic" face with tag equals to 8
        if (abs(ef2e(1,iface,ielem)) == 12) then

          ! Get the coordinate of the nodes of the iface
          do i_vertex_iface = 1, nverticesperface       
            vx_iface(1,i_vertex_iface) = vx_master(1,periodic_face_data_x3(4+i_vertex_iface,i_p_elem))
            vx_iface(2,i_vertex_iface) = vx_master(2,periodic_face_data_x3(4+i_vertex_iface,i_p_elem))
            vx_iface(3,i_vertex_iface) = vx_master(3,periodic_face_data_x3(4+i_vertex_iface,i_p_elem))
          end do

          ! Search the partner face, i.e. the corresponding "periodic" face with
          ! face tag equals to 9
          partner_face_x3_1: do i_comp_face = 1, size(periodic_face_data_x3(3,:))
            
            ! Get the face ID. This ID is given by the AFLR3 format
            jface = periodic_face_data_x3(3,i_comp_face)
            
            ! Partner face can only be a face with ifacetag = 9
            if (ifacetag(jface) == 13) then
                  
              ! Get the ID of the nodes which form the boundary face
              ivtmp_jface(:) = if2nq(:,jface)

              ! Get the coordinate of the nodes of the jface
              do i_vertex_jface = 1, nverticesperface
                vx_jface(1,i_vertex_jface) = vx_master(1,ivtmp_jface(i_vertex_jface))
                vx_jface(2,i_vertex_jface) = vx_master(2,ivtmp_jface(i_vertex_jface))
                vx_jface(3,i_vertex_jface) = vx_master(3,ivtmp_jface(i_vertex_jface))
              end do

              ! Set to zero the array that keeps track of the coordinates
              ! matches
              same_coord = 0

              ! Check if the jface is a partner face.
              ! If the jface is the partner face of the iface then, two of its 
              ! node coordinate must be equal to the coordinates of the nodes 
              ! which form the iface. The remaining coordinate just differs for 
              ! a shift.
              search_x3_1: do i_vertex_iface = 1, nverticesperface
                do i_vertex_jface = 1, nverticesperface
                  same_coord(i_vertex_iface,:) = 0
                  do i_coord = 1, 3
                    if (abs(vx_jface(i_coord,i_vertex_jface) - vx_iface(i_coord,i_vertex_iface)) .lt. diff_toll) then
                      same_coord(i_vertex_iface,i_coord) = 1
                    endif
                  end do
                  
                  if (sum(same_coord(i_vertex_iface,:)) == 2) then
                    ! Found a vertex of the jface which has two coordinates
                    ! equal to two coordinates of the vertex on the iface
                    if (i_vertex_iface .gt. 1) then
                      ! Verify that the other possible partner nodes have the 
                      ! same two coordinates in common'
                      do i_check = 2, i_vertex_iface
                        check_common_coord_x3_1: do i_coord = 1, 3
                          if (same_coord(1,i_coord)-same_coord(i_check,i_coord) == 0) then
                            cycle check_common_coord_x3_1
                          else
                            write(*,*) 'The periodic boundary conditions', &
                              & ' works only for two parallel boundary planes.', &
                              & ' Check x3 direction.'
                            
                            write(*,*) 'Exiting...'
                            
                            stop
                          end if
                        end do check_common_coord_x3_1
                      end do
                      
                      cycle search_x3_1
                    end if
                    cycle search_x3_1
                  end if
                  
                end do

                if (sum(same_coord(i_vertex_iface,:)) .lt. 2) then
                  ! Exit from the companion_face loop because none of the nodes
                  ! of the jface has two invariant coordinates
                  if (i_comp_face == size(periodic_face_data_x3(3,:))) then
                    write(*,*) 'No periodic partner face has been found for', &
                      & ' face', iface, 'of element', ielem, 'in the x3', &
                      & ' direction.'

                    write(*,*) 'Try to increase the diff_toll parameter and', &
                      & ' verify the input grid'
                    write(*,*) 'Exiting...'
                    stop
                  else
                    cycle partner_face_x3_1
                  end if
                endif

              end do search_x3_1
             
              ! Store the periodic direction (x or y or z) of each face
              do i_coord = 1, 3
                ! Just pick up the first node for this check.
                if (same_coord(1,i_coord) == 0) then
                  periodic_face_data_x3(4,i_p_elem) = i_coord
                end if
              end do     

              ! Search the global ID of the element which owns the jface
              search_x3_2 : do j_p_elem = 1, size(periodic_face_data_x3(1,:))
                
                ! Get the global ID of the element
                jelem = periodic_face_data_x3(1,j_p_elem)

                ! Get the ID of the nodes which form the jelem
                iv_hexa_elem = ic2nh(:,jelem) 

                ! We have nverticesperface so we should find nverticesperface
                ! matches to claim that we have found the right (not self) 
                ! element
                match = 0
                do i_vertex_jface = 1, nverticesperface
                  do i_vertex_hexa = 1, nverticesperelem
                    if (iv_hexa_elem(i_vertex_hexa) == ivtmp_jface(i_vertex_jface)) then
                      match = match + 1
                    endif
                  end do
                end do
                  
                ! Set in ef2e(2,iface,ielem) the ID of the adjoining element 
                if (match == nverticesperface) then
                  ef2e(2,iface,ielem) = jelem

                  ! Set the ID of the adjoning face
                  do p_face = 1, nfacesperelem              

                    cnt = 0 ; ivtmp4(:) = 0
                    do k = 1, nverticesperface            
                      cnt = cnt + 1
                      k1  = eltypfaces(k,p_face)           
                      ivtmp4(cnt) = ic2nh(k1,jelem)         
                    enddo
                    ivtmp4 = isort(ivtmp4,nverticesperface)

                    ! Sort ivtmp_jface
                    ivtmp_jface = isort(ivtmp_jface,nverticesperface)

                    if(maxval(abs(ivtmp_jface(:)-ivtmp4(:))) == 0)  then
                      ef2e(1,iface,ielem) = p_face
                      exit
                    endif

                  end do

                else
                  cycle search_x3_2

                  endif

                  exit
                
                enddo search_x3_2
              
              exit
            
            endif

          end do partner_face_x3_1

        endif

      end do periodic_elem_x3_1


!      write(*,*) 'NOW THE SYMMETRIC PART'
      
      periodic_elem_x3_2 : do i_p_elem = 1, size(periodic_face_data_x3(1,:))

!        write(*,*) 'IN bc_elem loop'

        ! Get the global ID of the element that owns a boundary face
        ielem = periodic_face_data_x3(1,i_p_elem)

        ! Get the local (local for the element) ID of the boundary face
        iface = periodic_face_data_x3(2,i_p_elem)

        ! Check if the face is a "periodic" face
        if (abs(ef2e(1,iface,ielem)) == 13) then

          ! Get the coordinate of the nodes of the iface
          do i_vertex_iface = 1, nverticesperface       
            vx_iface(1,i_vertex_iface) = vx_master(1,periodic_face_data_x3(4+i_vertex_iface,i_p_elem))
            vx_iface(2,i_vertex_iface) = vx_master(2,periodic_face_data_x3(4+i_vertex_iface,i_p_elem))
            vx_iface(3,i_vertex_iface) = vx_master(3,periodic_face_data_x3(4+i_vertex_iface,i_p_elem))
          end do

          ! Search the partner face, i.e. the corresponding "periodic" face
          partner_face_x3_2: do i_comp_face = 1, size(periodic_face_data_x3(3,:))
            
            ! Get the face ID
            ! This ID is the one given by the AFLR3 format
            jface = periodic_face_data_x3(3,i_comp_face)
            
            ! Partner face can only be a face with ifacetag = 8
            if (ifacetag(jface) == 12) then
                  
              ! Get the ID of the nodes which form the boundary face
              ivtmp_jface(:) = if2nq(:,jface)

              ! Get the coordinate of the nodes of the jface
              do i_vertex_jface = 1, nverticesperface
                vx_jface(1,i_vertex_jface) = vx_master(1,ivtmp_jface(i_vertex_jface))
                vx_jface(2,i_vertex_jface) = vx_master(2,ivtmp_jface(i_vertex_jface))
                vx_jface(3,i_vertex_jface) = vx_master(3,ivtmp_jface(i_vertex_jface))
              end do

              ! Set to zero the array that keeps track of the coordinates matches
              same_coord = 0

              ! Check if the jface is a partner face.
              ! If the jface is the partner face of the iface then, two of its 
              ! node coordinate must be equal to the coordinates of the nodes 
              ! which form the iface. The remaining coordinate just differs for 
              ! a shift.
              search_x3_3: do i_vertex_iface = 1, nverticesperface
                do i_vertex_jface = 1, nverticesperface
                  same_coord(i_vertex_iface,:) = 0
                  do i_coord = 1, 3
                    if (abs(vx_jface(i_coord,i_vertex_jface) - vx_iface(i_coord,i_vertex_iface)) .lt. diff_toll) then
                      same_coord(i_vertex_iface,i_coord) = 1 
                    endif
                  end do

                  if (sum(same_coord(i_vertex_iface,:)) == 2) then
                    ! Found a vertex of the jface which has two coordinates
                    ! equal to two coordinates of the vertex on the iface
                    if (i_vertex_iface .gt. 1) then
                      ! Verify that the other possible partner nodes have the 
                      ! same two coordinates in common
                      do i_check = 2, i_vertex_iface
                        check_common_coord_x3_2: do i_coord = 1, 3
                          if (same_coord(1,i_coord)-same_coord(i_check,i_coord) == 0) then
                            cycle check_common_coord_x3_2
                          else
                            write(*,*) 'The periodic boundary conditions', &
                              & ' works only for two parallel boundary planes.', &
                              & ' Check x3 direction.'
                            stop
                          end if
                        end do check_common_coord_x3_2
                      end do

                      cycle search_x3_3
                    endif
                    cycle search_x3_3
                  endif
                  
                end do

                if (sum(same_coord(i_vertex_iface,:)) .lt. 2) then
                  ! Exit from the companion_face loop because none of the nodes
                  ! of the jface has two invariant coordinates
                  if (i_comp_face == size(periodic_face_data_x3(3,:))) then
                    write(*,*) 'No periodic partner face has been found for', &
                      & ' face', iface, 'of element', ielem, 'in the x3', &
                      & ' direction.'
                    write(*,*) 'Try to increase the diff_toll parameter and', &
                      & ' verify the input grid'
                    write(*,*) 'Exiting...'
                    stop
                  else
                    cycle partner_face_x3_2
                  end if
                endif

              end do search_x3_3
             
              ! Store the periodic direction (x or y or z) of each face
              do i_coord = 1, 3
                ! Just pick up the first node for this check.
                if (same_coord(1,i_coord) == 0) then
                  periodic_face_data_x3(4,i_p_elem) = i_coord
                end if
              end do

              ! Search the global ID of the element which owns the jface
              search_x3_4 : do j_p_elem = 1, size(periodic_face_data_x3(1,:))
                
                ! Get the global ID of the element
                jelem = periodic_face_data_x3(1,j_p_elem)

                ! Get the ID of the nodes which form the jelem
                iv_hexa_elem = ic2nh(:,jelem) 

                ! We have nverticesperface so we should find nverticesperface
                ! matches to claim that we have found the right (not self) 
                ! element
                match = 0
                do i_vertex_jface = 1, nverticesperface
                  do i_vertex_hexa = 1, nverticesperelem
                    if (iv_hexa_elem(i_vertex_hexa) == ivtmp_jface(i_vertex_jface)) then
                      match = match + 1
                    endif
                  end do
                end do
                  
                ! Set in ef2e(2,iface,ielem) the ID of the adjoining element 
                if (match == nverticesperface) then
                  ef2e(2,iface,ielem) = jelem

                  ! Set the ID of the adjoning face
                  do p_face = 1, nfacesperelem              

                    cnt = 0 ; ivtmp4(:) = 0
                    do k = 1, nverticesperface            
                      cnt = cnt + 1
                      k1  = eltypfaces(k,p_face)           
                      ivtmp4(cnt) = ic2nh(k1,jelem)         
                    enddo
                    ivtmp4 = isort(ivtmp4,nverticesperface)

                    ! Sort ivtmp_jface
                    ivtmp_jface = isort(ivtmp_jface,nverticesperface)

                    if(maxval(abs(ivtmp_jface(:)-ivtmp4(:))) == 0)  then
                      ef2e(1,iface,ielem) = p_face
                      exit
                    endif

                  end do

                else
                  cycle search_x3_4

                  endif

                  exit
                
                enddo search_x3_4
              

              exit
            
            endif

          end do partner_face_x3_2

        endif

      end do periodic_elem_x3_2


      ! Check if the faces are connected in a symmetric fashion
      ! =======================================================
      if(testing) then

        ! x1 direction
        do i_p_elem = 1, size(periodic_face_data_x1(1,:))

          ! Get the global ID of the element that owns a boundary face
          ielem = periodic_face_data_x1(1,i_p_elem)

          ! Get the local (local for the element) ID of the boundary face
          iface = abs(periodic_face_data_x1(2,i_p_elem))

          jelem_iface = ef2e(2,iface,ielem)

          jface_iface = ef2e(1,iface,ielem)

          ielem_jface = ef2e(2,jface_iface,jelem_iface)

          iface_jface = ef2e(1,jface_iface,jelem_iface)

          if (iface /= iface_jface .or. ielem /= ielem_jface) then
            write(*,*) 'Periodic faces are not connected in a symmetric fashion'
            write(*,*) 'Check x1 direction'
            write(*,*) 'Exiting...'
            stop
          end if

        end do

        ! x2 direction
        do i_p_elem = 1, size(periodic_face_data_x2(1,:))

          ! Get the global ID of the element that owns a boundary face
          ielem = periodic_face_data_x2(1,i_p_elem)

          ! Get the local (local for the element) ID of the boundary face
          iface = abs(periodic_face_data_x2(2,i_p_elem))

          jelem_iface = ef2e(2,iface,ielem)

          jface_iface = ef2e(1,iface,ielem)

          ielem_jface = ef2e(2,jface_iface,jelem_iface)

          iface_jface = ef2e(1,jface_iface,jelem_iface)

          if (iface /= iface_jface .or. ielem /= ielem_jface) then
            write(*,*) 'Periodic faces are not connected in a symmetric fashion'
            write(*,*) 'Check x2 direction'
            write(*,*) 'Exiting...'
            stop
          end if

        end do

        ! x3 direction
        do i_p_elem = 1, size(periodic_face_data_x3(1,:))

          ! Get the global ID of the element that owns a boundary face
          ielem = periodic_face_data_x3(1,i_p_elem)

          ! Get the local (local for the element) ID of the boundary face
          iface = abs(periodic_face_data_x3(2,i_p_elem))

          jelem_iface = ef2e(2,iface,ielem)

          jface_iface = ef2e(1,iface,ielem)

          ielem_jface = ef2e(2,jface_iface,jelem_iface)

          iface_jface = ef2e(1,jface_iface,jelem_iface)

          if (iface /= iface_jface .or. ielem /= ielem_jface) then
            write(*,*) 'Periodic faces are not connected in a symmetric fashion'
            write(*,*) 'Check x3 direction'
            write(*,*) 'Exiting...'
            stop
          end if

        end do

      endif

      ! Cosntruct iae2v and jae2v
      ! =========================
      nnze2v = nverticesperelem*nelems
      allocate(iae2v(nelems+1))      ; iae2v = 0
      allocate(iae2v_tmp(nelems+1))  ; iae2v_tmp = 0
      allocate(jae2v(nnze2v))        ; jae2v = 0
      allocate(jae2v_tmp(nnze2v))    ; jae2v_tmp = 0

      iae2v(1) = 1
      do j = 2,nelems+1
        iae2v(j) = iae2v(j-1) + nverticesperelem
      end do
      
      iae2v_tmp = iae2v

      cnt = 0
      do j = 1,nelems
        do i = 1,nverticesperelem
          cnt = cnt + 1
          jae2v(cnt) = ic2nh(i,j)
        enddo
      enddo

      jae2v_tmp = jae2v

      ! Deallocate memory
      deallocate(iav2e,jav2e)
      deallocate(ivtmp1,ivtmp2,ivtmp3,ivtmp4)
      deallocate(test_conL,test_conR,test_cBCL,test_cBCR)

      deallocate(ivtmp_iface)
      deallocate(ivtmp_jface)

      deallocate(vx_iface)
      deallocate(vx_jface)
      deallocate(same_coord)
      deallocate(iv_hexa_elem)

    else
      write(*,*) 'Unknown number of spatial dimension of the problem:', ndim
      write(*,*) 'Exiting...'
      stop
    end if ! End if ndim == 3

  end subroutine e2e_connectivity_aflr3     !  SERIAL Routine

  !============================================================================
  
    subroutine set_element_orders_Serial()     !  Serial Routine

    ! Load modules
    use variables
    use collocationvariables
    use controlvariables,   only : non_conforming, p_refine_strategy, radius, origin
    use referencevariables, only : npoly, npoly_max, nfacesperelem, ihelems
    use precision_vars, only     : magnitude
    use mpimod

    ! Nothing is implicitly defined
    implicit none
   
    integer,  parameter  :: seed = 86441
    real(wp), parameter  :: tol = 1.0e-9_wp

    integer,  dimension(:), allocatable :: irand_order, jrand_order

    integer :: ielem, nhex, iface
    integer :: i, j, nval, icnt

    real(wp)                                           :: r
    real(wp), dimension(4)                             :: rad
    real(wp)                                           :: points_surf(4,3)
    logical                                            :: on_sphere

    call srand(seed)

    npoly_max = -1000

    nhex = size(ic2nh,2)

    if(allocated(elem_props)) deallocate(elem_props) ; allocate(elem_props(2,1:nhex))
    elem_props(:,:) = -1000

    elem_props(1,:) = 1
    elem_props(2,:) = npoly+1


    !  adjust the element polynomials as per directives
    if(non_conforming .eqv. .true.) then

      select case(p_refine_strategy)

        case(1)   !  Quadrants set to different orders

          do ielem = 1,nhex
  
            ! NW quad  x <= +tol ; y >= -tol
            icnt = 0
            do j=1,8
              if((vx_master(1,ic2nh(j,ielem)) <= +tol) .and. (vx_master(2,ic2nh(j,ielem)) >= -tol)) icnt = icnt + 1
            enddo
            if(icnt == 8) elem_props(2,ielem) = npoly+2
            ! SE quad  x >= -tol ; y <= +tol
            icnt = 0
            do j=1,8
              if((vx_master(1,ic2nh(j,ielem)) >= -tol) .and. (vx_master(2,ic2nh(j,ielem)) <= +tol)) icnt = icnt + 1
            enddo
            if(icnt == 8) elem_props(2,ielem) = npoly+2
            ! NE quad  x, y >= -tol
            icnt = 0
            do j=1,8
              if((vx_master(1,ic2nh(j,ielem)) >= -tol) .and. (vx_master(2,ic2nh(j,ielem)) >= -tol)) icnt = icnt + 1
            enddo
            if(icnt == 8) elem_props(2,ielem) = npoly+3
   
          enddo

        case(2)   !  Upper half of elements elevated in order  :  default test

          do ielem = nhex/2+1,nhex
            elem_props(2,ielem) = npoly+2
          enddo

        case(3)   !  every fourth one elevated

          do ielem = 1,nhex,4
            elem_props(2,ielem) = npoly+2
          enddo

        case(4)  !  randomly elevate polynomials

          nval = nhex / 10
          if(nval == 0) nval = 1

          if(allocated(irand_order)) deallocate(irand_order) ; allocate(irand_order(1:nval))
          if(allocated(jrand_order)) deallocate(jrand_order) ; allocate(jrand_order(1:nval))

          do i = 1,nval
            r = rand()
            irand_order(i) = 1 + floor( r * nhex) 
          enddo

          jrand_order = isort(irand_order,nval)

          icnt = 1 ; irand_order(1) = jrand_order(1) ;

          do i = 2,nval
            if(jrand_order(i) /= jrand_order(i-1)) then
              icnt = icnt + 1
              irand_order(icnt) = jrand_order(i)
            endif
          enddo

          do ielem = 1,icnt
            elem_props(2,irand_order(ielem)) = npoly+2
          enddo
      case(5)
        elem_props(2,1) = npoly+1
        elem_props(2,2) = npoly+2
        elem_props(2,3) = npoly+2
      case(6)
        elem_props(2,1) = npoly+2
        elem_props(2,2) = npoly+1
        elem_props(2,3) = npoly+2
      case(7)
        elem_props(2,1) = npoly+1
        elem_props(2,2) = npoly+1
        elem_props(2,3) = npoly+2
      case(8)
        elem_props(2,1) = npoly+2
        elem_props(2,2) = npoly+1
        elem_props(2,3) = npoly+1
        elem_props(2,4) = npoly+1
        elem_props(2,5) = npoly+1
        elem_props(2,6) = npoly+1
        elem_props(2,7) = npoly+1
        elem_props(2,8) = npoly+1
      case(9)
        elem_props(2,1) = npoly+1
        elem_props(2,2) = npoly+2
        elem_props(2,3) = npoly+1
        elem_props(2,4) = npoly+1
        elem_props(2,5) = npoly+1
        elem_props(2,6) = npoly+1
        elem_props(2,7) = npoly+1
        elem_props(2,8) = npoly+1
      case(10)
        do ielem = 1,3**3
          elem_props(2,ielem) = npoly+1
        enddo
        elem_props(2,13) = npoly+2
        elem_props(2,14) = npoly+2
        elem_props(2,15) = npoly+2
        elem_props(2,11) = npoly+2
        elem_props(2,17) = npoly+2
        elem_props(2,5) = npoly+2
        elem_props(2,23) = npoly+2

        !elem_props(2,2) = npoly+2
        !elem_props(2,11) = npoly+2
      case(11)
        do ielem = 1,3**3
          elem_props(2,ielem) = npoly+2
        enddo
        elem_props(2,2) = npoly+1
        !elem_props(2,23) = npoly+2
      case(12)
        do ielem = 1,4**3
          elem_props(2,ielem) = npoly+1
        enddo
        elem_props(2,2) = npoly+1
      case(13)
        do ielem = 1,5**3
          elem_props(2,ielem) = npoly+1
        enddo
        elem_props(2,1) = npoly+2
        elem_props(2,3) = npoly+2
        elem_props(2,15) = npoly+2

      case(14)
        !-- sphere test case
        !-- set the surface elements to p+1
        do ielem = 1,1
          elem_props(2,ielem) = npoly+2
        enddo
        do ielem = 2,2
          elem_props(2,ielem) = npoly+1
        enddo
      case(15)
        !-- sphere test case
        !-- set the surface elements to p+1
        do ielem = 1,1
          elem_props(2,ielem) = npoly+2
        enddo
        do ielem = 2,3
          elem_props(2,ielem) = npoly+1
        enddo
      case(16)
        !-- sphere with origin at (0,0,0) and a radius = sqrt(3)
!-- HACK
        do ielem = 1,nhex
          elem_props(2,ielem) = npoly+1
        enddo
        do ielem = 2,156,2
          elem_props(2,ielem) = npoly+2
        enddo
        !-- THIS IS WHAT IT SHOULD BE
        !do ielem =1,nhex
        !  if(abs(sqrt(vx(1,e2v(1,ielem))**2+vx(2,e2v(1,ielem))**2+vx(3,e2v(1,ielem))**2)&
        !     -radius)<1.0e-12_wp)then
        !    elem_props(2,ielem) = npoly+2
        !   else 
        !     elem_props(2,ielem) = npoly+1
        !   endif
        !enddo
      case(17)
<<<<<<< HEAD
        !-- sphere with origin at (0,0,0) and a radius = sqrt(3)
        do ielem = 1,nhex
          elem_props(2,ielem) = npoly+1
          do iface = 1,nfacesperelem
             if(ef2e(1,iface,ielem) == -16) elem_props(2,ielem) = npoly + 2
          enddo
        enddo
=======
        do ielem = 1,nhex
          on_sphere = .false.
          do iface = 1,6
            if(ef2e(1,iface,ielem)<0)then
              on_sphere = .true.
            endif
          enddo
          if(on_sphere)then
            write(*,*)'ielem = ',ielem
            elem_props(2,ielem) = npoly+2
          else
            elem_props(2,ielem) = npoly+1
          endif
        enddo
      case(18)
        !-- THIS DOES NOT WORK BECAUSE vx HAS NOT BEEN POPULATED
        write(*,*)'is vx_Master alloated ?',allocated(vx_Master)
        write(*,*)'is e2v allocated?',allocated(e2v)
        if(.false.)then
        do ielem = 1,nhex
          on_sphere = .false.
          do iface = 1,6
            if(iface.EQ.1)then
              points_surf(1,:) = vx_Master(:,e2v(1,ielem))
              points_surf(2,:) = vx_Master(:,e2v(2,ielem))
              points_surf(3,:) = vx_Master(:,e2v(3,ielem))
              points_surf(4,:) = vx_Master(:,e2v(4,ielem))
            elseif(iface.EQ.2)then
              points_surf(1,:) = vx_Master(:,e2v(1,ielem))
              points_surf(2,:) = vx_Master(:,e2v(2,ielem))
              points_surf(3,:) = vx_Master(:,e2v(6,ielem))
              points_surf(4,:) = vx_Master(:,e2v(5,ielem))
            elseif(iface.EQ.3)then
              points_surf(1,:) = vx_Master(:,e2v(2,ielem))
              points_surf(2,:) = vx_Master(:,e2v(3,ielem))
              points_surf(3,:) = vx_Master(:,e2v(7,ielem))
              points_surf(4,:) = vx_Master(:,e2v(6,ielem))
            elseif(iface.EQ.4)then
              points_surf(1,:) = vx_Master(:,e2v(4,ielem))
              points_surf(2,:) = vx_Master(:,e2v(3,ielem))
              points_surf(3,:) = vx_Master(:,e2v(7,ielem))
              points_surf(4,:) = vx_Master(:,e2v(8,ielem))
            elseif(iface.EQ.5)then
              points_surf(1,:) = vx_Master(:,e2v(1,ielem))
              points_surf(2,:) = vx_Master(:,e2v(4,ielem))
              points_surf(3,:) = vx_Master(:,e2v(8,ielem))
              points_surf(4,:) = vx_Master(:,e2v(5,ielem))
            elseif(iface.EQ.6)then
              points_surf(1,:) = vx_Master(:,e2v(5,ielem))
              points_surf(2,:) = vx_Master(:,e2v(6,ielem))
              points_surf(3,:) = vx_Master(:,e2v(7,ielem))
              points_surf(4,:) = vx_Master(:,e2v(8,ielem))
            endif
            do j = 1,4
              rad(j) = magnitude(points_surf(j,1:3)-origin(1:3)) 
            enddo
          enddo
          !-- check to see if the surface is on the sphere and if so move points onto sphere
          if ( (abs(rad(1)-radius).LE.tol).AND.(abs(rad(2)-radius).LE.tol)&
                 .AND.(abs(rad(3)-radius).LE.tol).AND.(abs(rad(4)-radius).LE.tol) ) then
            on_sphere = .true.
            cycle
          endif
          if(on_sphere)then
            write(*,*)'ielem = ',ielem
            elem_props(2,ielem) = npoly+2
          else
            elem_props(2,ielem) = npoly+1
          endif
        enddo
        endif
>>>>>>> 6ace97c2
      end select

    endif

    !  Serial ordering : ! ef2e(:,iface,ielem) 
    !                       :  (1,j,k) = Adjoining element face ID
    !                       :  (2,j,k) = Adjoining element ID
    !                       :  (3,j,k) = Adjoining element process ID
    !                       :  (4,j,k) = Adjoining element polynomial order
    !                       :  (5,j,k) = Number of Adjoining elements
    !                       :  (6,j,k) = HACK self polynomial order assigned to each face
    !                       :  (7,j,k) = face orientation of adjoining face (0,1,2,3)

    do ielem = 1,nhex

      ef2e(6,:,ielem) = elem_props(2,ielem)

      if(elem_props(2,ielem) >= npoly_max + 1) npoly_max = elem_props(2,ielem) - 1

      do iface = 1,nfacesperelem

        if(ef2e(2,iface,ielem) > 0) then
          ef2e(4,iface,ielem) = elem_props(2,ef2e(2,iface,ielem))
        else
          ef2e(4,iface,ielem) = elem_props(2,ielem)
        endif

      enddo

    enddo

    end subroutine set_element_orders_Serial    !  Serial Routine

  !============================================================================
  
    subroutine set_element_orders()     !  Parallel Routine

    ! Load modules
    use variables
    use collocationvariables
    use referencevariables, only : ihelems, nfacesperelem

    ! Nothing is implicitly defined
    implicit none
   
    integer :: ielem, iface, qface, ierr, elem_min, elem_max

    ! determine the lowest and highest element process is connected to (including self)

    elem_min = ihelems(1) ; elem_max = ihelems(2) ;

    do ielem = ihelems(1),ihelems(2)

       do iface = 1,nfacesperelem
         elem_min = min(ef2e(2,iface,ielem),elem_min)
         elem_max = max(ef2e(2,iface,ielem),elem_max)
       enddo

    enddo

    ! allocate size of elem_props for each process.  Includes self and all elements connected to faces
    if(allocated(elem_props)) deallocate(elem_props) ; allocate(elem_props(2,elem_min:elem_max))
    elem_props(1,:) = 1 ; elem_props(2,:) = -1000

    !  Parallel ordering : ! ef2e(:,iface,ielem) 
    !                         :  (1,j,k) = Adjoining element face ID
    !                         :  (2,j,k) = Adjoining element ID
    !                         :  (3,j,k) = Adjoining element process ID
    !                         :  (4,j,k) = Adjoining element polynomial order
    !                         :  (5,j,k) = Number of Adjoining elements
    !                         :  (6,j,k) = HACK self polynomial order assigned to each face

    ! ef2e has poly order stored in the parallel ordering 
    do ielem = ihelems(1),ihelems(2)

      qface = size(ef2e,2)
      if(sum(ef2e(6,:,ielem))/qface /= ef2e(6,1,ielem)) then
         write(*,*)'mpi bug in transfering ef2e:   Stopping'
         call PetscFinalize(ierr) ; stop ! Finalize MPI and the hooks to PETSc
      endif
      elem_props(2,ielem) = ef2e(6,1,ielem) 

      do iface = 1,nfacesperelem
         if( (elem_props(2,ef2e(2,iface,ielem)) /= -1000) .and.  &
             (elem_props(2,ef2e(2,iface,ielem)) /= ef2e(4,iface,ielem)) ) then
             write(*,*)'something wrong in set_element_orders: parallel.  Stopping'
             call PetscFinalize(ierr) ; stop ; ! Finalize MPI and the hooks to PETSc
         else
           elem_props(2,ef2e(2,iface,ielem)) = ef2e(4,iface,ielem)
         endif
      enddo

 
    enddo

    end subroutine set_element_orders    !  Parallel Routine

  !============================================================================

  subroutine create_ldg_flip_flop_sign()    !   SERIAL Routine

!   SERIAL ROUTINE
!     Creates flip flow operators on faces of elements.
!   SERIAL ROUTINE
    
    ! Load modules
    use collocationvariables
    use referencevariables
    use variables, only: ef2e 

    ! Nothing is implicitly defined
    implicit none
   
    integer, dimension(nfacesperelem) :: face_pairs

    logical :: hit_boundary, close_loop
    logical, parameter :: testing = .true.

    integer :: i, i_elem, i_face, face_id, elem_id, opposite_i_face, flip, &
             & partner_elem, partner_face, opposite_partner_face, init, &
             & face_id_bk, elem_id_bk, cnt

    ! Set the face pairs
    if (ndim == 2) then
      write(*,*)'ndim = 2 not supported', i_face
      write(*,*)'Check the subroutine create_ldg_flip_flop_sign'
      write(*,*)'Stopping...'
      stop                
    else if (ndim == 3) then
      face_pairs(1) = 6
      face_pairs(2) = 4
      face_pairs(3) = 5
      face_pairs(4) = 2
      face_pairs(5) = 3
      face_pairs(6) = 1
    end if

    init = 34

    ! Allocate array for the LDG flip-flop
    allocate(ldg_flip_flop_sign(nfacesperelem,nelems))
    ldg_flip_flop_sign(:,:) = init

    ! Initialize logical variables
    hit_boundary = .false.
    close_loop = .false.

    ! Loop through all the elements
    do i_elem = 1, nelems
       
      do i = 1, nfacesperelem
        
        hit_boundary = .false.
        close_loop = .false.
        
        i_face = i
        opposite_i_face = face_pairs(i_face)
        ! Check if the i_face has been already set
        if (ldg_flip_flop_sign(i_face,i_elem) /= init) then
          ! Check if the opposite face has been set
          if (ldg_flip_flop_sign(opposite_i_face,i_elem) /= init) then
            ldg_flip_flop_sign(i_face,i_elem) = -ldg_flip_flop_sign(opposite_i_face,i_elem)
          ! i_face and its opposite face have not been already set
          else
            ldg_flip_flop_sign(i_face,i_elem) = +1
          end if
        end if

        ! Check if the i_face is a boundary face 
        if (ef2e(1,i_face,i_elem) < 0) then
          ! We cannot do anything because face_id is a boundary face
          hit_boundary = .true.
        end if

        ! Prepare IDs for the do while loop 
        ! We want to move along a "connection line"
        face_id = i_face
        elem_id = i_elem
        
        do while ((hit_boundary .eqv. .false.) .and. (close_loop .eqv. .false.))

          flip = -1
          partner_elem = ef2e(2,face_id,elem_id)
          partner_face = ef2e(1,face_id,elem_id)
          opposite_partner_face = face_pairs(partner_face)

          ldg_flip_flop_sign(partner_face,partner_elem) = ldg_flip_flop_sign(face_id,elem_id)*flip
          ldg_flip_flop_sign(opposite_partner_face,partner_elem) = ldg_flip_flop_sign(face_id,elem_id)

          face_id_bk = face_id
          elem_id_bk = elem_id

          if (ef2e(1,opposite_partner_face,partner_elem) < 0) then
            hit_boundary = .true.
            ldg_flip_flop_sign(opposite_partner_face,partner_elem) = 0
          else
            face_id = opposite_partner_face
            elem_id = partner_elem
          end if

          if (elem_id == i_elem) then
            close_loop = .true.
          end if
        
        end do
      
      end do

    end do

    ! Check if everything sum up to zero
    cnt = 0
    
    if (testing) then
      ! Loop through all the elements
      do i_elem = 1, nelems
       
        do i_face = 1, nfacesperelem

          if (ef2e(1,i_face,i_elem) < 0) then
            cycle
          else
            partner_elem = ef2e(2,i_face,i_elem)
            partner_face = ef2e(1,i_face,i_elem)
            cnt = cnt + abs(ldg_flip_flop_sign(i_face,i_elem) + ldg_flip_flop_sign(partner_face,partner_elem))
          end if

        end do

      end do

      if (cnt /=0) then
        write(*,*) 'The sum of the flip-flop is not zero. Value:', cnt
        write(*,*) ' Check subroutine create_ldg_flip_flop_sign'
        write(*,*) 'Stopping...'
        stop
      end if

    end if

    ! Set to zero the LDG flip-flop for boundary faces
    ! ================================================
    ! Loop through all the elements
    do i_elem = 1, nelems
       
      do i_face = 1, nfacesperelem

        if (ef2e(1,i_face,i_elem) < 0) then
          ldg_flip_flop_sign(i_face,i_elem) = 0
        end if
      end do
    end do

  end subroutine create_ldg_flip_flop_sign

  !============================================================================

  pure function face_pairs(dir)
   
    ! Load modules

    ! Nothing is implicitly defined
    implicit none

    integer, intent(in) :: dir
    integer, dimension(2) :: face_pairs

    continue

    if (dir == 1) then
      face_pairs(1) = 5
      face_pairs(2) = 3
    else if (dir == 2) then
      face_pairs(1) = 2
      face_pairs(2) = 4
    else
      face_pairs(1) = 1
      face_pairs(2) = 6
    end if

  end function face_pairs

  !============================================================================

! SERIAL Routine

  pure subroutine data_partner_element_serial(node,face_id,elem_id,k_node,k_elem,k_face,i_node)

    ! Load modules
    use referencevariables, only : nodesperface
    use variables, only: efn2efn, ef2e, ifacenodes

    ! Nothing is implicitly defined
    implicit none

    integer, intent(in) :: node, face_id, elem_id
    integer, intent(out) :: k_node, k_elem, k_face, i_node

    integer :: j_node

    continue

    ! Index in facial ordering
    j_node = nodesperface*(face_id-1) + node

    ! Volumetric node index corresponding to facial node index
    i_node = ifacenodes(j_node)

    ! Volumetric index of partner node
    k_node = efn2efn(1,j_node,elem_id)

    ! Element index of partner node
    k_elem = efn2efn(2,j_node,elem_id)

    ! Face index of the partner face
    k_face = ef2e(1,face_id,elem_id)

  end subroutine data_partner_element_serial     !   SERIAL Routine

  !============================================================================

! pure function WENO_Adjoining_Data(k_node,k_face)     !   PARALLEL Routine
  function WENO_Adjoining_Data(k_node,k_face)
     !  Grab the data that lives at the first point off the surface of the
     !  adjoining element

     use referencevariables

     integer,   intent(in) :: k_node,k_face
     integer               :: WENO_Adjoining_Data

         if(k_face == 1) then
         WENO_Adjoining_Data = k_node + nodesperface
     elseif(k_face == 2) then
         WENO_Adjoining_Data = k_node + nodesperedge
     elseif(k_face == 3) then
         WENO_Adjoining_Data = k_node - 1
     elseif(k_face == 4) then
         WENO_Adjoining_Data = k_node - nodesperedge
     elseif(k_face == 5) then
         WENO_Adjoining_Data = k_node + 1
     elseif(k_face == 6) then
         WENO_Adjoining_Data = k_node - nodesperface
     else 
         write(*,*)'invalid face. Stopping'
         stop
     endif

  end function WENO_Adjoining_Data     !   PARALLEL Routine

  !============================================================================

  pure function Pencil_Coord(Ns,jdir,iface,i)     !   PARALLEL Routine

    integer, intent(in)  :: Ns,jdir,iface,i

    integer              :: Pencil_Coord

    Pencil_Coord = 0

    select case (jdir)
      case(1)
        Pencil_Coord =  1 + (mod((iface-0),Ns)-1)*Ns + int((iface-0)/Ns) * Ns*Ns + (i-1)
      case(2)
        Pencil_Coord =  1 + (mod((iface-1),Ns)-0)    + int((iface-1)/Ns) * Ns*Ns + (i-1) * Ns
      case(3)
        Pencil_Coord =            iface + (i-1) * Ns*Ns
    end select

  end function     !   PARALLEL Routine

  !============================================================================

  subroutine WENO_Intrp_Face_Nodes()   !   PARALLEL  Routine

    !  Preprocessing step to build physical locations needed for interpolation

    use referencevariables
    use interpolation
    use variables
    use SSWENOvariables
    use mpimod
    use petscvariables, only: xpetscWENO_partner, xlocpetscWENO_partner

    implicit none
    ! indices
    integer :: ielem, inode, jnode, jdir, ipen, face_id, iface, kface
    integer :: gnode, iloc, kelem, knode, nodespershell
    integer :: i, i_err
    integer :: extrnal_xi_cnt, extrnal_xi_sum
    integer, dimension(2)  :: faceLR

    real(wp), parameter                 :: sqrt5  = sqrt(5.0_wp)
    real(wp), parameter                 :: tol    = 1.0e-09_wp

    real(wp), dimension(3,nodesperedge) :: xgS
    real(wp), dimension(3)              :: xgL, xgR

    real(wp), dimension(3,8)            :: comp2phys_coeffs
    real(wp)                            :: tmp, rnorm, rnorm_max
    real(wp)                            :: XI_max, XI_max_Glob
    real(wp)                            :: del

!   allocate WENO face node arrays
    nodespershell = nfacesperelem*nodesperface
    allocate(xgWENO_self   (3,nodespershell,ihelems(1):ihelems(2))) ; xgWENO_self    = -10000.0_wp ;
    allocate(XIWENO_partner(3,nodespershell,ihelems(1):ihelems(2))) ; XIWENO_partner = -10000.0_wp ;

    ! Build the local interpolated physical value for each face element.

    ! loop over volumetric elements
    do ielem = ihelems(1), ihelems(2)

      do jdir = 1,ndim            ! Directional loop

        faceLR = face_pairs(jdir)

        do ipen = 1,nodesperface

          !  Grab a pencil of data
          do i = 1,nodesperedge
            inode    = Pencil_Coord(nodesperedge,jdir,ipen,i)
            xgS(:,i) =   xg(:,inode,ielem)    !  Neqns
          enddo

          !  Extrapolate pencil coordinates to outside the element
          del = (1.0_wp - 1.0_wp/sqrt5) * WENO_Extrp
          xgL     = Poly3_Intrp(3,xgS,-1.0_wp,+1.0_wp,-1.0_wp-del)
          xgR     = Poly3_Intrp(3,xgS,-1.0_wp,+1.0_wp,+1.0_wp+del)

          face_id = faceLR(1) ; jnode = nodesperface*(face_id-1) + ipen ;
          xgWENO_self(:,jnode,ielem) = xgL

          face_id = faceLR(2) ; jnode = nodesperface*(face_id-1) + ipen ;
          xgWENO_self(:,jnode,ielem) = xgR

        enddo

      enddo

    enddo


    call UpdateComm1DGhostDataWENOGeom(xgWENO_self, xghstWENO_partner,             &
                                       xpetscWENO_partner, xlocpetscWENO_partner,  &
                                ndim, size(xgWENO_self,2), size(xghstWENO_partner,2))

     iloc = 0 
     do ielem = ihelems(1), ihelems(2)                                   ! element loop

       do iface = 1,nfacesperelem                                        ! Face Loop

         if (ef2e(3,iface,ielem) /= myprocid) then                       ! off process

           do ipen = 1, nodesperface                                     ! loop over facenodes
             iloc  = iloc + 1
             jnode = nodesperface*(iface-1) + ipen                       ! Shell node index
             inode = ifacenodes(jnode)                                   ! Volumetric node index corresponding to facial node index
             gnode = efn2efn(3,jnode,ielem)                              ! This is pointing to ghost stack not volumetric stack
             xgWENO_partner(:,jnode,ielem) = xghstWENO_partner(:,iloc) & ! off process partner data
                   - xghst_LGL(:,iloc) + xg(:,inode,ielem)               ! account for possibility of non-periodic domain.
           end do

         else                                                            ! On process

           do ipen = 1, nodesperface
             jnode = nodesperface*(iface-1)+ipen                         ! Index in facial ordering
             inode = ifacenodes(jnode)                                   ! Volumetric node index corresponding to facial node index
             if(ef2e(1,iface,ielem) < 0)then
               xgWENO_partner(:,jnode,ielem) = -1000000.0_wp             ! fill partner data with nonsense for BCs
             else
               kelem = ef2e(2,iface,ielem)                               ! Element index of partner node
               kface = ef2e(1,iface,ielem)                               ! Face of partner element
               knode = efn2efn(1,jnode,ielem)                            ! Volumetric index of partner node
               gnode = (kface-1)*nodesperface + ipen
               xgWENO_partner(:,jnode,ielem) = xgWENO_self(:,gnode,kelem) &  ! fill from on-process partner data
                     - xg(:,knode,kelem) + xg(:,inode,ielem)             ! account for possibility of periodic jumps
             end if
           end do

         end if

       end do

     end do

    ! DECODE physical position (xgWENO_partner) into computational coordinates

    extrnal_xi_cnt = 0 ; XI_max = 1.0_wp ; rnorm_max = 0.0_wp ;

    XIWENO_partner(:,:,:) = +0.5_wp

    do ielem = ihelems(1), ihelems(2)            ! loop over volumetric elements

      call WENO_Mapping_Coefs(xg(:,:,ielem),nodesperelem,comp2phys_coeffs)

      do iface = 1,nfacesperelem

        if (ef2e(1,iface,ielem) < 0) then
        else
          do ipen = 1,nodesperface
             jnode = nodesperface*(iface-1) + ipen

             XIWENO_partner(:,jnode,ielem) = xi_guess(xg(:,:,ielem),xgWENO_partner(:,jnode,ielem),nodesperelem)

             call WENO_xi_val(comp2phys_coeffs,XIWENO_partner(:,jnode,ielem),xgWENO_partner(:,jnode,ielem),rnorm)

             if(rnorm >= rnorm_max) rnorm_max = rnorm
             tmp = maxval(abs(XIWENO_partner(:,jnode,ielem)))
             if( tmp > 1.0_wp + tol) then
                if( tmp >= XI_max) XI_max = tmp
                extrnal_xi_cnt = extrnal_xi_cnt + 1
             endif
 
          enddo
        end if

      enddo

    enddo
    extrnal_xi_sum = 0 ;
    call mpi_allreduce(extrnal_xi_cnt,extrnal_xi_sum,1, MPI_INT,MPI_SUM,petsc_comm_world,i_err)

    XI_max_Glob = 0.0_wp ;
    call mpi_allreduce(XI_max,XI_max_Glob,1, MPI_DEFAULT_WP,MPI_MAX,petsc_comm_world,i_err)

    if((extrnal_xi_sum > 0) .and. (myprocid == 0)) then
     write(*,*)'number (and XI_max) of SSWENO extrapolants outside -1<=xi<=1 ',extrnal_xi_sum, XI_max_Glob
!    write(*,*)'max residual in nonlinear decode of XI',rnorm_max
    endif

  end subroutine WENO_Intrp_Face_Nodes       !   PARALLEL Routine


  !============================================================================

! pure function Geom_Neighbor_Data(k_node,k_face)

!    !  Grab data at first point orthogonal to surface of the adjoining element
!    !  Element A with 8 vertices is connected to X (and other three other pts) 
!    !  Y is the orthogonal connecting vertex.  
!    !   _______ _______
!    !  |       |       |
!    !  |       |       |
!    !  |   A   |   B   |
!    !  |_______X_______Y
!    !

!    use referencevariables

!    integer,   intent(in) :: k_node,k_face
!    integer               :: Geom_Neighbor_Data

!        if(k_face == 1) then
!        Geom_Neighbor_Data = k_node + nodesperface
!    elseif(k_face == 2) then
!        Geom_Neighbor_Data = k_node + nodesperedge
!    elseif(k_face == 3) then
!        Geom_Neighbor_Data = k_node - 1
!    elseif(k_face == 4) then
!        Geom_Neighbor_Data = k_node - nodesperedge
!    elseif(k_face == 5) then
!        Geom_Neighbor_Data = k_node + 1
!    elseif(k_face == 6) then
!        Geom_Neighbor_Data = k_node - nodesperface
!    endif

! end function Geom_Neighbor_Data

  subroutine Boundary_Vertex_2_Vertex_Connectivity()

    ! Load modules

    use referencevariables, only: nvertices
    use variables, only: if2nq, ifacetag, nqface
    use unary_mod, only: qsorti
!   use variables, only: iaBv2Bv, jaBv2Bv

    !  nqface     = number of boundary faces with quads
    !  if2nq      = face-to-node pointers for each QUAD boundary face (4 nodes)
    !  ifacetag   = tag number that groups boundary faces (e.g., all similar faces)

    ! Nothing is implicitly defined
    implicit none

    integer :: i,k,L,m
    integer :: k2,k3
    integer :: jV,jE
    integer :: icnt0,icnt1,icnt2,icnt3
    integer, dimension(2)  :: itmp

    integer, parameter   :: bigN = 20

    integer, dimension(5)                :: stack
    integer, dimension(bigN)             :: wrk_vec0, wrk_vec1, wrk_vec2, wrk_vec3

    integer                              :: n_bc_types

!   integer, dimension(2,4)              :: if2nq_off

    integer, dimension(:),   allocatable :: iaBv2Bv, ind, nqface_type
    integer, dimension(:,:), allocatable :: jaBv2Bv

    integer, dimension(4,2)              :: if2nqNeigh
    
    allocate(iaBv2Bv(nvertices+1))    ;    iaBv2Bv(:)   = 0
    allocate(jaBv2Bv(nvertices,bigN)) ;    jaBv2Bv(:,:) = 0
 

    ! Sort the BC's into local groups
    allocate(ind(nqface))    ;    ind(:) = 0

    call qsorti(ifacetag,ind,nqface)

    write(*,*)'sorted ifacetag'
    write(*,*)ifacetag(ind(:))

    n_bc_types = 1
    wrk_vec0(:) = 0   ; 

    icnt0 = 1
    do i = 2,nqface
      if(ifacetag(ind(i)) /= ifacetag(ind(i-1))) then
        wrk_vec0(n_bc_types) = icnt0
        n_bc_types = n_bc_types + 1
        icnt0 = 1
      endif
      icnt0 = icnt0 + 1
    enddo
    wrk_vec0(n_bc_types) = icnt0

    write(*,*)'wrk_vec0'   , wrk_vec0

    allocate(nqface_type(n_bc_types+1))
    nqface_type(1) = 1 
    do i = 2,n_bc_types+1
      nqface_type(i) = nqface_type(i-1) + wrk_vec0(i-1)
    enddo

    write(*,*)'n_bc_types',n_bc_types
    write(*,*)'ia_facetypes',nqface_type(:)

    ! Count number of accesses for each vertex over all element Bndry faces within their group
    ! iaBv2Bv :  counts total number of touches to each vertex
    ! jaBv2Bv :  tracks elements that touch vertices

    type_Loop:do k = 1,n_bc_types                                        !  loop over each face type

      iaBv2Bv(:) = 0 ; jaBv2Bv(:,:) = 0
      do jE = nqface_type(k),nqface_type(k+1)-1                          !  loop within a type
        stack(1:4) = if2nq(1:4,ind(jE)) ; stack(5) = if2nq(1,ind(jE)) ;  ! assemble stack of vertices in face
        do i = 1,4
            iaBv2Bv(stack(i+0)) = iaBv2Bv(stack(i+0)) + 1
            iaBv2Bv(stack(i+1)) = iaBv2Bv(stack(i+1)) + 1

            jaBv2Bv(stack(i+0),iaBv2Bv(stack(i+0))) = stack(i+1)
            jaBv2Bv(stack(i+1),iaBv2Bv(stack(i+1))) = stack(i+0)
        end do
      end do                  ! Individual vertices now have a nonunique stack of connected vertices

      write(*,*)'iaBv2Bv',iaBv2Bv(:)

      write(*,*)'connected to vertices'
      do jV = 1,nvertices
         if(iaBv2Bv(jV) == 0) cycle

         call remove_duplicates(iaBv2Bv(jV),jaBv2Bv(jV,:),icnt0,wrk_vec0)

         iaBv2Bv(jV) = icnt0
         jaBv2Bv(jV,1:icnt0) = wrk_vec0(1:icnt0)
!        write(*,*)jV,(jaBv2Bv(jV,L),L=1,iaBv2Bv(jV))
      enddo                !  Individual vertices now have a unique stack of connected verticew


      do jE = nqface_type(k),nqface_type(k+1)-1                !  loop within a type
        stack(1:4) = if2nq(1:4,ind(jE)) ; stack(5) = if2nq(1,ind(jE)) ;  ! assemble stack of vertices in face

        write(*,*)'loop around element face = ',jE
        write(*,*)'stack 1:4 = ',stack(1:4)
        do i = 1,4                                             !  loop around BC face on all four sides
          if2nqNeigh(:,:) = -10000
          icnt0 = 0                                            !  Vertices that touch face of BC quad
          do m = 0,1
            do L = 1,iaBv2Bv(stack(i+m)) 
              icnt0 = icnt0 + 1
              wrk_vec0(icnt0) = jaBv2Bv(stack(i+m),L)
            enddo
          enddo
!         write(*,*)'Before stack on side ',i
!         write(*,*)(wrk_vec0(L),L=1,icnt0)
          call remove_face_values(icnt0,wrk_vec0,if2nq(1:4,ind(jE)),icnt1,wrk_vec1) ! remove quad face vertices 
!         write(*,*)'looping around element = ',i
!         write(*,*)'after stack on side ',i
!         write(*,*)(wrk_vec1(L),L=1,icnt1)

          if(icnt1 >= 2) then
            icnt2 = 0
            wrk_vec2(:) = 100000
            do k2 = 1,icnt1
               do L = 1,iaBv2Bv(wrk_vec1(k2))
                 icnt2 = icnt2 + 1
                 wrk_vec2(icnt2) = jaBv2Bv(wrk_vec1(k2),L)
               enddo
            enddo
                 
!           wrk_vec3 = isort(wrk_vec2,icnt2)
            wrk_vec3 = isort(wrk_vec2,bigN)
            write(*,*)'stack on edge = ',i
            write(*,*)wrk_vec3(:)
            icnt3 = 0
            do k3 = 2,icnt2-1
              if(wrk_vec3(k3-0) == wrk_vec3(k3-1))then
                icnt3 = icnt3 + 1
                if2nqNeigh(i,icnt3) = wrk_vec3(k3)
              endif
            enddo

            ! Is if2nqNeigh stored in correct order?
            Test_Order:do m = 0,1
              do L = 1,iaBv2Bv(stack(i+m)) 
                if(if2nqNeigh(i,1+m) == jaBv2Bv(stack(i+m),L)) then
                  cycle Test_Order
                endif
              enddo
              itmp(:) = if2nqNeigh(i,:) ;
              if2nqNeigh(i,1) = itmp(2) ; 
              if2nqNeigh(i,2) = itmp(1) ;
            enddo Test_Order
          endif

        enddo
        write(*,*)'if2nqNeigh', jE
        write(*,*)1,if2nqNeigh(1,:)
        write(*,*)2,if2nqNeigh(2,:)
        write(*,*)3,if2nqNeigh(3,:)
        write(*,*)4,if2nqNeigh(4,:)
       

      enddo
      
    enddo type_Loop

  !============================================================================

  end subroutine Boundary_Vertex_2_Vertex_Connectivity

  !============================================================================

! subroutine High_Order_Boundary_Connectivity()

!   ! Load modules

!   use referencevariables
!   use variables, only: ef2e, if2nq, ifacetag, ic2nh, nqface

!   ! Nothing is implicitly defined
!   implicit none

!   integer :: i,j,k, j1, j2, k1
!   integer :: ielem,cnt,cntBC
!   integer :: iface, jface, bigN, ave

!   ! low and high volumetric element indices
!   integer :: neighbors(4,2)

!   ! low() and high(2) volumetric element index

!   do ielem = 1, nelems

!     ! loop over faces
!     do iface = 1, nfacesperelem
!        if (ef2e(1,iface,ielem) >= 0) then
!           cycle
!        else
!          do j = 1,nverticesperface                       ! Loop over all face nodes
!            i1 = eltypfaces(j,iface)                      ! Node number on iface
!            do kface = 1, nfacesperelem                   ! Find faces orthogonal to iface
!               if(kface /= iface) then                    ! Don't check myself
!                 do k = 1, nverticesperface               ! Loop over vertices on kface
!                    k1 = eltypfaces(k,kface)              ! Node number on kface
!                    if(i1 /= k1) then
!                      cycle
!                    else
!                      Lface = ef2e(1,kface,ielem)         ! Lface: Face of Adjoining elem
!                      Lelem = ef2e(2,kface,ielem)         ! Lelem:         Adjoining elem
!                      do m = 1, nverticesperface
!                        L1 = eltypfaces(m,Lface)
!                        if(magnitude(
!                      enddo
!                    endif
!                 enddo
!               endif
!            enddo
!        endif
!     enddo
!   enddo

  !============================================================================

!  end subroutine High_Order_Boundary_Connectivity()

  !============================================================================

  subroutine remove_face_values(nI,vecI,faceV,nO,vecO)

    ! Nothing is implicitly defined
    implicit none

    integer,               intent(in)    :: nI
    integer, dimension(:), intent(in)    :: vecI
    integer, dimension(4), intent(in)    :: faceV
    integer,               intent(inout) :: nO
    integer, dimension(:), intent(inout) :: vecO

    integer                              :: L

    nO = 0
    do L = 1,nI
      if( (abs(vecI(L)-faceV(1)) /= 0) .and. &
        & (abs(vecI(L)-faceV(2)) /= 0) .and. &
        & (abs(vecI(L)-faceV(3)) /= 0) .and. &
        & (abs(vecI(L)-faceV(4)) /= 0)) then
          nO = nO + 1
          vecO(nO) = vecI(L)
      endif
    enddo

  end subroutine remove_face_values

  !============================================================================

  subroutine remove_duplicates(nI,iaI,nO,iaO)

    ! Nothing is implicitly defined
    implicit none

    integer,               intent(in)    :: nI
    integer, dimension(:), intent(in)    :: iaI
    integer,               intent(inout) :: nO
    integer, dimension(:), intent(inout) :: iaO

    integer, dimension(nI)                :: iatmp

    integer :: i, icnt

    continue

    iatmp = isort(iaI,nI)
    icnt  = 1
    iaO(icnt) = iatmp(1)
    do i = 2,nI
      if(iaO(icnt) /= iatmp(i)) then
        icnt = icnt + 1
        iaO(icnt) = iatmp(i)
      endif
    enddo
    nO = icnt

  end subroutine remove_duplicates

!=======================================================================================

  function curved_connector_cylinder(nE,x00,x01,x1,x2,xLGL)

    use referencevariables, only: ndim

    implicit none
    integer,                   intent(in) :: nE
    real(wp), dimension(ndim), intent(in) :: x00,x01,x1,x2
    real(wp), dimension(nE),   intent(in) :: xLGL

    real(wp), parameter                   :: tol_o   = 1.0e-10_wp
    real(wp), parameter                   :: tol_r = 1.0e-06_wp


    real(wp), dimension(ndim)             :: dx
    real(wp)                              :: r1, r2
    real(wp), dimension(ndim)             :: origin_1, origin_2
    real(wp)                              :: theta1,theta2, theta
    real(wp)                              :: rmag, thetabar
    real(wp), dimension(ndim,nE)          :: curved_connector_cylinder

    integer                               :: i

    !  Eqn for line at centroid of cylinder:   x = t x00 + (1-t) x01
    !  Solve for t which minimizes distance to x_k, k=1,2 (i.e., the orthogonal projection)

    origin_1 = ortho_projection_to_line3D(x00,x01,x1)
    origin_2 = ortho_projection_to_line3D(x00,x01,x2)

    !  Distance from centroid to point (r1 and r2)
    r1 = magnitude(x1(:)-origin_1(:))
    r2 = magnitude(x2(:)-origin_2(:))

    !  Three cases can occur
    !  1)  r1 = r2 and not parallel to centroid of cylinder  (curve boundary along circumference of circle at radius $r$)
    !  2)  r1 = r2 but parallel with center of cylinder (linear connectivity)
    !  3)  r1 /= r2 (linear connectivity)

    if( (abs(r1-r2) <= tol_r) .and. (magnitude(origin_1-origin_2) <= tol_o))then

      ! General theta
      theta  = acos( dot_product(x1(:)-origin_1(:),x2(:)-origin_2(:))  &
              / magnitude(x1(:)-origin_1(:)) / magnitude(x2(:)-origin_2(:)))

      ! d_theta assumes centroid is along ``z'' axis
      theta1 = atan2(x1(2)-origin_1(2),x1(1)-origin_1(1))
      theta2 = atan2(x2(2)-origin_2(2),x2(1)-origin_2(1))

      if(abs(abs(theta) - abs(theta2-theta1)) >= tol_o) then
        write(*,*)'theta',theta
        write(*,*)'theta1',theta1
        write(*,*)'theta2',theta2
        theta2 = theta1 + theta
        write(*,*)'new theta2',theta2
      endif

      rmag  = abs(0.5_wp*(r1+r2))
      do i = 1,nE
        thetabar = theta1 + (theta2-theta1)*xLGL(i)
        ! d_theta assumes centroid is along ``z'' axis
        curved_connector_cylinder(:,i) = origin_1(:) + rmag*(/cos(thetabar),sin(thetabar),0.0_wp/)
      enddo

    else                            !     write(*,*)'straight'

      do i = 1,nE
        dx(:) = x2(:)-x1(:)
        curved_connector_cylinder(:,i) = x1(:) + xLGL(i)*dx(:)
      enddo

    endif


  end function curved_connector_cylinder

!=======================================================================================

  function curved_connector_parabola(nE,x0_vec,x1_vec,xLGL)

    use referencevariables, only: ndim

    implicit none
    integer,                   intent(in) :: nE
    real(wp), dimension(ndim), intent(in) :: x0_vec,x1_vec
    real(wp), dimension(nE),   intent(in) :: xLGL

    real(wp), parameter                   :: tol_r = 1.0e-06_wp

    real(wp), dimension(ndim)             :: xm_vec, dx_vec
    real(wp)                              :: delta, dydx, dxdy

    real(wp), parameter                   :: amp = 0.1_wp

    real(wp), dimension(ndim,nE)          :: curved_connector_parabola

    real(wp)                              :: aa,bb,cc,de
    real(wp)                              :: x0,xm,xp,x1
    real(wp)                              :: y0,ym,yp,y1
    real(wp)                              :: z0,zm,   z1

    integer                               :: i

    !  Eqn for parabola x = - a t^2  ; y = 2*a*t

    !  Four cases can occur
    !  1)  x0(1) /= x1(1) .and. x0(2) == x1(2) .and. x0(3) == x1(3)   :  Linear
    !  2)  x0(1) == x1(1) .and. x0(2) /= x1(2) .and. x0(3) == x1(3)   :  Linear
    !  3)  x0(1) == x1(1) .and. x0(2) == x1(2) .and. x0(3) /= x1(3)   :  Linear
    !  4)  x0(1) /= x1(1) .and. x0(2) /= x1(2) .and. x0(3) == x1(3)   :
    !  Parabola

    xm_vec(:) = 0.5_wp * (x0_vec(:) + x1_vec(:))

    x0 = x0_vec(1); y0 = x0_vec(2); z0 = x0_vec(3)
    x1 = x1_vec(1); y1 = x1_vec(2); z1 = x1_vec(3)
    xm = xm_vec(1); ym = xm_vec(2); zm = xm_vec(3)

    if( (abs(x1 - x0) >= tol_r) .and.  &
        (abs(y1 - y0) >= tol_r) .and.  &
        (abs(z1 - z0) <= tol_r) ) then

      delta   = magnitude(x0_vec(:) - x1_vec(:))

      dydx    = (y1 - y0) / (x1 - x0)
      dxdy    = 1.0_wp / dydx

      if(abs(dydx) >= abs(dxdy)) then   !  vertical   connectors
        xp     = xm +  sqrt((amp*delta)**2 / (1.0_wp + dxdy**2))
        yp     = ym - dxdy * (xp - xm)
        do i = 1,nE
          curved_connector_parabola(2,i) =  y0 + (y1 - y0) * xLGL(i)
          curved_connector_parabola(1,i) =  x0                                  &
          & + 1.0_wp * (-1.0_wp*x1 + 4.0_wp * xp - 3.0_wp*x0) * xLGL(i)**1  &
          & + 2.0_wp * (+1.0_wp*x1 - 2.0_wp * xp + 1.0_wp*x0) * xLGL(i)**2
          curved_connector_parabola(3,i) = zm
          de = ((y0 - y1)*(y0 - yp)*(y1 - yp))
          aa = (yp*(-x0 + x1) + y1*(x0 - xp) + y0*(-x1 + xp))/de
          bb = (yp**2*(x0 - x1) + y0**2*(x1 - xp) + y1**2*(-x0 + xp))/de
          cc = (yp*(y1*(y1 - yp)*x0 + y0*(-y0 + yp)*x1) + y0*(y0 - y1)*y1*xp)/de
!         write(*,*)'vert', maxval(abs(curved_connector_parabola(1,:)  &
!         - ( aa*curved_connector_parabola(2,:)**2 + bb*curved_connector_parabola(2,:) + cc ) ))
        enddo

      else                              !  horizontal connectors
        yp  = ym +  sqrt((amp*delta)**2 / (1.0_wp + dydx**2))
        xp  = xm - dydx * (yp - ym)
        do i = 1,nE
          curved_connector_parabola(1,i) =  x0 + (x1 - x0) * xLGL(i)
          curved_connector_parabola(2,i) =  y0                              &
          & + 1.0_wp * (-1.0_wp*y1 + 4.0_wp * yp - 3.0_wp*y0) * xLGL(i)**1  &
          & + 2.0_wp * (+1.0_wp*y1 - 2.0_wp * yp + 1.0_wp*y0) * xLGL(i)**2
          curved_connector_parabola(3,i) = zm
          de = ((x0 - x1)*(x0 - xp)*(x1 - xp))
          aa = (xp*(-y0 + y1) + x1*(y0 - yp) + x0*(-y1 + yp))/de
          bb = (xp**2*(y0 - y1) + x0**2*(y1 - yp) + x1**2*(-y0 + yp))/de
          cc = (xp*(x1*(x1 - xp)*y0 + x0*(-x0 + xp)*y1) + x0*(x0 - x1)*x1*yp)/de
!         write(*,*)'horz', maxval(abs(curved_connector_parabola(2,:)  &
!         - ( aa*curved_connector_parabola(1,:)**2 + bb*curved_connector_parabola(1,:) + cc ) ))
        enddo
      endif



    else                !     write(*,*)'linear'

      do i = 1,nE
        dx_vec(:) = x1_vec(:)-x0_vec(:)
        curved_connector_parabola(:,i) = x0_vec(:) + xLGL(i)*dx_vec(:)
      enddo

    endif

  end function curved_connector_parabola


  pure function ortho_projection_to_line3D(x00,x01,x)

    real(wp), dimension(3), intent(in) :: x00,x01,x

    real(wp)                           :: t
    real(wp), dimension(3)             :: ortho_projection_to_line3D

    t = dot_product(x01-x,x01-x00) / dot_product(x01-x00,x01-x00) ;

    ortho_projection_to_line3D = t*x00 + (1.0_wp - t)*x01 ;

  end function ortho_projection_to_line3D

  !============================================================================

  pure function LGL_pts_lexo_comp_hexa(x_1d,n_pts_1d)

    ! Nothing is implicitly defined
    implicit none

    integer, intent(in) :: n_pts_1d
    real(wp), dimension(n_pts_1d), intent(in) :: x_1d
    real(wp), dimension(3,n_pts_1d**3) :: LGL_pts_lexo_comp_hexa
    real(wp) :: zeta, eta, xi

    integer :: i, j, k, node_id

    continue

    ! Initialize to zero the coordinates
    LGL_pts_lexo_comp_hexa(:,:) = 0.0_wp

    ! Set to zero the local node ID
    node_id = 0

    ! Set the coordinates of the Gauss points in computational space
    do i = 1, n_pts_1d
      zeta = x_1d(i)
      do j = 1, n_pts_1d
         eta = x_1d(j)
        do k = 1, n_pts_1d
            xi = x_1d(k)
          node_id = node_id + 1
          LGL_pts_lexo_comp_hexa(3,node_id) = zeta
          LGL_pts_lexo_comp_hexa(2,node_id) =  eta
          LGL_pts_lexo_comp_hexa(1,node_id) =   xi
        end do
      end do
    end do

  end function LGL_pts_lexo_comp_hexa

  !=================================================================================================

  subroutine calc_Gau_shell_pts_all_hexas()

    ! Load module
    use variables
    use referencevariables
    use collocationvariables
    use initcollocation, only : lagrange_basis_function_1d, Gauss_Legendre_points
    use initcollocation, only : element_properties

    ! Nothing is implicitly defined
    implicit none

    real(wp), allocatable, dimension(:,:) :: Gau_pts_comp_shell_one_face

    integer  :: ielem, i_Gau, i_LGL, j_LGL, k_LGL
    real(wp) :: l_xi, l_eta, l_zeta
    real(wp) :: xi_in, eta_in, zeta_in
    real(wp),  dimension(:), allocatable :: x_Gau_1d_Mort,w_Gau_1d_Mort
    real(wp),  dimension(:), allocatable :: x_LGL_1d_On

    integer :: l, ishift, iface
    integer :: n_Gau_shell_max, n_Gau_1d_max, n_Gau_2d_max, n_Gau_1d_Mort, n_Gau_2d_Mort
    integer :: n_LGL_1d_On, n_LGL_1d_Off

    continue

    ! Set the maximum size of buckets for shell data 
    n_Gau_1d_max = (npoly_max+1)**1
    n_Gau_2d_max = (npoly_max+1)**2
    n_Gau_shell_max = nfacesperelem * n_Gau_2d_max

    ! Allocate memory
    allocate(xg_Gau_Shell(3,n_Gau_shell_max,ihelems(1):ihelems(2))) ;  xg_Gau_Shell(:,:,:) = 0.0_wp
    allocate(Gau_pts_comp_shell_one_face(3,n_Gau_2d_max))           ;  Gau_pts_comp_shell_one_face(:,:) = 0.0_wp

    ! Loop over volumetric elements
    do ielem = ihelems(1), ihelems(2)

      call element_properties(ielem,               &
                              n_pts_1d=n_LGL_1d_On, &
                              x_pts_1d=x_LGL_1d_On)

      do iface = 1,nfacesperelem

        n_LGL_1d_Off  = ef2e(4,iface,ielem)
        n_Gau_1d_Mort = max(n_LGL_1d_On, n_LGL_1d_Off)
        n_Gau_2d_Mort = n_Gau_1d_Mort**2

!-- MAKE SURE THIS IS NEEDED
!        if(elem_props(2,ielem) == ef2e(4,iface,ielem)) then      ! cycle for conforming interfaces
!
!            cycle
!        endif
!--

        if(allocated(x_Gau_1d_Mort)) deallocate(x_Gau_1d_Mort) ; allocate(x_Gau_1d_Mort(n_Gau_1d_Mort)) ;
        if(allocated(w_Gau_1d_Mort)) deallocate(w_Gau_1d_Mort) ; allocate(w_Gau_1d_Mort(n_Gau_1d_Mort)) ;

        call Gauss_Legendre_points(n_Gau_1d_Mort,x_Gau_1d_Mort,w_Gau_1d_Mort)

        Gau_pts_comp_shell_one_face = Shell_pts_lexo_comp_one_face(iface,n_Gau_2d_max, &
                                                                   n_Gau_1d_mort,x_Gau_1d_Mort)

        do i_Gau = 1, n_Gau_2d_Mort

          ishift = (iface-1) * n_Gau_2d_max + i_Gau
          l = 0
          xg_Gau_shell(:,ishift,ielem) = 0.0_wp
  
            xi_in = Gau_pts_comp_shell_one_face(1,i_Gau)
           eta_in = Gau_pts_comp_shell_one_face(2,i_Gau)
          zeta_in = Gau_pts_comp_shell_one_face(3,i_Gau)
  
          do k_LGL = 1, n_LGL_1d_On
  
            l_zeta = lagrange_basis_function_1d(zeta_in,k_LGL,x_LGL_1d_On,n_LGL_1d_On)
  
            do j_LGL = 1, n_LGL_1d_On
  
              l_eta  = lagrange_basis_function_1d(eta_in, j_LGL,x_LGL_1d_On,n_LGL_1d_On)
  
              do i_LGL = 1, n_LGL_1d_On
                l = l + 1
  
                l_xi   = lagrange_basis_function_1d(xi_in,  i_LGL,x_LGL_1d_On,n_LGL_1d_On)
  
                xg_Gau_shell(:,ishift,ielem) = xg_Gau_shell(:,ishift,ielem) + xg(:,l,ielem)*l_xi*l_eta*l_zeta
  
              end do
            end do
          end do
        end do

      end do

    end do

    deallocate(x_LGL_1d_On,x_Gau_1d_Mort,w_Gau_1d_Mort) ; 
    deallocate(Gau_pts_comp_shell_one_face) ;

  end subroutine calc_Gau_shell_pts_all_hexas

  !============================================================================

  subroutine calc_Jacobian_Gau_shell_all_hexas()

    ! Load module
    use variables
    use referencevariables
    use collocationvariables
    use initcollocation, only : lagrange_basis_function_1d, Gauss_Legendre_points
    use initcollocation, only : element_properties

    ! Nothing is implicitly defined
    implicit none

    real(wp), allocatable, dimension(:,:) :: Gau_pts_comp_shell_one_face

    integer  :: ielem, i_Gau, i_LGL, j_LGL, k_LGL
    real(wp) :: l_xi, l_eta, l_zeta
    real(wp) :: xi_in, eta_in, zeta_in
    real(wp),  dimension(:), allocatable :: x_Gau_1d_Mort,w_Gau_1d_Mort
    real(wp),  dimension(:), allocatable :: x_LGL_1d_On

    integer :: l, ishift, iface
    integer :: n_Gau_shell_max, n_Gau_1d_max, n_Gau_2d_max, n_Gau_1d_Mort, n_Gau_2d_Mort
    integer :: n_LGL_1d_On, n_LGL_1d_Off

    continue

    ! Set the maximum size of buckets for shell data 
    n_Gau_1d_max = (npoly_max+1)**1
    n_Gau_2d_max = (npoly_max+1)**2
    n_Gau_shell_max = nfacesperelem * n_Gau_2d_max

    ! Allocate memory
    allocate(Jx_r_Gau_Shell(n_Gau_shell_max,ihelems(1):ihelems(2))) ;  Jx_r_Gau_Shell(:,:) = 0.0_wp
    allocate(Gau_pts_comp_shell_one_face(3,n_Gau_2d_max))           ;  Gau_pts_comp_shell_one_face(:,:) = 0.0_wp

    ! Loop over volumetric elements
    do ielem = ihelems(1), ihelems(2)

      call element_properties(ielem,               &
                              n_pts_1d=n_LGL_1d_On, &
                              x_pts_1d=x_LGL_1d_On)

      do iface = 1,nfacesperelem

        n_LGL_1d_Off  = ef2e(4,iface,ielem)
        n_Gau_1d_Mort = max(n_LGL_1d_On, n_LGL_1d_Off)
        n_Gau_2d_Mort = n_Gau_1d_Mort**2

        if(allocated(x_Gau_1d_Mort)) deallocate(x_Gau_1d_Mort) ; allocate(x_Gau_1d_Mort(n_Gau_1d_Mort)) ;
        if(allocated(w_Gau_1d_Mort)) deallocate(w_Gau_1d_Mort) ; allocate(w_Gau_1d_Mort(n_Gau_1d_Mort)) ;

        call Gauss_Legendre_points(n_Gau_1d_Mort,x_Gau_1d_Mort,w_Gau_1d_Mort)

        Gau_pts_comp_shell_one_face = Shell_pts_lexo_comp_one_face(iface,n_Gau_2d_max, &
                                                                   n_Gau_1d_mort,x_Gau_1d_Mort)

        do i_Gau = 1, n_Gau_2d_Mort

          ishift = (iface-1) * n_Gau_2d_max + i_Gau
          l = 0
          Jx_r_Gau_shell(ishift,ielem) = 0.0_wp
  
            xi_in = Gau_pts_comp_shell_one_face(1,i_Gau)
           eta_in = Gau_pts_comp_shell_one_face(2,i_Gau)
          zeta_in = Gau_pts_comp_shell_one_face(3,i_Gau)
  
          do k_LGL = 1, n_LGL_1d_On
  
            l_zeta = lagrange_basis_function_1d(zeta_in,k_LGL,x_LGL_1d_On,n_LGL_1d_On)
  
            do j_LGL = 1, n_LGL_1d_On
  
              l_eta  = lagrange_basis_function_1d(eta_in, j_LGL,x_LGL_1d_On,n_LGL_1d_On)
  
              do i_LGL = 1, n_LGL_1d_On
                l = l + 1
  
                l_xi   = lagrange_basis_function_1d(xi_in,  i_LGL,x_LGL_1d_On,n_LGL_1d_On)
  
                Jx_r_Gau_shell(ishift,ielem) = Jx_r_Gau_shell(ishift,ielem) + Jx_r(l,ielem)*l_xi*l_eta*l_zeta
  
              end do
            end do
          end do
        end do

      end do

    end do

    deallocate(x_LGL_1d_On,x_Gau_1d_Mort,w_Gau_1d_Mort) ; 
    deallocate(Gau_pts_comp_shell_one_face) ;

  end subroutine calc_Jacobian_Gau_shell_all_hexas

  !============================================================================

  pure function Shell_pts_lexo_comp_quad(x_pts_1d,n_pts_1d)

    ! Nothing is implicitly defined
    use referencevariables

    implicit none

    integer, intent(in) :: n_pts_1d
    real(wp), dimension(n_pts_1d), intent(in) :: x_pts_1d
    real(wp), dimension(3,nfacesperelem*n_pts_1d**2) :: Shell_pts_lexo_comp_quad
    real(wp) :: zeta, eta, xi

    integer :: i, j, k, node_id, iface
    integer :: ixL, ixH, iyL, iyH, izL, izH

    continue

    ! Initialize to zero the coordinates
    Shell_pts_lexo_comp_quad(:,:) = 0.0_wp

    ! Set to zero the local node ID
    node_id = 0

    do iface=1,nfacesperelem
      ! Set the coordinates of the Gauss points in computational space
          if(iface == 1) then
         ixL = 1   ;  ixH = n_pts_1d
         iyL = 1   ;  iyH = n_pts_1d
         izL = 1   ;  izH = 1
        zeta = -1.0_wp
          do j = iyL, iyH
            eta = x_pts_1d(j)
            do k = ixL, ixH
              xi = x_pts_1d(k)
              node_id = node_id + 1
              Shell_pts_lexo_comp_quad(3,node_id) = zeta
              Shell_pts_lexo_comp_quad(2,node_id) = eta
              Shell_pts_lexo_comp_quad(1,node_id) = xi
            end do
          end do
      elseif(iface == 2) then
         ixL = 1   ;  ixH = n_pts_1d
         iyL = 1   ;  iyH = 1
         izL = 1   ;  izH = n_pts_1d
         eta = -1.0_wp
        do i = izL, izH
          zeta = x_pts_1d(i)
            do k = ixL, ixH
              xi = x_pts_1d(k)
              node_id = node_id + 1
              Shell_pts_lexo_comp_quad(3,node_id) = zeta
              Shell_pts_lexo_comp_quad(2,node_id) = eta
              Shell_pts_lexo_comp_quad(1,node_id) = xi
            end do
        end do
      elseif(iface == 3) then
         ixL = 1   ;  ixH = 1
         iyL = 1   ;  iyH = n_pts_1d
         izL = 1   ;  izH = n_pts_1d
         xi  = +1.0_wp
        do i = izL, izH
          zeta = x_pts_1d(i)
          do j = iyL, iyH
            eta = x_pts_1d(j)
              node_id = node_id + 1
              Shell_pts_lexo_comp_quad(3,node_id) = zeta
              Shell_pts_lexo_comp_quad(2,node_id) = eta
              Shell_pts_lexo_comp_quad(1,node_id) = xi
          end do
        end do
      elseif(iface == 4) then
         ixL = 1   ;  ixH = n_pts_1d
         iyL = 1   ;  iyH = 1
         izL = 1   ;  izH = n_pts_1d
         eta = +1.0_wp
        do i = izL, izH
          zeta = x_pts_1d(i)
            do k = ixL, ixH
              xi = x_pts_1d(k)
              node_id = node_id + 1
              Shell_pts_lexo_comp_quad(3,node_id) = zeta
              Shell_pts_lexo_comp_quad(2,node_id) = eta
              Shell_pts_lexo_comp_quad(1,node_id) = xi
            end do
        end do
      elseif(iface == 5) then
         ixL = 1   ;  ixH = 1
         iyL = 1   ;  iyH = n_pts_1d
         izL = 1   ;  izH = n_pts_1d
          xi = -1.0_wp
        do i = izL, izH
          zeta = x_pts_1d(i)
          do j = iyL, iyH
            eta = x_pts_1d(j)
              node_id = node_id + 1
              Shell_pts_lexo_comp_quad(3,node_id) = zeta
              Shell_pts_lexo_comp_quad(2,node_id) = eta
              Shell_pts_lexo_comp_quad(1,node_id) = xi
          end do
        end do
      elseif(iface == 6) then
         ixL = 1   ;  ixH = n_pts_1d
         iyL = 1   ;  iyH = n_pts_1d
         izL = 1   ;  izH = 1
        zeta = +1.0_wp
          do j = iyL, iyH
            eta = x_pts_1d(j)
            do k = ixL, ixH
              xi = x_pts_1d(k)
              node_id = node_id + 1
              Shell_pts_lexo_comp_quad(3,node_id) = zeta
              Shell_pts_lexo_comp_quad(2,node_id) = eta
              Shell_pts_lexo_comp_quad(1,node_id) = xi
            end do
          end do
        endif
      enddo     !  face do loop 

    return
  end function Shell_pts_lexo_comp_quad

  !============================================================================

  pure function Shell_pts_lexo_comp_one_face(iface,n_max_2d,n_pts_1d,x_pts_1d)

    ! Nothing is implicitly defined
    use referencevariables

    implicit none

    integer,                       intent(in) :: iface,n_max_2d,n_pts_1d
    real(wp), dimension(n_pts_1d), intent(in) :: x_pts_1d

    real(wp), dimension(3,n_max_2d)           :: Shell_pts_lexo_comp_one_face

    real(wp) :: zeta, eta, xi

    integer :: i, j, k, node_id
    integer :: ixL, ixH, iyL, iyH, izL, izH

    continue

    ! Initialize to zero the coordinates
    Shell_pts_lexo_comp_one_face(:,:) = 0.0_wp

    ! Set to zero the local node ID
    node_id = 0

      ! Set the coordinates of the Gauss points in computational space
          if(iface == 1) then
         ixL = 1   ;  ixH = n_pts_1d
         iyL = 1   ;  iyH = n_pts_1d
         izL = 1   ;  izH = 1
        zeta = -1.0_wp
          do j = iyL, iyH
            eta = x_pts_1d(j)
            do k = ixL, ixH
              xi = x_pts_1d(k)
              node_id = node_id + 1
              Shell_pts_lexo_comp_one_face(3,node_id) = zeta
              Shell_pts_lexo_comp_one_face(2,node_id) = eta
              Shell_pts_lexo_comp_one_face(1,node_id) = xi
            end do
          end do
      elseif(iface == 2) then
         ixL = 1   ;  ixH = n_pts_1d
         iyL = 1   ;  iyH = 1
         izL = 1   ;  izH = n_pts_1d
         eta = -1.0_wp
        do i = izL, izH
          zeta = x_pts_1d(i)
            do k = ixL, ixH
              xi = x_pts_1d(k)
              node_id = node_id + 1
              Shell_pts_lexo_comp_one_face(3,node_id) = zeta
              Shell_pts_lexo_comp_one_face(2,node_id) = eta
              Shell_pts_lexo_comp_one_face(1,node_id) = xi
            end do
        end do
      elseif(iface == 3) then
         ixL = 1   ;  ixH = 1
         iyL = 1   ;  iyH = n_pts_1d
         izL = 1   ;  izH = n_pts_1d
         xi  = +1.0_wp
        do i = izL, izH
          zeta = x_pts_1d(i)
          do j = iyL, iyH
            eta = x_pts_1d(j)
              node_id = node_id + 1
              Shell_pts_lexo_comp_one_face(3,node_id) = zeta
              Shell_pts_lexo_comp_one_face(2,node_id) = eta
              Shell_pts_lexo_comp_one_face(1,node_id) = xi
          end do
        end do
      elseif(iface == 4) then
         ixL = 1   ;  ixH = n_pts_1d
         iyL = 1   ;  iyH = 1
         izL = 1   ;  izH = n_pts_1d
         eta = +1.0_wp
        do i = izL, izH
          zeta = x_pts_1d(i)
            do k = ixL, ixH
              xi = x_pts_1d(k)
              node_id = node_id + 1
              Shell_pts_lexo_comp_one_face(3,node_id) = zeta
              Shell_pts_lexo_comp_one_face(2,node_id) = eta
              Shell_pts_lexo_comp_one_face(1,node_id) = xi
            end do
        end do
      elseif(iface == 5) then
         ixL = 1   ;  ixH = 1
         iyL = 1   ;  iyH = n_pts_1d
         izL = 1   ;  izH = n_pts_1d
          xi = -1.0_wp
        do i = izL, izH
          zeta = x_pts_1d(i)
          do j = iyL, iyH
            eta = x_pts_1d(j)
              node_id = node_id + 1
              Shell_pts_lexo_comp_one_face(3,node_id) = zeta
              Shell_pts_lexo_comp_one_face(2,node_id) = eta
              Shell_pts_lexo_comp_one_face(1,node_id) = xi
          end do
        end do
      elseif(iface == 6) then
         ixL = 1   ;  ixH = n_pts_1d
         iyL = 1   ;  iyH = n_pts_1d
         izL = 1   ;  izH = 1
        zeta = +1.0_wp
          do j = iyL, iyH
            eta = x_pts_1d(j)
            do k = ixL, ixH
              xi = x_pts_1d(k)
              node_id = node_id + 1
              Shell_pts_lexo_comp_one_face(3,node_id) = zeta
              Shell_pts_lexo_comp_one_face(2,node_id) = eta
              Shell_pts_lexo_comp_one_face(1,node_id) = xi
            end do
          end do
        endif

    return
  end function Shell_pts_lexo_comp_one_face

  !============================================================================

  subroutine facenodesetup_Gau(n_Gau_1d, n_Gau_2d, kfacenodes_Gau, ifacenodes_Gau)
    !  Establish pointers for grabbing the face nodes from an 
    !  element volumetic ordering.  Implicit are that a subset of the volume nodes 
    !  are on the face of the element
    !  
    !   kfacenodes(n_Gau_2d_p1,nfacesperelem)  
    !      volumetric node index of face node  
    !      
    !   ifacenodes(n_Gau_2d_p1*nfacesperelem)  
    !      kfacenode flattened into a single vector
    !  
    use referencevariables
    use mpimod

    implicit none

    integer,                              intent(in   ) :: n_Gau_1d, n_Gau_2d
    integer, dimension(:,:), allocatable, intent(inout) :: kfacenodes_Gau
    integer, dimension(:),   allocatable, intent(inout) :: ifacenodes_Gau

    ! indices
    integer :: i,j,k

    real(wp), parameter :: nodetol = 1.0e-8_wp

    ! local facial masks
    if(allocated(kfacenodes_Gau)) deallocate(kfacenodes_Gau) ; allocate(kfacenodes_Gau(n_Gau_2d,nfacesperelem))
    if(allocated(ifacenodes_Gau)) deallocate(ifacenodes_Gau) ; allocate(ifacenodes_Gau(n_Gau_2d*nfacesperelem))
     
    if (ndim == 2) then
    else if (ndim == 3) then
      do k = 1, n_Gau_2d
          ! face 1 does not require an offset or a stride
          kfacenodes_Gau(k,1) = (1-1)*n_Gau_2d + k
          kfacenodes_Gau(k,2) = (2-1)*n_Gau_2d + k
          kfacenodes_Gau(k,3) = (3-1)*n_Gau_2d + k
          kfacenodes_Gau(k,4) = (4-1)*n_Gau_2d + k
          kfacenodes_Gau(k,5) = (5-1)*n_Gau_2d + k
          kfacenodes_Gau(k,6) = (6-1)*n_Gau_2d + k
      end do
    else
      write(*,*) 'error: unsupported dimension', ndim
      stop
    end if
    ! the nodes on each face are packed into a 1D array
    k = 0
    ! loop over faces
    do j = 1, nfacesperelem
      ! loop over nodes on each face
      do i = 1, n_Gau_2d
        ! advance facial node index
        k = k+1
        ! map facial node index to volumetric node
        ifacenodes_Gau(k) = kfacenodes_Gau(i,j)
      end do
    end do

  end subroutine facenodesetup_Gau

  !============================================================================
  ! calculate_face_node_connectivity - Sets the face-node connectivity for the
  ! collocation points.
  !============================================================================

  subroutine calculate_face_node_connectivity_Gau()
    
    ! Load modules
    use referencevariables
    use collocationvariables
    use mpimod
    use variables,       only: ef2e, xg_Gau_shell, xgghst_Gau_Shell, efn2efn_Gau
    use initcollocation, only: element_properties

    ! Nothing is implicitly defined
    implicit none

    real(wp), parameter :: nodetol = 1.0e-8_wp

    integer ::  ielem, inode, jnode, iface, knode, kshell
    integer ::  i_low

    real(wp) :: x1(3), x2(3)

    integer :: n_Gau_1d_max , n_Gau_2d_max , n_Gau_shell_max
    integer :: n_Gau_1d_Mort, n_Gau_2d_Mort
    integer :: n_LGL_1d_On  , n_LGL_1d_Off

    continue

    ! efn2efn_Gau contains the partner node information of every facenode in the domain

    ! efn2efn_Gau(1,k,m) = Volumetric ID of partner node  (not used)
    ! efn2efn_Gau(2,k,m) = element ID of partner node
    ! efn2efn_Gau(3,k,m) = Stack pointer for PETSC ghost array             (defined only for    parallel interface)
    ! efn2efn_Gau(4,k,m) = node value in shell coordinates of partner node (defined only if non-parallel interface)
    !  NOTE:  The definition of efn2efn_Gau(4) is different than efn2efn(4)

    ! Set the maximum size of buckets for shell data 
    n_Gau_1d_max = (npoly_max+1)**1
    n_Gau_2d_max = (npoly_max+1)**2
    n_Gau_shell_max = nfacesperelem * n_Gau_2d_max

    allocate(efn2efn_Gau(4,n_Gau_shell_max,ihelems(1):ihelems(2))) ; efn2efn_Gau = -1000 ;

    ! Initialize position of the ghost point in the stack
    i_low = 0

    elem_loop:do ielem = ihelems(1), ihelems(2)                  ! loop over elements

      call element_properties(ielem,         &
                     n_pts_1d=n_LGL_1d_On,   &
                     n_pts_2d=nodesperface,  &
                     n_pts_3d=nodesperelem)

      face_loop:do iface = 1, nfacesperelem                      ! loop over faces of element

        n_LGL_1d_Off  = ef2e(4,iface,ielem)
        n_Gau_1d_Mort = max(n_LGL_1d_On, n_LGL_1d_Off)
        n_Gau_2d_Mort = n_Gau_1d_Mort**2

        knode = (iface-1) * n_Gau_2d_max

        if(elem_props(2,ielem) == ef2e(4,iface,ielem)) then      ! cycle for conforming interfaces

            cycle

        else if((ef2e(3,iface,ielem) /= myprocid) .and. (elem_props(2,ielem) /= ef2e(4,iface,ielem))) then ! Off-process - NonConforming

          do inode = 1, n_Gau_2d_Mort                            ! Loop over the nodes on the mortar

            ! Update the facial node index counter
            knode = knode + 1

            ! Save the coordinates of the facial node
            x1 = xg_Gau_shell(:,knode,ielem)
              
            ! Search for the connected node on face of the connected element
            do jnode = 1, n_Gau_2d_Mort

              ! Coordinates of the jnode
              ! ef2e(2) gives the element of the neighbor
              x2 = xgghst_Gau_Shell(:,i_low + jnode)
              
              ! Check the distance between the two nodes
              if (magnitude(x1-x2) <= nodetol) then
                
                ! Set the volumetric node index of the connected node
                efn2efn_Gau(1,knode,ielem) = -1000
                
                ! Set the element of the connected node
                efn2efn_Gau(2,knode,ielem) = ef2e(2,iface,ielem)
                
                ! Set the node index in the ghost array
!               efn2efn_Gau(3,knode,ielem) = i_low + jnode
                efn2efn_Gau(3,knode,ielem) = jnode

                exit
              
              end if
            
            end do
              
            ! Print information at screen if there is a problem and stop computation
!           if (jnode > n_Gau_2d_Mort .and. myprocid==1) then
!             write(*,*) 'Connectivity error in face-node connectivity_Gau, Parallel.'
!             write(*,*) 'Process ID, element ID, face ID, ef2e'
!             write(*,*) myprocid, ielem, iface, ef2e(:,iface,ielem)
!             write(*,*) 'Node coordinates'
!             write(*,*) x1
!             write(*,*) 'Possible partner node coordinates'
!             
!             do jnode = i_low+1, i_low+n_Gau_2d_Mort
!               x2 = xgghst_Gau_Shell(:,jnode)
!               write(*,*) x2
!             end do 
!             write(*,*) 'Exiting...'
!             call PetscFinalize(ierr) ; stop
!           end if

          end do

          ! Update the position in the ghost stack
          i_low = i_low + n_Gau_2d_Mort
          
        else if((ef2e(3,iface,ielem) == myprocid) .and. (elem_props(2,ielem) /= ef2e(4,iface,ielem))) then  ! On-process - Non-conforming

          ! Loop over the nodes on the face
          do inode = 1, n_Gau_2d_Mort

            ! Update the facial node index counter
            knode = knode + 1

            ! Save coordinates of the facial ndoes
            x1 = xg_Gau_shell(:,knode,ielem)
            ! Search the for connected node on the face of the connected element
            
            do jnode = 1, n_Gau_2d_Mort
              
              ! Coordinates of the jnode
              ! ef2e(1) gives the face on the neighboring element and ef2e(2) gives the element
              kshell = (ef2e(1,iface,ielem)-1)*n_Gau_2d_max + jnode
              x2 = xg_Gau_shell(:,kshell,ef2e(2,iface,ielem))
              
              ! Check the distance between the two nodes
              if (magnitude(x1-x2) <= nodetol) then

                ! Set the volumetric node index of the connected node
                efn2efn_Gau(1,knode,ielem) = -1000
                
                ! Set the element of the connected node
                efn2efn_Gau(2,knode,ielem) = ef2e(2,iface,ielem)
                
                ! Set the index of the connected node
                efn2efn_Gau(4,knode,ielem) = kshell
                
                exit
              
              end if
            
            end do ! End do jnode

            ! Print information at screen if there is a problem and stop computation
!           if (efn2efn_Gau(2,knode,ielem) < 0) then
!             write(*,*) 'Connectivity error in face-node connectivity of Gauss path.'
!             write(*,*) 'Process ID, element ID, face ID, ef2e'
!             write(*,*) myprocid, ielem, iface, ef2e(:,iface,ielem)
!             write(*,*) 'Node coordinates'
!             write(*,*) x1
!             write(*,*) 'Possible partner node coordinates'
!             
!             do jnode = 1, n_Gau_2d_Mort
!               kshell = (ef2e(1,iface,ielem)-1)*n_Gau_2d_max + jnode
!               x2 = xg_Gau_shell(:,kshell,ef2e(2,iface,ielem))
!               write(*,*) x2
!             end do 
!             write(*,*) 'Exiting...'
!             call PetscFinalize(ierr) ; stop
!           end if

          end do ! End do inode
          
        end if ! End if type of face (boundary, off processor or on processor)
      
      end do face_loop! End do loop over faces of the element

    end do elem_loop   !End do loop elements owned by the processor

  end subroutine calculate_face_node_connectivity_Gau

  !============================================================================

  subroutine Shell_Metrics_Analytic(iface, n_pts_1d_max, n_pts_1d, x_pts_1d,  &
                                    xg_Gau,Jx_facenodenormal_Gau)

    ! Nothing is implicitly defined
    use referencevariables
    use initcollocation,      only: D_lagrange_basis_function_1d, &
                                      lagrange_basis_function_1d

!   use variables, only:  Jx_r, facenodenormal

    implicit none

    integer,                       intent(in   ) :: iface, n_pts_1d_max, n_pts_1d
    real(wp), dimension(n_pts_1d), intent(in   ) :: x_pts_1d
    real(wp), dimension(:,:),      intent(in   ) :: xg_Gau
    real(wp), dimension(:,:),      intent(  out) :: Jx_facenodenormal_Gau
    real(wp) :: zeta, eta, xi
    real(wp) :: t1, t2, t3, t4

    integer  :: i, j, k, i1, j1, k1
    integer  :: ixL, ixH, iyL, iyH, izL, izH
    integer  :: n_Gau, node_id
    integer  :: ival, kval
    integer  :: ishift, jshift, kshift, face_shift

    real(wp), dimension(:), allocatable  :: x_Gau
    
    continue

    node_id = 0
    n_Gau = n_pts_1d
    face_shift = (iface-1)*n_pts_1d_max**2
    allocate(x_Gau(n_pts_1d)) ; x_Gau(:) = x_pts_1d

    ! Set to zero the local node ID
          if(iface == 1) then
         ixL = 1   ;  ixH = n_pts_1d
         iyL = 1   ;  iyH = n_pts_1d
         izL = 1   ;  izH = 1
        zeta = -1.0_wp
          do j = iyL, iyH
            eta = x_pts_1d(j)
            do k = ixL, ixH
              xi = x_pts_1d(k)

              node_id = node_id + 1
              kval = mod(node_id-1,n_Gau)+1 ;

              t1 = 0.0_wp; t2 = 0.0_wp; t3 = 0.0_wp; t4 = 0.0_wp
              do j1 = 1, n_pts_1d
                 jshift = (j1-1)*n_Gau + kval + face_shift
                 t1 =  t1 + D_lagrange_basis_function_1d( eta,j1,x_Gau,n_Gau) * xg_Gau(3,jshift)
                 t4 =  t4 + D_lagrange_basis_function_1d( eta,j1,x_Gau,n_Gau) * xg_Gau(2,jshift)
                enddo
              do k1 = 1, n_pts_1d
                 kshift = node_id - kval + k1 + face_shift
                 t2 =  t2 + D_lagrange_basis_function_1d(  xi,k1,x_Gau,n_Gau) * xg_Gau(2,kshift)
                 t3 =  t3 + D_lagrange_basis_function_1d(  xi,k1,x_Gau,n_Gau) * xg_Gau(3,kshift)
              enddo   
              Jx_facenodenormal_Gau(1,node_id+face_shift) =  (t1*t2 - t3*t4) * zeta

              t1 = 0.0_wp; t2 = 0.0_wp; t3 = 0.0_wp; t4 = 0.0_wp
              do j1 = 1, n_pts_1d
                 jshift = (j1-1)*n_Gau + kval + face_shift
                 t1 = t1 + D_lagrange_basis_function_1d( eta,j1,x_Gau,n_Gau) * xg_Gau(1,jshift)
                 t4 = t4 + D_lagrange_basis_function_1d( eta,j1,x_Gau,n_Gau) * xg_Gau(3,jshift)
              enddo
              do k1 = 1, n_pts_1d
                 kshift = node_id - kval + k1 + face_shift
                 t2 = t2 + D_lagrange_basis_function_1d(  xi,k1,x_Gau,n_Gau) * xg_Gau(3,kshift)
                 t3 = t3 + D_lagrange_basis_function_1d(  xi,k1,x_Gau,n_Gau) * xg_Gau(1,kshift)
              enddo
              Jx_facenodenormal_Gau(2,node_id+face_shift) =  (t1*t2 - t3*t4) * zeta

              t1 = 0.0_wp; t2 = 0.0_wp; t3 = 0.0_wp; t4 = 0.0_wp
              do j1 = 1, n_pts_1d
                 jshift = (j1-1)*n_Gau + kval + face_shift
                 t1 = t1 + D_lagrange_basis_function_1d( eta,j1,x_Gau,n_Gau) * xg_Gau(2,jshift)
                 t4 = t4 + D_lagrange_basis_function_1d( eta,j1,x_Gau,n_Gau) * xg_Gau(1,jshift)
              enddo
              do k1 = 1, n_pts_1d
                 kshift = node_id - kval + k1 + face_shift
                 t2 = t2 + D_lagrange_basis_function_1d(  xi,k1,x_Gau,n_Gau) * xg_Gau(1,kshift)
                 t3 = t3 + D_lagrange_basis_function_1d(  xi,k1,x_Gau,n_Gau) * xg_Gau(2,kshift)
              enddo
              Jx_facenodenormal_Gau(3,node_id+face_shift) =  (t1*t2 - t3*t4) * zeta
            end do
          end do
      elseif(iface == 2) then
         ixL = 1   ;  ixH = n_pts_1d
         iyL = 1   ;  iyH = 1
         izL = 1   ;  izH = n_pts_1d
         eta = -1.0_wp
        do i = izL, izH
          zeta = x_Gau(i)
            do k = ixL, ixH
              xi = x_Gau(k)

              node_id = node_id + 1
              kval = mod(node_id-1,n_Gau)+1 ;

              t1 = 0.0_wp; t2 = 0.0_wp; t3 = 0.0_wp; t4 = 0.0_wp
              do k1 = 1, n_pts_1d
                 kshift = node_id - kval + k1 + face_shift
                 t1 = t1 + D_lagrange_basis_function_1d(  xi,k1,x_Gau,n_Gau) * xg_Gau(3,kshift)
                 t4 = t4 + D_lagrange_basis_function_1d(  xi,k1,x_Gau,n_Gau) * xg_Gau(2,kshift)
              enddo
              do i1 = 1, n_pts_1d
                 ishift = (i1-1)*n_Gau + kval + face_shift
                 t2 = t2 + D_lagrange_basis_function_1d(zeta,i1,x_Gau,n_Gau) * xg_Gau(2,ishift)
                 t3 = t3 + D_lagrange_basis_function_1d(zeta,i1,x_Gau,n_Gau) * xg_Gau(3,ishift)
              enddo
              Jx_facenodenormal_Gau(1,node_id+face_shift) =  (t1*t2 - t3*t4) * eta

              t1 = 0.0_wp; t2 = 0.0_wp; t3 = 0.0_wp; t4 = 0.0_wp
              do k1 = 1, n_pts_1d
                 kshift = node_id - kval + k1 + face_shift
                 t1 = t1 + D_lagrange_basis_function_1d(  xi,k1,x_Gau,n_Gau) * xg_Gau(1,kshift)
                 t4 = t4 + D_lagrange_basis_function_1d(  xi,k1,x_Gau,n_Gau) * xg_Gau(3,kshift)
              enddo
              do i1 = 1, n_pts_1d
                 ishift = (i1-1)*n_Gau + kval + face_shift
                 t2 = t2 + D_lagrange_basis_function_1d(zeta,i1,x_Gau,n_Gau) * xg_Gau(3,ishift)
                 t3 = t3 + D_lagrange_basis_function_1d(zeta,i1,x_Gau,n_Gau) * xg_Gau(1,ishift)
              enddo
              Jx_facenodenormal_Gau(2,node_id+face_shift) =  (t1*t2 - t3*t4) * eta

              t1 = 0.0_wp; t2 = 0.0_wp; t3 = 0.0_wp; t4 = 0.0_wp
              do k1 = 1, n_pts_1d
                 kshift = node_id - kval + k1 + face_shift
                 t1 = t1 + D_lagrange_basis_function_1d(  xi,k1,x_Gau,n_Gau) * xg_Gau(2,kshift)
                 t4 = t4 + D_lagrange_basis_function_1d(  xi,k1,x_Gau,n_Gau) * xg_Gau(1,kshift)
              enddo
              do i1 = 1, n_pts_1d
                 ishift = (i1-1)*n_Gau + kval + face_shift
                 t2 = t2 + D_lagrange_basis_function_1d(zeta,i1,x_Gau,n_Gau) * xg_Gau(1,ishift)
                 t3 = t3 + D_lagrange_basis_function_1d(zeta,i1,x_Gau,n_Gau) * xg_Gau(2,ishift)
              enddo
              Jx_facenodenormal_Gau(3,node_id+face_shift) =  (t1*t2 - t3*t4) * eta
            end do
        end do
      elseif(iface == 3) then
         ixL = 1   ;  ixH = 1
         iyL = 1   ;  iyH = n_pts_1d
         izL = 1   ;  izH = n_pts_1d
         xi  = +1.0_wp
        do i = izL, izH
          zeta = x_Gau(i)
            do j = iyL, iyH
              eta = x_Gau(j)

              node_id = node_id + 1
              ival = mod(node_id-1,n_Gau)+1 ;

              t1 = 0.0_wp; t2 = 0.0_wp; t3 = 0.0_wp; t4 = 0.0_wp
              do j1 = 1, n_pts_1d
                 jshift = node_id - ival + j1 + face_shift
                 t1 = t1 + D_lagrange_basis_function_1d( eta,j1,x_Gau,n_Gau) * xg_Gau(2,jshift)
                 t4 = t4 + D_lagrange_basis_function_1d( eta,j1,x_Gau,n_Gau) * xg_Gau(3,jshift)
              enddo
              do i1 = 1, n_pts_1d
                 ishift = (i1-1)*n_Gau + ival + face_shift
                 t2 = t2 + D_lagrange_basis_function_1d(zeta,i1,x_Gau,n_Gau) * xg_Gau(3,ishift)
                 t3 = t3 + D_lagrange_basis_function_1d(zeta,i1,x_Gau,n_Gau) * xg_Gau(2,ishift)
              enddo
              Jx_facenodenormal_Gau(1,node_id+face_shift) =  (t1*t2 - t3*t4) * xi

              t1 = 0.0_wp; t2 = 0.0_wp; t3 = 0.0_wp; t4 = 0.0_wp
              do j1 = 1, n_pts_1d
                 jshift = node_id - ival + j1 + face_shift
                 t1 = t1 + D_lagrange_basis_function_1d( eta,j1,x_Gau,n_Gau) * xg_Gau(3,jshift)
                 t4 = t4 + D_lagrange_basis_function_1d( eta,j1,x_Gau,n_Gau) * xg_Gau(1,jshift)
              enddo
              do i1 = 1, n_pts_1d
                 ishift = (i1-1)*n_Gau + ival + face_shift
                 t2 = t2 + D_lagrange_basis_function_1d(zeta,i1,x_Gau,n_Gau) * xg_Gau(1,ishift)
                 t3 = t3 + D_lagrange_basis_function_1d(zeta,i1,x_Gau,n_Gau) * xg_Gau(3,ishift)
              enddo
              Jx_facenodenormal_Gau(2,node_id+face_shift) =  (t1*t2 - t3*t4) * xi

              t1 = 0.0_wp; t2 = 0.0_wp; t3 = 0.0_wp; t4 = 0.0_wp
              do j1 = 1, n_pts_1d
                 jshift = node_id - ival + j1 + face_shift
                 t1 = t1 + D_lagrange_basis_function_1d( eta,j1,x_Gau,n_Gau) * xg_Gau(1,jshift)
                 t4 = t4 + D_lagrange_basis_function_1d( eta,j1,x_Gau,n_Gau) * xg_Gau(2,jshift)
              enddo
              do i1 = 1, n_pts_1d
                 ishift = (i1-1)*n_Gau + ival + face_shift
                 t2 = t2 + D_lagrange_basis_function_1d(zeta,i1,x_Gau,n_Gau) * xg_Gau(2,ishift)
                 t3 = t3 + D_lagrange_basis_function_1d(zeta,i1,x_Gau,n_Gau) * xg_Gau(1,ishift)
              enddo
              Jx_facenodenormal_Gau(3,node_id+face_shift) =  (t1*t2 - t3*t4) * xi
          end do
        end do
      elseif(iface == 4) then
         ixL = 1   ;  ixH = n_pts_1d
         iyL = 1   ;  iyH = 1
         izL = 1   ;  izH = n_pts_1d
         eta = +1.0_wp
        do i = izL, izH
          zeta = x_pts_1d(i)
            do k = ixL, ixH
              xi = x_pts_1d(k)

              node_id = node_id + 1
              kval = mod(node_id-1,n_Gau)+1 ;

              t1 = 0.0_wp; t2 = 0.0_wp; t3 = 0.0_wp; t4 = 0.0_wp
              do k1 = 1, n_pts_1d
                 kshift = node_id - kval + k1 + face_shift
                 t1 = t1 + D_lagrange_basis_function_1d(  xi,k1,x_Gau,n_Gau) * xg_Gau(3,kshift)
                 t4 = t4 + D_lagrange_basis_function_1d(  xi,k1,x_Gau,n_Gau) * xg_Gau(2,kshift)
              enddo
              do i1 = 1, n_pts_1d
                 ishift = (i1-1)*n_Gau + kval + face_shift
                 t2 = t2 + D_lagrange_basis_function_1d(zeta,i1,x_Gau,n_Gau) * xg_Gau(2,ishift)
                 t3 = t3 + D_lagrange_basis_function_1d(zeta,i1,x_Gau,n_Gau) * xg_Gau(3,ishift)
              enddo
              Jx_facenodenormal_Gau(1,node_id+face_shift) =  (t1*t2 - t3*t4) * eta

              t1 = 0.0_wp; t2 = 0.0_wp; t3 = 0.0_wp; t4 = 0.0_wp
              do k1 = 1, n_pts_1d
                 kshift = node_id - kval + k1 + face_shift
                 t1 = t1 + D_lagrange_basis_function_1d(  xi,k1,x_Gau,n_Gau) * xg_Gau(1,kshift)
                 t4 = t4 + D_lagrange_basis_function_1d(  xi,k1,x_Gau,n_Gau) * xg_Gau(3,kshift)
              enddo
              do i1 = 1, n_pts_1d
                 ishift = (i1-1)*n_Gau + kval + face_shift
                 t2 = t2 + D_lagrange_basis_function_1d(zeta,i1,x_Gau,n_Gau) * xg_Gau(3,ishift)
                 t3 = t3 + D_lagrange_basis_function_1d(zeta,i1,x_Gau,n_Gau) * xg_Gau(1,ishift)
              enddo
              Jx_facenodenormal_Gau(2,node_id+face_shift) =  (t1*t2 - t3*t4) * eta

              t1 = 0.0_wp; t2 = 0.0_wp; t3 = 0.0_wp; t4 = 0.0_wp
              do k1 = 1, n_pts_1d
                 kshift = node_id - kval + k1 + face_shift
                 t1 = t1 + D_lagrange_basis_function_1d(  xi,k1,x_Gau,n_Gau) * xg_Gau(2,kshift)
                 t4 = t4 + D_lagrange_basis_function_1d(  xi,k1,x_Gau,n_Gau) * xg_Gau(1,kshift)
              enddo
              do i1 = 1, n_pts_1d
                 ishift = (i1-1)*n_Gau + kval + face_shift
                 t2 = t2 + D_lagrange_basis_function_1d(zeta,i1,x_Gau,n_Gau) * xg_Gau(1,ishift)
                 t3 = t3 + D_lagrange_basis_function_1d(zeta,i1,x_Gau,n_Gau) * xg_Gau(2,ishift)
              enddo
              Jx_facenodenormal_Gau(3,node_id+face_shift) =  (t1*t2 - t3*t4) * eta
            end do
        end do
      elseif(iface == 5) then
         ixL = 1   ;  ixH = 1
         iyL = 1   ;  iyH = n_pts_1d
         izL = 1   ;  izH = n_pts_1d
          xi = -1.0_wp
        do i = izL, izH
          zeta = x_pts_1d(i)
          do j = iyL, iyH
            eta = x_pts_1d(j)

              node_id = node_id + 1
              ival = mod(node_id-1,n_Gau)+1 ;

              t1 = 0.0_wp; t2 = 0.0_wp; t3 = 0.0_wp; t4 = 0.0_wp
              do j1 = 1, n_pts_1d
                 jshift = node_id - ival + j1 + face_shift
                 t1 = t1 + D_lagrange_basis_function_1d( eta,j1,x_Gau,n_Gau) * xg_Gau(2,jshift)
                 t4 = t4 + D_lagrange_basis_function_1d( eta,j1,x_Gau,n_Gau) * xg_Gau(3,jshift)
              enddo
              do i1 = 1, n_pts_1d
                 ishift = (i1-1)*n_Gau + ival + face_shift
                 t2 = t2 + D_lagrange_basis_function_1d(zeta,i1,x_Gau,n_Gau) * xg_Gau(3,ishift)
                 t3 = t3 + D_lagrange_basis_function_1d(zeta,i1,x_Gau,n_Gau) * xg_Gau(2,ishift)
              enddo
              Jx_facenodenormal_Gau(1,node_id+face_shift) =  (t1*t2 - t3*t4) * xi

              t1 = 0.0_wp; t2 = 0.0_wp; t3 = 0.0_wp; t4 = 0.0_wp
              do j1 = 1, n_pts_1d
                 jshift = node_id - ival + j1 + face_shift
                 t1 = t1 + D_lagrange_basis_function_1d( eta,j1,x_Gau,n_Gau) * xg_Gau(3,jshift)
                 t4 = t4 + D_lagrange_basis_function_1d( eta,j1,x_Gau,n_Gau) * xg_Gau(1,jshift)
              enddo
              do i1 = 1, n_pts_1d
                 ishift = (i1-1)*n_Gau + ival + face_shift
                 t2 = t2 + D_lagrange_basis_function_1d(zeta,i1,x_Gau,n_Gau) * xg_Gau(1,ishift)
                 t3 = t3 + D_lagrange_basis_function_1d(zeta,i1,x_Gau,n_Gau) * xg_Gau(3,ishift)
              enddo
              Jx_facenodenormal_Gau(2,node_id+face_shift) =  (t1*t2 - t3*t4) * xi

              t1 = 0.0_wp; t2 = 0.0_wp; t3 = 0.0_wp; t4 = 0.0_wp
              do j1 = 1, n_pts_1d
                 jshift = node_id - ival + j1 + face_shift
                 t1 = t1 + D_lagrange_basis_function_1d( eta,j1,x_Gau,n_Gau) * xg_Gau(1,jshift)
                 t4 = t4 + D_lagrange_basis_function_1d( eta,j1,x_Gau,n_Gau) * xg_Gau(2,jshift)
              enddo
              do i1 = 1, n_pts_1d
                 ishift = (i1-1)*n_Gau + ival + face_shift
                 t2 = t2 + D_lagrange_basis_function_1d(zeta,i1,x_Gau,n_Gau) * xg_Gau(2,ishift)
                 t3 = t3 + D_lagrange_basis_function_1d(zeta,i1,x_Gau,n_Gau) * xg_Gau(1,ishift)
              enddo
              Jx_facenodenormal_Gau(3,node_id+face_shift) =  (t1*t2 - t3*t4) * xi
          end do
        end do
      elseif(iface == 6) then
         ixL = 1   ;  ixH = n_pts_1d
         iyL = 1   ;  iyH = n_pts_1d
         izL = 1   ;  izH = 1
        zeta = +1.0_wp
          do j = iyL, iyH
            eta = x_pts_1d(j)
            do k = ixL, ixH
              xi = x_pts_1d(k)

              node_id = node_id + 1
              kval = mod(node_id-1,n_Gau)+1 ;

              t1 = 0.0_wp; t2 = 0.0_wp; t3 = 0.0_wp; t4 = 0.0_wp
              do j1 = 1, n_pts_1d
                 jshift = (j1-1)*n_Gau + kval + face_shift
                 t1 =  t1 + D_lagrange_basis_function_1d( eta,j1,x_Gau,n_Gau) * xg_Gau(3,jshift)
                 t4 =  t4 + D_lagrange_basis_function_1d( eta,j1,x_Gau,n_Gau) * xg_Gau(2,jshift)
                enddo
              do k1 = 1, n_pts_1d
                 kshift = node_id - kval + k1 + face_shift
                 t2 =  t2 + D_lagrange_basis_function_1d(  xi,k1,x_Gau,n_Gau) * xg_Gau(2,kshift)
                 t3 =  t3 + D_lagrange_basis_function_1d(  xi,k1,x_Gau,n_Gau) * xg_Gau(3,kshift)
              enddo   
              Jx_facenodenormal_Gau(1,node_id+face_shift) =  (t1*t2 - t3*t4) * zeta

              t1 = 0.0_wp; t2 = 0.0_wp; t3 = 0.0_wp; t4 = 0.0_wp
              do j1 = 1, n_pts_1d
                 jshift = (j1-1)*n_Gau + kval + face_shift
                 t1 = t1 + D_lagrange_basis_function_1d( eta,j1,x_Gau,n_Gau) * xg_Gau(1,jshift)
                 t4 = t4 + D_lagrange_basis_function_1d( eta,j1,x_Gau,n_Gau) * xg_Gau(3,jshift)
              enddo
              do k1 = 1, n_pts_1d
                 kshift = node_id - kval + k1 + face_shift
                 t2 = t2 + D_lagrange_basis_function_1d(  xi,k1,x_Gau,n_Gau) * xg_Gau(3,kshift)
                 t3 = t3 + D_lagrange_basis_function_1d(  xi,k1,x_Gau,n_Gau) * xg_Gau(1,kshift)
              enddo
              Jx_facenodenormal_Gau(2,node_id+face_shift) =  (t1*t2 - t3*t4) * zeta

              t1 = 0.0_wp; t2 = 0.0_wp; t3 = 0.0_wp; t4 = 0.0_wp
              do j1 = 1, n_pts_1d
                 jshift = (j1-1)*n_Gau + kval + face_shift
                 t1 = t1 + D_lagrange_basis_function_1d( eta,j1,x_Gau,n_Gau) * xg_Gau(2,jshift)
                 t4 = t4 + D_lagrange_basis_function_1d( eta,j1,x_Gau,n_Gau) * xg_Gau(1,jshift)
              enddo
              do k1 = 1, n_pts_1d
                 kshift = node_id - kval + k1 + face_shift
                 t2 = t2 + D_lagrange_basis_function_1d(  xi,k1,x_Gau,n_Gau) * xg_Gau(1,kshift)
                 t3 = t3 + D_lagrange_basis_function_1d(  xi,k1,x_Gau,n_Gau) * xg_Gau(2,kshift)
              enddo
              Jx_facenodenormal_Gau(3,node_id+face_shift) =  (t1*t2 - t3*t4) * zeta
            end do
          end do
      endif

    return
  end subroutine Shell_Metrics_Analytic
  
  subroutine transform_grid()
  !================================================================================================
  !
  ! Purpose: takes the grid and subjects it to a transformation
  !
  !================================================================================================
 
    !-- use statments
    use mpimod
    use referencevariables, only                 : myprocid, nprocs, ihelems, npoly_max, nfacesperelem
    use variables, only                          : xg, xg_Gau_shell, ef2e
    use precision_vars, only                     : pi
    use initcollocation, only                    : element_properties
  
    implicit none

    !-- local variables
    integer                                      :: m_size, iproc,i_err
    integer                                      :: s_tag, s_request_err, s_status
    integer                                      :: r_tag, r_request_err, r_status
    integer                                      :: inode, ielem
    integer                                      :: n_pts_3d
    integer                                      :: iface, ishift, i_Gau, n_Gau_2d_max
    integer                                      :: n_Gau_1d_Mort, n_Gau_2d_Mort
    integer                                      :: n_LGL_1d_On, n_LGL_1d_Off, order
    real(wp)                                     :: x_min, y_min, z_min
    real(wp)                                     :: x_max, y_max, z_max
    real(wp), allocatable,dimension(:,:,:)       :: xyz_minmax
    real(wp), dimension(3,2)                     :: xyz_loc_minmax
    real(wp)                                     :: x_old, y_old, z_old, x, y, z 
    real(wp)                                     :: xi, eta, zeta, factor 

    !-- set the order of the x, y, and z Taylor expansions of sin
    order = 1
    x_min = -1000
    !   Parallel determination of the max and min values

    ! setup matrix to store local max and min values
    if(myprocid == 0 )  then
      allocate(xyz_minmax(3,2,nprocs)); xyz_minmax = 0.0_wp
      !-- set the values on the root process
      xyz_minmax(1,1,1) = minval(xg(1,:,:)); xyz_minmax(2,1,1) = minval(xg(2,:,:)); xyz_minmax(3,1,1) = minval(xg(3,:,:))
      xyz_minmax(1,2,1) = maxval(xg(1,:,:)); xyz_minmax(2,2,1) = maxval(xg(2,:,:)); xyz_minmax(3,2,1) = maxval(xg(3,:,:))  
    endif
     
    !-- send the max min values from each process to the root process
    if(myprocid /= 0 ) then
      xyz_loc_minmax(1,1) = minval(xg(1,:,:)); xyz_loc_minmax(2,1) = minval(xg(2,:,:)); xyz_loc_minmax(3,1) = minval(xg(3,:,:))
      xyz_loc_minmax(1,2) = maxval(xg(1,:,:)); xyz_loc_minmax(2,2) = maxval(xg(2,:,:)); xyz_loc_minmax(3,2) = maxval(xg(3,:,:))

      s_tag = 100 + myprocid
      m_size = 3*2
      call mpi_isend(xyz_loc_minmax,m_size,mpi_double,0,s_tag,petsc_comm_world, &
        & s_request_err,i_err)

      call mpi_wait(s_request_err,s_status,i_err)
    
    else
    !-- root process
      do iproc = 1, nprocs-1
        r_tag = 100 + iproc
        m_size = 3*2
        call mpi_irecv(xyz_minmax(1:3,1:2,iproc+1),m_size,mpi_double,iproc,r_tag, &
          & petsc_comm_world,r_request_err,i_err)

        call mpi_wait(r_request_err,r_status,i_err)
      enddo

      !-- determine global min and max x, y, and z values
      x_min = minval(xyz_minmax(1,1,1:nprocs))
      y_min = minval(xyz_minmax(2,1,1:nprocs))
      z_min = minval(xyz_minmax(3,1,1:nprocs))

      x_max = maxval(xyz_minmax(1,2,1:nprocs))
      y_max = maxval(xyz_minmax(2,2,1:nprocs))
      z_max = maxval(xyz_minmax(3,2,1:nprocs))

    endif
    call mpi_bcast(x_min,1,mpi_double,0,PETSC_COMM_WORLD,i_err)
    call mpi_bcast(y_min,1,mpi_double,0,PETSC_COMM_WORLD,i_err)
    call mpi_bcast(z_min,1,mpi_double,0,PETSC_COMM_WORLD,i_err)
    call mpi_bcast(x_max,1,mpi_double,0,PETSC_COMM_WORLD,i_err)
    call mpi_bcast(y_max,1,mpi_double,0,PETSC_COMM_WORLD,i_err)
    call mpi_bcast(z_max,1,mpi_double,0,PETSC_COMM_WORLD,i_err)
    
    !-- apply the transformation on each local element
    do ielem = ihelems(1), ihelems(2)
      !-- obtain element properties
      call element_properties(ielem,n_pts_3d=n_pts_3d)

      do inode = 1,n_pts_3d
        !-- obtain old values (x,y,z)
        x_old = xg(1,inode,ielem)
        y_old = xg(2,inode,ielem)
        z_old = xg(3,inode,ielem)

        !-- compute new values of (x,y,z); here xi, eta, and zeta are variables used as parameters to vary between 0 and 1
        xi = (x_old-x_min)/(x_max-x_min)
        eta = (y_old-y_min)/(y_max-y_min)
        zeta = (z_old-z_min)/(z_max-z_min)

        !x = x_old+1.0_wp
        !y = y_old+1.0_wp
        !z = z_old+1.0_wp

        !x = x_old+abs(x_max-x_min)/10.0_wp*sin(pi*xi)*sin(pi*eta)*sin(pi*zeta)
        !y = y_old+abs(y_max-y_min)/10.0_wp*sin(pi*xi)*sin(pi*eta)*sin(pi*zeta)
        !z = z_old+abs(z_max-z_min)/10.0_wp*sin(pi*xi)*sin(pi*eta)*sin(pi*zeta)
        if(order.eq.1)then
          factor = pi*xi*pi*eta*pi*zeta
        elseif(order.eq.3)then
          factor = (pi*xi-(pi*xi)**3/6.0_wp)*(pi*eta-(pi*eta)**3/6.0_wp)*(pi*zeta-(pi*zeta)**3/6.0_wp)
        elseif(order.eq.5)then
          factor = (pi*xi-(pi*xi)**3/6.0_wp+(pi*xi)**5/120.0_wp)*(pi*eta-(pi*eta)**3/6.0_wp+&
                   (pi*eta)**5/120.0_wp)*(pi*zeta-(pi*zeta)**3/6.0_wp+(pi*zeta)**5/120.0_wp)
        endif

        x = x_old+abs(x_max-x_min)/10.0_wp*factor 
        y = y_old+abs(y_max-y_min)/10.0_wp*factor
        z = z_old+abs(z_max-z_min)/10.0_wp*factor
          
        if((abs(x-x_max)>(x_max-x_min)).or.(abs(y-y_max)>(y_max-y_min))&
           .or.(abs(z-z_max)>(z_max-z_min)))then
           write(*,*)'inode = ',inode
           write(*,*)'xi = ',xi,'eta = ',eta,'zeta = ',zeta
           write(*,*)'x_old = ',x_old,'y_old = ',y_old,'z_old=',z_old
           write(*,*)'x = ',x,'y = ',y,'z=',z
        endif
        !-- overwrite old values with new values
        xg(1,inode,ielem) = x; xg(2,inode,ielem) = y; xg(3,inode,ielem) = z
      enddo
    enddo
    
   !write(*,*)'YOU ARE NOT TRANSFORMING THE GUASS SHELL NODES'
    if(.true.)then
    !-- apply the transformation to the Gauss shell nodes on each element localy
    n_Gau_2d_max = (npoly_max+1)**2
    !-- loop over elements
    do ielem = ihelems(1), ihelems(2)

      call element_properties(ielem,n_pts_1d=n_LGL_1d_On)


      !-- loop over faces
      do iface = 1,nfacesperelem

        n_LGL_1d_Off  = ef2e(4,iface,ielem)
        n_Gau_1d_Mort = max(n_LGL_1d_On, n_LGL_1d_Off)
        n_Gau_2d_Mort = n_Gau_1d_Mort**2

        !-- loop over the face nodes
        do i_Gau = 1,n_Gau_2d_max  !n_Gau_2d_Mort
          ishift = (iface-1) * n_Gau_2d_max + i_Gau

          x_old = xg_Gau_shell(1,ishift,ielem)
          y_old = xg_Gau_shell(2,ishift,ielem)
          z_old = xg_Gau_shell(3,ishift,ielem)

          xi = (x_old-x_min)/(x_max-x_min)
          eta = (y_old-y_min)/(y_max-y_min)
          zeta = (z_old-z_min)/(z_max-z_min)

          !x = x_old+1.0_wp
          !y = y_old+1.0_wp
          !z = z_old+1.0_wp

          !x = x_old+abs(x_max-x_min)/10.0_wp*sin(pi*xi)*sin(pi*eta)*sin(pi*zeta)
          !y = y_old+abs(y_max-y_min)/10.0_wp*sin(pi*xi)*sin(pi*eta)*sin(pi*zeta)
          !z = z_old+abs(z_max-z_min)/10.0_wp*sin(pi*xi)*sin(pi*eta)*sin(pi*zeta)

          if(order.eq.1)then
            factor = pi*xi*pi*eta*pi*zeta
          elseif(order.eq.3)then
            factor = (pi*xi-(pi*xi)**3/6.0_wp)*(pi*eta-(pi*eta)**3/6.0_wp)*(pi*zeta-(pi*zeta)**3/6.0_wp)
          elseif(order.eq.5)then
            factor = (pi*xi-(pi*xi)**3/6.0_wp+(pi*xi)**5/120.0_wp)*(pi*eta-(pi*eta)**3/6.0_wp+&
                     (pi*eta)**5/120.0_wp)*(pi*zeta-(pi*zeta)**3/6.0_wp+(pi*zeta)**5/120.0_wp)
          endif

          x = x_old+abs(x_max-x_min)/10.0_wp*factor 
          y = y_old+abs(y_max-y_min)/10.0_wp*factor
          z = z_old+abs(z_max-z_min)/10.0_wp*factor
 
          !-- overwrite old values with new values
          xg_Gau_shell(1,ishift,ielem) = x; xg_Gau_shell(2,ishift,ielem) = y; xg_Gau_shell(3,ishift,ielem) = z
        enddo
      enddo
    enddo
    endif

    end subroutine transform_grid

  subroutine snap_to_sphere(ielem,points,origin,xyz)
  !================================================================================================
  !
  ! Purpose: takes the grid and subjects it to a transformation
  !
  ! Assumption: that the element being snaped comes from a soccer ball decomposition of the sphere
  !             and therefore, each surface on the sphere has sides of the same length
  !
  !================================================================================================
 
    !-- use statments
    use initcollocation, only                    : element_properties
    use precision_vars, only                     : pi
 
    implicit none

    !-- input variables
    integer, intent(in)                          :: ielem
    real(wp), intent(in), dimension(8,3)         :: points
    real(wp), intent(in), dimension(3)           :: origin
    real(wp), intent(inout),allocatable, dimension(:,:) :: xyz

    !-- local variables
    integer                                      :: i, j, count_min, count_max, inode
    integer                                      :: n_pts_1d, n_pts_2d, n_pts_3d
    integer, dimension(4)                        :: order
    integer                                      :: i_err
    real(wp),dimension(4,3)                      :: points_plane_r_min, points_plane_r_max
    real(wp),dimension(4,3)                      :: points_plane_r_min_cc, points_plane_r_max_cc
    real(wp), dimension(8)                       :: r_points, theta_points, phi_points
    real(wp)                                     :: r_max, r_min
    real(wp), allocatable, dimension(:)          :: r
    real(wp), allocatable, dimension(:)           :: x_pts_1d

    real(wp), parameter                          :: tol = 10**(-12)

    !-- determine the radius 
    do i = 1,8
      r_points(i) = sqrt( (points(i,1)-origin(1))**2 + (points(i,2)-origin(2))**2 + (points(i,3)-origin(3)) )
    enddo

    !-- determine the min and max radius
    r_min = minval(r_points); r_max = maxval(r_points)

    !-- determine theta and phi
    do i = 1,8
      theta_points(i) = acos( (points(i,3)-origin(3))/r_points(i) )

      !-- logic to bar against negative theta and theta greater than pi
      if( theta_points(i)<0.0_wp) then 
        theta_points(i) = abs(theta_points(i))
      endif
      if( theta_points(i)> pi ) then
        theta_points(i) = 2.0_wp*pi-theta_points(i)
      endif

      phi_points(i) = atan( (points(i,2)-origin(2))/(points(i,1)-origin(1)) )

      !-- logic to bar against negative phi
      if ( phi_points(i)< 0.0_wp) then
        phi_points(i) = 2.0_wp*pi+phi_points(i)
      endif

    enddo

    !-- determine which four points have the same radius
    count_min = 1
    count_max = 1
    do i = 1,8
      if (abs(r_points(1)-r_min).LE.tol) then
        points_plane_r_min(count_min,1) = r_min
        points_plane_r_min(count_min,2) = theta_points(i)
        points_plane_r_min(count_min,3) = phi_points(i) 
        count_min = count_min+1
      elseif(abs(r_points(1)-r_min).LE.tol) then
        points_plane_r_max(count_max,1) = r_max
        points_plane_r_max(count_max,2) = theta_points(i)
        points_plane_r_max(count_max,3) = phi_points(i) 
        count_max = count_max+1
      else
        write(*,*)' the 8 points furnished to initgrid: snap_to_sphere are incorrect',points
        call PetscFinalize(i_err); stop
      endif
    enddo
 
    !-- organize the points in each plane in a counter clockwise fashion where the first point has
    !   the minimum theta and phi values and the last point has the maximum theta and phi values

    !-- plane r_min
    do i = 1,4
      if((abs(points_plane_r_min(i,2)-minval(points_plane_r_min(1:4,2))) < tol)&
         .AND.(abs(points_plane_r_min(i,3)-minval(points_plane_r_min(1:4,3))) < tol))then
        !-- min theta, min phi point
        order(1) = i
      endif 
      if( (abs(points_plane_r_min(i,2)-maxval(points_plane_r_min(1:4,2))) < tol).AND.&
          &(abs(points_plane_r_min(i,3)-minval(points_plane_r_min(1:4,3))) < tol)      )then
        !-- max theta, min phi point
        order(2) = i
      endif    
      if( (abs(points_plane_r_min(i,2)-maxval(points_plane_r_min(1:4,2))) < tol).AND.&
          &(abs(points_plane_r_min(i,3)-maxval(points_plane_r_min(1:4,3))) < tol)      )then
        !-- max theta, max phi point
        order(3) = i
      endif 
      if( (abs(points_plane_r_min(i,2)-minval(points_plane_r_min(1:4,2))) < tol).AND.&
          &(abs(points_plane_r_min(i,3)-maxval(points_plane_r_min(1:4,3))) < tol)      )then
        !-- min theta, max phi point
        order(4) = i
      endif 
    enddo

    !-- reorder
    do i = 1,4
      points_plane_r_min_cc(i,1:3) = points_plane_r_min(order(i),1:3)
    enddo

    !-- plane r_max
    do i = 1,4
      if( (abs(points_plane_r_max(i,2)-minval(points_plane_r_max(1:4,2))) < tol).AND.&
          &(abs(points_plane_r_max(i,3)-minval(points_plane_r_max(1:4,3))) < tol)      )then
        !-- min theta, min phi point
        order(1) = i
      endif 
      if( (abs(points_plane_r_max(i,2)-maxval(points_plane_r_max(1:4,2))) < tol).AND.&
          &(abs(points_plane_r_max(i,3)-minval(points_plane_r_max(1:4,3))) < tol)      )then
        !-- max theta, min phi point
        order(2) = i
      endif    
      if( (abs(points_plane_r_max(i,2)-maxval(points_plane_r_max(1:4,2))) < tol).AND.&
          &(abs(points_plane_r_max(i,3)-maxval(points_plane_r_max(1:4,3))) < tol)      )then
        !-- max theta, max phi point
        order(3) = i
      endif 
      if( (abs(points_plane_r_max(i,2)-minval(points_plane_r_max(1:4,2))) < tol).AND.&
          &(abs(points_plane_r_max(i,3)-maxval(points_plane_r_max(1:4,3))) < tol)      )then
        !-- min theta, max phi point
        order(4) = i
      endif 
    enddo

    !-- reorder
    do i = 1,4
      points_plane_r_max_cc(i,1:3) = points_plane_r_max(order(i),1:3)
    enddo

    !-- obtain element properties
    call element_properties(ielem,n_pts_1d=n_pts_1d,n_pts_2d=n_pts_2d,&
                            n_pts_3d=n_pts_3d,x_pts_1d=x_pts_1d)

    !-- construct nodal distribution in the r direction
    if(allocated(r)) deallocate(r); allocate(r(n_pts_1d)); r = 0.0_wp
    do inode = 1, n_pts_1d
      r(i) = (r_max-r_min)/2.0_wp*x_pts_1d(i)+(r_max+r_min)/2.0_wp
    enddo
    
    !-- construct each plane of points
    allocate(xyz(n_pts_3d,3)); xyz = 0.0_wp
    
    do i = 1, n_pts_1d
      !-- set the new r value 
      do j = 1, 4
        points_plane_r_min_cc(j,1) = r(j)
      enddo
      call snap_to_sphere_patch(ielem,points_plane_r_min_cc,origin,n_pts_1d,xyz(n_pts_2d*(i-1)+1:i*n_pts_2d,1:3))
    enddo

    !-- deallocate statments
    deallocate(r)
  end subroutine snap_to_sphere

  subroutine snap_to_sphere_patch(ielem,points,origin,n_pts_1d,xyz)
  !================================================================================================
  !
  ! Purpose: takes the grid and subjects it to a transformation
  !
  !================================================================================================
 
    !-- use statments
    use initcollocation, only                    : element_properties
  
    implicit none

    !-- input variables
    integer, intent(in)                          :: ielem, n_pts_1d
    real(wp), intent(in), dimension(4,3)         :: points
    real(wp), intent(in), dimension(3)           :: origin
    real(wp), intent(inout),dimension(n_pts_1d**2,3) :: xyz

    !-- local variables
    integer                                      :: inode
    integer                                      :: i, j
    integer                                      :: i_err
    real(wp), allocatable, dimension(:)          :: x_pts_1d
    real(wp), dimension(4)                       :: r, theta_points, phi_points
    real(wp)                                     :: theta, phi, theta_min, theta_max, phi_min, phi_max
    real(wp)                                     :: xi, eta

    real(wp), parameter                          :: tol = 10**(-12)

    !-- determine the radius and ensure that all 4 points have the same radius 
    do i = 1,4
      r(i) = sqrt( (points(i,1)-origin(1))**2 + (points(i,2)-origin(2))**2 + (points(i,3)-origin(3)) )
    enddo

    if ( (abs(r(1)-r(2)).GE.tol).OR.(abs(r(1)-r(3)).GE.tol).OR.(abs(r(1)-r(4)).GE.tol) ) then
      write(*,*)'the four points that have been provided to initgrid: snap_to_sphere_patch do not have the same radius'
      call PetscFinalize(i_err); stop
    endif

    !-- determine min/max theta, phi
    do i = 1,4
      theta_points(i) = acos( (points(i,3)-origin(3))/r(1) )

      !-- logic to bar against negative theta and theta greater than pi
      if( theta_points(i).LE.0.0_wp) then 
        theta_points(i) = abs(theta_points(i))
      endif
      if( theta_points(i)> pi ) then
        theta_points(i) = 2.0_wp*pi-theta_points(i)
      endif

      phi_points(i) = atan( (points(i,2)-origin(2))/(points(i,1)-origin(1)) )

      !-- logic to bar against negative phi
      if ( phi_points(i)< 0.0_wp) then
        phi_points(i) = 2.0_wp*pi+phi_points(i)
      endif

    enddo

    theta_min = minval(theta_points); theta_max = maxval(theta_points)
    phi_min = minval(phi_points);     phi_max = maxval(phi_points)
                
    !-- obtain element properties
    call element_properties(ielem,x_pts_1d=x_pts_1d)

    inode = 1
    do i = 1,n_pts_1d
      do j = 1,n_pts_1d
        xi = x_pts_1d(i)
        eta = x_pts_1d(j)

        theta = (theta_max-theta_min)/2.0_wp*xi+(theta_max+theta_min)/2.0_wp
        phi = (phi_max-phi_min)/2.0_wp*eta+(phi_max+phi_min)/2.0_wp

        xyz(inode,1) = origin(1)+r(1)*cos(phi)*sin(theta)
        xyz(inode,2) = origin(2)+r(1)*sin(phi)*cos(theta)
        xyz(inode,3) = origin(3)+r(1)*cos(theta)
  
        inode = inode+1
      enddo
    enddo


    !-- deallocate statments
    deallocate(x_pts_1d)

  end subroutine snap_to_sphere_patch

subroutine write_grid_to_file(file_name)
!==================================================================================================
!
! Purpose: write a grid element by element to file
!
! Comments:
!
! Additional documentation: THIS IS NOT SETUP FOR PARALLEL RUNS ONLY USE ONE PROCESS
!
! Unit tests: 
!
! Inputs: file_name (char(len=*): string with the name of the file
!
! outputs: 
!
!
!==================================================================================================
  
  !-- variables
  use precision_vars, only                     : get_unit
  use referencevariables, only                 : myprocid, ihelems, npoly_max, nfacesperelem, ndim
  use variables, only                          : xg, xg_Gau_Shell, Jx_r, r_x, x_r, Jx_facenodenormal_LGL
  use initcollocation, only                    : element_properties

  implicit none
                     
  !-- input variables
  character(len=*),optional,intent(in)           :: file_name 

  !-- local variables
  integer                                        :: iunit, inode, iface, ishift, n_pts_3d, ielem
  integer                                        :: j,k, nodesperface_max
  character(len=1024)                            :: numb,numb2

  !-- file access variables
  integer                                        :: ios

  !-- writing to file
  !print *,"writing volume nodes to ",file_name, 'writing mortar nodes to ', 'surf'//file_name 

  !-- open file on the master proc
  if (myprocid==0) then
    !-- obtain a free Fortarn unit
    call get_unit(iunit)
    
    !-- open the file
    open(UNIT=iunit,FILE=file_name,STATUS='NEW',FORM='FORMATTED',IOSTAT=ios)
    if(ios.NE.0) then 
      write(*,*)"File = ",file_name," not opened correctly in initgrd: write_element_to_file(), iostat = ",ios
      stop
    endif
    
    !-- write the root process nodal information to file
    do ielem = ihelems(1), ihelems(2)
      !-- obtain element properties
      write(numb,'(I0)')ielem
      call element_properties(ielem,n_pts_3d=n_pts_3d)
      write(iunit,*)'element_'//trim(adjustl(numb))//" = [..."
      do inode = 1,n_pts_3d
        write(iunit,*)(xg(j,inode,ielem),j=1,3),";"
      enddo
      write(iunit,*)"];"
    enddo
       !-- close file
    close(UNIT=iunit)
    write(*,*)'Volume nodes written to',file_name

    !-- obtain a free Fortarn unit
    call get_unit(iunit)
    
    !-- open the file
    open(UNIT=iunit,FILE='surf'//file_name,STATUS='NEW',FORM='FORMATTED',IOSTAT=ios)
    if(ios.NE.0) then 
      write(*,*)"File = ",file_name," not opened correctly in initgrd: write_element_to_file(), iostat = ",ios
      stop
    endif
    
    !-- write the root mortar nodal locations to file
    do ielem = ihelems(1), ihelems(2)
      !-- obtain element properties
      write(numb,'(I0)')ielem
      call element_properties(ielem,n_pts_3d=n_pts_3d)
      write(iunit,*)'surfelement_'//trim(adjustl(numb))//" = [..."

      do iface = 1, nfacesperelem
        do inode = 1,(npoly_max+1)**2
          ishift = (iface-1) * (npoly_max+1)**2 + inode
          write(iunit,*)(xg_Gau_Shell(j,ishift,ielem),j=1,3),";"
        enddo
      enddo

      write(iunit,*)"];"
    enddo

    !-- close file
    close(UNIT=iunit)
    write(*,*)'Mortar nodes written to ', 'surf'//file_name 

    !-- open the file
    open(UNIT=iunit,FILE='J'//file_name,STATUS='NEW',FORM='FORMATTED',IOSTAT=ios)
    if(ios.NE.0) then 
      write(*,*)"File = ",file_name," not opened correctly in initgrd: write_element_to_file(), iostat = ",ios
      stop
    endif

    !-- write the root process Jacobian information to file
    do ielem = ihelems(1), ihelems(2)
      !-- obtain element properties
      write(numb,'(I0)')ielem
      call element_properties(ielem,n_pts_3d=n_pts_3d)
      write(iunit,*)'Jx_r_'//trim(adjustl(numb))//" = [..."
      do inode = 1,n_pts_3d
        write(iunit,*)Jx_r(inode,ielem),";"
      enddo
      write(iunit,*)"];"
    enddo
       !-- close file
    close(UNIT=iunit)
    write(*,*)'Jacobian written to ', 'J'//file_name

    !-- open the file
    open(UNIT=iunit,FILE='r_x'//file_name,STATUS='NEW',FORM='FORMATTED',IOSTAT=ios)
    if(ios.NE.0) then 
      write(*,*)"File = ",file_name," not opened correctly in initgrd: write_element_to_file(), iostat = ",ios
      stop
    endif

    !-- write the root process r_x information to file
    do ielem = ihelems(1), ihelems(2)
      !-- obtain element properties
      write(numb,'(I0)')ielem
      call element_properties(ielem,n_pts_3d=n_pts_3d)
      do inode = 1,n_pts_3d
        write(numb2,'(I0)')inode
        write(iunit,*)'r_x_'//trim(adjustl(numb))//'(1:3,1:3,'//trim(adjustl(numb2))//') = [...'
        do j = 1,3
          write(iunit,*)(r_x(j,k,inode,ielem),k=1,3),";"
        enddo
        write(iunit,*)"];"
      enddo
    enddo
       !-- close file
    close(UNIT=iunit)
    write(*,*)'Scaled metrics written to ', 'r_x_i'//file_name
 
    !-- open the file
    open(UNIT=iunit,FILE='x_r'//file_name,STATUS='NEW',FORM='FORMATTED',IOSTAT=ios)
    if(ios.NE.0) then 
      write(*,*)"File = ",file_name," not opened correctly in initgrd: write_element_to_file(), iostat = ",ios
      stop
    endif

    !-- write the root process x_r information to file
    do ielem = ihelems(1), ihelems(2)
      !-- obtain element properties
      write(numb,'(I0)')ielem
      call element_properties(ielem,n_pts_3d=n_pts_3d)
      do inode = 1,n_pts_3d
        write(numb2,'(I0)')inode
        write(iunit,*)'x_r_'//trim(adjustl(numb))//'(1:3,1:3,'//trim(adjustl(numb2))//') = [...'
        do j = 1,3
          write(iunit,*)(x_r(j,k,inode,ielem),k=1,3),";"
        enddo
        write(iunit,*)"];"
      enddo
    enddo

    !-- close file
    close(UNIT=iunit)
     write(*,*)'Inverse scaled metrics written to ', 'x_r_i'//file_name 

    !-- obtain a free Fortarn unit
    call get_unit(iunit)
    
    !-- open the file
    open(UNIT=iunit,FILE='Jx_facenodenormal_LGL'//file_name,STATUS='NEW',FORM='FORMATTED',IOSTAT=ios)
    if(ios.NE.0) then 
      write(*,*)"File = "//'Jx_facenodenormal_LGL'//file_name,&
        " not opened correctly in initgrd: write_element_to_file(), iostat = ",ios
      stop
    endif
    
    !-- write the root process nodal information to file
    do ielem = ihelems(1), ihelems(2)
      !-- obtain element properties
      write(numb,'(I0)')ielem
      write(iunit,*)'Jx_facenodenormal_LGL_'//trim(adjustl(numb))//" = [..."
      nodesperface_max = (npoly_max+1)**(ndim-1)
      do inode = 1,nodesperface_max*nfacesperelem
        write(iunit,*)(Jx_facenodenormal_LGL(j,inode,ielem),j=1,3),";"
      enddo
      write(iunit,*)"];"
    enddo
       !-- close file
    close(UNIT=iunit)
    write(*,*)'Volume nodes written to',file_name
  endif
 
end subroutine write_grid_to_file


subroutine write_matrix_to_file_matlab(A,n,m,file_name)
!==================================================================================================
!
! Purpose: writes a matrix A to file in Matlab format
!
! Comments:
!
! Additional documentation: THIS IS NOT SETUP FOR PARALLEL RUNS ONLY USE ONE PROCESS
!
! Unit tests: 
!
! Inputs: A (size(A) = [n,m], real): matrix to be writen to file
!         n (integer): number of rows
!         m (integer): number of rows
!         file_name (char(len=*): string with the name of the file
! 
!
! outputs: 
!
!
!==================================================================================================
  
  !-- variables
  use precision_vars, only                     : get_unit
  use referencevariables, only                 : myprocid

  implicit none
                     
  !-- input variables
  integer, intent(in)                            :: n, m
  real(wp),intent(in),dimension(n,m)             :: A
  character(len=*),optional,intent(in)           :: file_name 

  !-- local variables
  integer                                        :: iunit
  integer                                        :: i,j

  !-- file access variables
  integer                                        :: ios

  !-- writing to file
  print *,"writing to: ",file_name

  !-- open file on the master proc
  if (myprocid==0) then
    !-- obtain a free Fortarn unit
    call get_unit(iunit)
    
    !-- open the file
    open(UNIT=iunit,FILE=file_name,STATUS='NEW',FORM='FORMATTED',IOSTAT=ios)
    if(ios.NE.0) then 
      write(*,*)"File = ",file_name," not opened correctly in initgrd: write_matrix_to_file_matlab(), iostat = ",ios
      stop
    endif
    
    !-- write the root process nodal information to file
    write(iunit,*)'A = [...'
    do i = 1,n
        write(iunit,*)(A(i,j),j=1,m),";"   
    enddo
    write(iunit,*)"];"

    !-- close file
    close(UNIT=iunit)
  else
    write(*,*)'trying to write a matrix to file using initgrid:write_matrix_to_file_matlab, during a parallel run'
  endif
 
end subroutine write_matrix_to_file_matlab
  subroutine Amat2(x, N, pmat,pinv,qmat,dmat)                                
    ! Form the differentiation matrix dmat                                  
    ! This matrix is used to compute the derivative in the Gauss-Labotto points   
    !NOTE: HAD TO ADD THIS BECAUSE IN modify_metrics_nonconforming ONE OF THE VARIABLES IS Amat

    implicit none

    integer,                  intent(in)    :: N
    real(wp), dimension(N),   intent(in)    :: x
    real(wp), dimension(N),   intent(inout) :: pmat,pinv
    real(wp), dimension(N,N), intent(inout) :: qmat,dmat

    real(wp), allocatable, dimension(:)     :: wk, f, dex

    real(wp)                                :: err, errmax
    real(wp), parameter                     :: half = 0.50000000000000000000000000_wp
    logical                                 :: diagnostic = .false.

    integer                                 :: i,j,k


    ! Allocate memory
    allocate(wk(N))
    allocate(f(N))
    allocate(dex(N))

    do k = 1,N 
      wk(k) = 1.0_wp
      do i = 1,N 
        if(i/=k) wk(k) = wk(k) * (x(k) - x(i)) 
      enddo 
    enddo 

    do i = 1,N 
      do j = 1,N 
        if(j/=i) dmat(i,j)=wk(i)/ (wk(j) * (x(i) - x(j)) ) 
      enddo 
    enddo 
    do j = 1,N 
      dmat(j,j)=0.0_wp
      do k = 1,N 
        if(k/=j) dmat(j,j) = dmat(j,j) + 1.0_wp/(x(j) - x(k)) 
      enddo 
    enddo 

    pinv(1) = (-dmat(1,1)+dmat(N,N))
    pinv(N) = pinv(1)
    do i = 2,(N+1)/2
      pinv(i) = - (dmat(i,1)*pinv(1)) / dmat(1,i) 
      pinv(N+1-i) = pinv(i)
    enddo

    pmat(:) = 1.0_wp / pinv(:)

    do i = 1,N
      do j = 1,N
        qmat(i,j) = dmat(i,j)*pmat(i)
      enddo
    enddo

    errmax = (qmat(1,1) + half)**2 + (qmat(N,N) - half)**2
    do i = 1,N
      do j = 1,N
        if(((i /= 1) .or. (j /= 1)) .and.  ((i /= N) .or. (j /= N)))then 
          errmax = errmax + (qmat(i,j) + qmat(j,i))**2
        endif
      enddo
    enddo
    errmax = sqrt(errmax/N/N)

    !       differentiate exact data to test accuracy of discrete operator

    do i=1,N
      f(i)    =         x(i)**(N-1)
      dex(i)  = (N-1) * x(i)**(N-2)
    enddo 
    do i = 1,N 
      wk(i)=0.0_wp
      do j = 1,N 
        wk(i) = wk(i) + dmat(i,j) * f(j) 
      enddo 
    enddo 

    do i = 1, N
      err=abs(wk(i)-dex(i)) 
      if(err.gt.errmax)errmax=err 
    enddo 

    if(diagnostic) then
      do i = 1,N
         write(*,287)i,pmat(i)
      enddo
      do i = 1,N
         do j = i,N
           write(*,288)i,j,qmat(i,j)
         enddo
      enddo
      stop
    endif
 287  format('      d',i2,' = ',f22.17)
 288  format('      q',i2,1x,i2,' = ',f22.17)
    if(errmax > 1.0e-13_wp) then
      write(*,*)'x',x
      write(*,*)'dmat'
      do i = 1,N
        write(*,*)(dmat(i,j),j=1,N)
      enddo
      write(*,*)'roundoff alert',errmax 
    endif

    deallocate(f  )
    deallocate(dex)
    deallocate(wk )

    !   150 format( 25(f5.2,1x)) 
    !   160 format( 25(f6.3,1x))

    return 
  end subroutine Amat2

end module initgrid
<|MERGE_RESOLUTION|>--- conflicted
+++ resolved
@@ -5625,7 +5625,6 @@
         !   endif
         !enddo
       case(17)
-<<<<<<< HEAD
         !-- sphere with origin at (0,0,0) and a radius = sqrt(3)
         do ielem = 1,nhex
           elem_props(2,ielem) = npoly+1
@@ -5633,79 +5632,6 @@
              if(ef2e(1,iface,ielem) == -16) elem_props(2,ielem) = npoly + 2
           enddo
         enddo
-=======
-        do ielem = 1,nhex
-          on_sphere = .false.
-          do iface = 1,6
-            if(ef2e(1,iface,ielem)<0)then
-              on_sphere = .true.
-            endif
-          enddo
-          if(on_sphere)then
-            write(*,*)'ielem = ',ielem
-            elem_props(2,ielem) = npoly+2
-          else
-            elem_props(2,ielem) = npoly+1
-          endif
-        enddo
-      case(18)
-        !-- THIS DOES NOT WORK BECAUSE vx HAS NOT BEEN POPULATED
-        write(*,*)'is vx_Master alloated ?',allocated(vx_Master)
-        write(*,*)'is e2v allocated?',allocated(e2v)
-        if(.false.)then
-        do ielem = 1,nhex
-          on_sphere = .false.
-          do iface = 1,6
-            if(iface.EQ.1)then
-              points_surf(1,:) = vx_Master(:,e2v(1,ielem))
-              points_surf(2,:) = vx_Master(:,e2v(2,ielem))
-              points_surf(3,:) = vx_Master(:,e2v(3,ielem))
-              points_surf(4,:) = vx_Master(:,e2v(4,ielem))
-            elseif(iface.EQ.2)then
-              points_surf(1,:) = vx_Master(:,e2v(1,ielem))
-              points_surf(2,:) = vx_Master(:,e2v(2,ielem))
-              points_surf(3,:) = vx_Master(:,e2v(6,ielem))
-              points_surf(4,:) = vx_Master(:,e2v(5,ielem))
-            elseif(iface.EQ.3)then
-              points_surf(1,:) = vx_Master(:,e2v(2,ielem))
-              points_surf(2,:) = vx_Master(:,e2v(3,ielem))
-              points_surf(3,:) = vx_Master(:,e2v(7,ielem))
-              points_surf(4,:) = vx_Master(:,e2v(6,ielem))
-            elseif(iface.EQ.4)then
-              points_surf(1,:) = vx_Master(:,e2v(4,ielem))
-              points_surf(2,:) = vx_Master(:,e2v(3,ielem))
-              points_surf(3,:) = vx_Master(:,e2v(7,ielem))
-              points_surf(4,:) = vx_Master(:,e2v(8,ielem))
-            elseif(iface.EQ.5)then
-              points_surf(1,:) = vx_Master(:,e2v(1,ielem))
-              points_surf(2,:) = vx_Master(:,e2v(4,ielem))
-              points_surf(3,:) = vx_Master(:,e2v(8,ielem))
-              points_surf(4,:) = vx_Master(:,e2v(5,ielem))
-            elseif(iface.EQ.6)then
-              points_surf(1,:) = vx_Master(:,e2v(5,ielem))
-              points_surf(2,:) = vx_Master(:,e2v(6,ielem))
-              points_surf(3,:) = vx_Master(:,e2v(7,ielem))
-              points_surf(4,:) = vx_Master(:,e2v(8,ielem))
-            endif
-            do j = 1,4
-              rad(j) = magnitude(points_surf(j,1:3)-origin(1:3)) 
-            enddo
-          enddo
-          !-- check to see if the surface is on the sphere and if so move points onto sphere
-          if ( (abs(rad(1)-radius).LE.tol).AND.(abs(rad(2)-radius).LE.tol)&
-                 .AND.(abs(rad(3)-radius).LE.tol).AND.(abs(rad(4)-radius).LE.tol) ) then
-            on_sphere = .true.
-            cycle
-          endif
-          if(on_sphere)then
-            write(*,*)'ielem = ',ielem
-            elem_props(2,ielem) = npoly+2
-          else
-            elem_props(2,ielem) = npoly+1
-          endif
-        enddo
-        endif
->>>>>>> 6ace97c2
       end select
 
     endif
