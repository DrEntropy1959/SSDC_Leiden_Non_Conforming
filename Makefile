--- conflicted
+++ resolved
@@ -39,17 +39,9 @@
 CC = gcc
 FC = mpif90
 LIBS = -lpetsc -lHYPRE -lsuperlu_dist -lscalapack -lmetis -lparmetis -lcgns
->>>>>>> 00303463292a992cd522d85c5b242ae728c7de4b
 else
 $(info Hostname Not Found)
 endif
-
-<<<<<<< HEAD
-#LIBS = -lpetsc -lHYPRE -lsuperlu_dist_3.3 -lscalapack -lamd -lflapack -lfblas -lcgns -lmetis -lparmetis 
-
-=======
-#LIBS = -lpetsc -lHYPRE -lumfpack -lscalapack -lamd -lflapack -lfblas -lcgns -lmetis -lparmetis
->>>>>>> 77b10177
 
 SRCS = precision_vars.f90\
        datatypes.f90\
