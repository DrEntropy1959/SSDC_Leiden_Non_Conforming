--- conflicted
+++ resolved
@@ -37,29 +37,23 @@
     use mpimod
     use write_solution_file
     use referencevariables,  only: ihelems, nfacesperelem, nelems
-<<<<<<< HEAD
     use variables, only: Jx_r, facenodenormal, Jx_facenodenormal_LGL, ic2nh,vx_master,vx
     use initcollocation,      only: element_properties
     use variables,            only: ef2e, e_edge2e, e2v
 !-- DEBUG DAVID END
-=======
     use initcollocation,     only: element_properties
 
->>>>>>> 0105b3fa
     ! Nothing is implicitly defined
     implicit none
 
     integer :: i_err
 
-<<<<<<< HEAD
 !-- DEBUG DAVID START
    integer ielem, iface, i, n_pts_2d, inode, jnode
   integer,  allocatable, dimension(:,:) :: kfacenodes_On
   real(wp) :: temp(3,8)
 
 !-- DEBUG DAVID END
-=======
->>>>>>> 0105b3fa
     continue
 
     ! Initialize collocation approximation
