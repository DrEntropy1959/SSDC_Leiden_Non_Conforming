--- conflicted
+++ resolved
@@ -164,13 +164,9 @@
     ! Collocation points
 
     call calcnodes_LGL()
-<<<<<<< HEAD
-    call transform_grid()
-=======
 
 !   call transform_grid()
 
->>>>>>> bdee8d7f
     if (myprocid == 0) then
       write(*,*) 'Each process constructs the metrics'
     end if
@@ -241,10 +237,6 @@
     ! Set binary sizes for writing the solution vtu files in raw binary vtu format
     call calculate_binary_sizes_vtu()
 
-<<<<<<< HEAD
-    return
-=======
->>>>>>> bdee8d7f
   end subroutine physics_independent_setup
 
   !============================================================================
