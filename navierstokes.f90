module navierstokes
  ! This module contains the necessary routines to simulate the
  ! Navier-Stokes equations using the SSDC method. 
  use precision_vars
  implicit none

  ! This procedure pointer is called for the initial condition and
  ! for imposing boundary data and has the same interface as
  ! isentropicVortexFull. It may point to any subroutine with
  ! the same interface.
  procedure(isentropicVortexFull), pointer :: InitialSubroutine => null()
  procedure(isentropicVortexFull), pointer :: BoundaryCondition => null()

  private

  public dUdV, dVdU, dVdW, dWdV, dWdU, dUdW
  public conserved_to_primitive
  public primitive_to_conserved
  public primitive_to_entropy
  public entropy_to_primitive
  public EntropyConsistentFlux
  public CharacteristicDecomp
  public normalflux
  public matrix_hatc_node
  public normalviscousflux
  public roeavg
  public viscousflux3D
  public viscousflux
  public isentropicVortexFull
  public supersonicVortexFull
! public viscous_dissipation_2pt


  public nse_calcinitialcondition
  public nse_initializesemidiscretization
  public nse_calc_dudt_LSRK
  public nse_calcembeddederror
  public nse_calcerror
  public nse_calcrhsexplicit
  public nse_calcrhsimplicit
  public nse_calcembeddedspatialerror
  public nse_communicationsetup
  public Navier_Stokes_init

  public Flux_Divergence
  public Solution_Filter
  public compute_vorticity_field_elements
  public compute_specific_entropy_elements
  public nse_reconcilestates
  public rhalf
  public compute_explicit_timestep
  public kinetic_energy_element
  public compute_gradient_entropy_variables
  public Calc_Entropy_Viscosity


contains

  subroutine Navier_Stokes_init()
    use controlvariables
    use initialize_CSR
    use collocationvariables
    use nsereferencevariables
    use initgrid

    ! calculate initial condition
    timeglobal = 0.0_wp

    ! If the flow is inviscid then set the penalty interfaces parameters l01, 
    ! l10 and l00 to zero
    if (.not. viscous) then
      l01 = 0.0_wp
      l10 = 0.0_wp
      l00 = 0.0_wp
    end if

    call nse_calcinitialcondition() ! (navierstokes)
    ! allocate memory for semidiscretization
    call nse_initializesemidiscretization() !(navierstokes)
    ! set up parallel communication
    call nse_communicationsetup()

    ! set up extrapolation points from adjoining elements to bridge the interfaces
    if(discretization == 'SSWENO') call WENO_Intrp_Face_Nodes()

    return
  end subroutine Navier_Stokes_init

  subroutine nse_calcinitialcondition()
    ! This routine sets the nondimensional parameters for the problem;
    ! sets the initial condition routine and calculate the initial data;
    ! and allocates the memory for arrays required to describe the solution.
    ! The grid and connectivities must already be populated.

    ! Load modules
    use variables, only: vg, wg, ug, xg, omega, &
                         specific_entropy, mean_vg, time_ave_prod_vel_comp, &
                         reynolds_stress, mut, Log_Ave_Counter
    use initcollocation, only: element_properties
    use referencevariables
    use nsereferencevariables
    use controlvariables
    use restart_simulation
    use mpimod
    
    ! Nothing is implicitly defined
    implicit none

    !
    ! Local Variables
    ! ===============
    ! Indices
    integer :: inode,ielem, nodesperelem_max
    ! Output unit
    integer, allocatable, dimension(:) :: iunit
    ! Normals are needed in the call to InitialSubroutine 
    ! but since we don't care about fv in this routine
    ! we can set them to arbitrary values
    real(wp) :: ctmp(3)
    ! We don't care about viscous flux, but need a vector for it.
    real(wp), allocatable :: fvtmp(:), phitmp(:,:)

!   real(wp), dimension(:,:), pointer :: my_pointer => null()

    integer :: i_err

    nodesperelem_max = (npoly_max+1)**(ndim)

    ! Arbitrary value for normals
    ctmp = 0.0_wp

    ! We are limited to the calorically perfect Navier-Stokes equations
    nequations = 5

    ! Set the flow parameters
    call set_Flow_parameters()

    ! Set initial and boundary condition procedure
    call set_InitialCondition(InitialCondition)

    ! Allocate memory for flow state data
    !
    ! Conserved variables (denisty, momentum, total energy)
    allocate(ug(1:nequations,1:nodesperelem_max,ihelems(1):ihelems(2)))
    ug = 0.0_wp
    
    ! Primitive variables (density, velocity, temperature)
    allocate(vg(1:nequations,1:nodesperelem_max,ihelems(1):ihelems(2)))
    vg = 0.0_wp
    
    ! Entropy variables (see primitive_to_entropy subroutine)
    allocate(wg(1:nequations,1:nodesperelem_max,ihelems(1):ihelems(2)))
    wg = 0.0_wp
    
    ! Vorticity field (\nabla \times velocity)
    allocate(omega(1:3,1:nodesperelem_max,ihelems(1):ihelems(2)))
    omega = 0.0_wp

    ! Entropy field
    allocate(specific_entropy(1:nodesperelem_max,ihelems(1):ihelems(2)))
    specific_entropy = 0.0_wp

    allocate(mut(1:nodesperelem_max,ihelems(1):ihelems(2)))
    mut = 0.0_wp

    ! Allocate memory if time averaging is required
    if (time_averaging) then

      ! Time-average of primitive variables
      allocate(mean_vg(1:nequations,1:nodesperelem_max,ihelems(1):ihelems(2)))
      mean_vg = 0.0_wp

      ! Time-average of the product of the velocity components
      allocate(time_ave_prod_vel_comp(6,1:nodesperelem_max,ihelems(1):ihelems(2)))
      time_ave_prod_vel_comp = 0.0_wp

      ! Reynolds stresses
      allocate(reynolds_stress(6,1:nodesperelem_max,ihelems(1):ihelems(2)))
      reynolds_stress = 0.0_wp
    
    endif

    ! We have a different output unit for each equation.
    ! if this were a real code we would replace this with something more useful.
    allocate(iunit(nequations))

    ! For our call to InitialSubroutine we need the viscous fluxes
    allocate(fvtmp(nequations))
    allocate(phitmp(nequations,ndim))

    Log_Ave_Counter = 0

    if (new .eqv. .true.) then

      ! Loop over elements
      do ielem = ihelems(1),ihelems(2)

        call element_properties(ielem, n_pts_3d=nodesperelem)

        ! Loop over nodes in each element
        do inode = 1, nodesperelem
          ! Use exact solution routine to initialize data
          call InitialSubroutine( &
            Vx = vg(:,inode,ielem), &
            phi = phitmp, &
            fv = fvtmp, &
            Jx = ctmp, &
            xin = xg(:,inode,ielem), &
            tin = 0.0_wp, &
            neqin = nequations, &
            nd = ndim, &
            mut = mut(inode,ielem)) ! (navierstokes)
          ! Calculate conservative variables from primitive variables
          call primitive_to_conserved( &
            vin = vg(:,inode,ielem), &
            uout = ug(:,inode,ielem), &
            nq = nequations ) ! (navierstokes)
          ! Calculate entropy variables from primitive variables
          call primitive_to_entropy( &
            vin = vg(:,inode,ielem), &
            wout = wg(:,inode,ielem), &
            nq = nequations ) ! (navierstokes)
        end do
      end do

    else

      ! Read solution from restart file
      call read_restart_file()
 
      ! Loop over elements
      do ielem = ihelems(1),ihelems(2)

        call element_properties(ielem, n_pts_3d=nodesperelem)

        ! Loop over nodes in each element
        do inode = 1, nodesperelem
          ! Calculate primitive variables from conservative variables
          call conserved_to_primitive( &
            uin = ug(:,inode,ielem), &
            vout = vg(:,inode,ielem), &
            nq = nequations)
          ! Calculate entropy variables from primitive variables
          call primitive_to_entropy( &
            vin = vg(:,inode,ielem), &
            wout = wg(:,inode,ielem), &
            nq = nequations )
        enddo
      enddo
    endif

    ! Deallocate temporary viscous flux array
    deallocate(fvtmp,phitmp)
    deallocate(iunit)

    ! Wait for other processes
    call mpi_barrier(PETSC_COMM_WORLD,i_err)

    return
  end subroutine nse_calcinitialcondition

  !============================================================================
  
  !============================================================================
  ! nse_communicationsetup - Allocates the ghost data for both explicit and
  ! implicit Navier-Stokes computations. The implicit part sets the ghost data
  ! for the viscous penalty calculation which requires the knowledge of the
  ! internal solution in the adjoining element.
  
  subroutine nse_communicationsetup()
    
    ! Load modules
    use referencevariables
    use initgrid
    use variables
!   use variables, only: ug, ughst, ughstWENO, uelemghst, phig, phighst, ef2e, & 
!     & kfacenodes, r_x, r_x_ghst, xgWENO_partner,xghstWENO_partner
    use controlvariables, only: IMEX_penalty, discretization
    use petscvariables
!   use petscvariables, only: upetsc,     ulocpetsc,     &
!                             upetscWENO, ulocpetscWENO, &
!                             xpetscWENO_partner, xlocpetscWENO_partner, &
!                             phipetsc,   philocpetsc,   &
!                             uelempetsc, uelemlocpetsc, &
!                             r_x_petsc,  r_x_loc_petsc
    use mpimod, only: PetscComm0DDataSetup, PetscComm1DDataSetup, PetscComm1DDataSetupWENO,    &
      & PetscComm1D_LGL_Shell_DataSetup, &
      & PetscComm1DElementDataSetup, PetscComm2DDataSetup, PetscComm2DGeomDataSetup, &
      & PetscComm1DDataSetupWENOGeom, PetscCommShellDataSetup

    use nsereferencevariables, only : viscous
    
    ! Nothing is implicitly defined
    implicit none

    integer :: nshell

    ! Setup the PETSc parallel communication for exchanging the conservative variables at the parallel face element 
    call PetscComm1DDataSetup(ug,ughst,upetsc,ulocpetsc, size(ug,1),size(ug,2), nelems, size(ughst,2))

    ! Setup the PETSc parallel communication for exchanging the conservative variables at the parallel face element 
    call PetscComm0DDataSetup(mut,mutghst,mutpetsc,mutlocpetsc, size(mut,1), nelems, size(mutghst))

    ! PETSc parallel communication setup for exchanging the conservative variables at the parallel face element 
    if(discretization == 'SSWENO')then

      nshell = nfacesperelem*nodesperface

      call PetscComm1DDataSetupWENO(ug,ughstWENO,upetscWENO,ulocpetscWENO,nequations, &
      & nodesperelem,nelems,nghost)

!     call PetscComm1D_LGL_Shell_DataSetup(ugWENO_partner,ughstWENO_partner,upetscWENO_Shell, &
!     & ulocpetscWENO_Shell,nequations,nshell,nelems,nghost)

      call PetscCommShellDataSetup(ugWENO_partner,ughstWENO_partner,upetscWENO_Shell, &
      & ulocpetscWENO_Shell,nequations,nshell,nelems,nghost)

      allocate(xgWENO_partner(3,nshell,ihelems(1):ihelems(2))) ; xgWENO_partner = -10000.0_wp ;
      allocate(xghstWENO_partner(3,nghost)) ; xghstWENO_partner = 0.0_wp

      call PetscComm1DDataSetupWENOGeom(xgWENO_partner,xghstWENO_partner,xpetscWENO_partner, &
      & xlocpetscWENO_partner,3,nshell,nelems,nghost)

    endif

    ! Setup the PETSc parallel communication for exchanging the gradient of the 
    ! entropy variables at the parallel face element 
    call PetscComm2DDataSetup(phig,phighst,phipetsc,philocpetsc,                    &
                     size(phig,1),size(phig,2),size(phig,3), nelems, size(phighst,3))

    ! Setup the PETSc parallel communication for exchanging the conservative 
    ! variables in the adjoining parallel element and the geometrical data r_x
    ! at the parallel interfaces
    if (IMEX_penalty == 'implicit')  then
      if (viscous) then
        ! Conservative variables in the ghost element
        call PetscComm1DElementDataSetup(ug,uelemghst,uelempetsc, &
          & uelemlocpetsc,nequations,nodesperelem,nelems,nghost_elem)

        ! Geometrical data at the parallel interfaces
        call PetscComm2DGeomDataSetup(r_x,r_x_ghst,r_x_petsc,r_x_loc_petsc, &
          & 3,nodesperelem,nelems,nghost)

      endif
    endif

    return
  end subroutine nse_communicationsetup

  !============================================================================

  pure subroutine primitive_to_conserved(vin,uout,nq)
    ! this routine calculates the conserved variables
    ! (density, momentum, total energy)
    ! from the primitive variables (density, velocity, temperature).
    ! Velocity is nondimensionalized by reference velocity, density
    ! is nondimensionalized by reference density, and temperature
    ! is nondimensionalized by reference temperature. 
    ! the specific heat is nondimensionalized by reference specific
    ! heat and the specific gas constant is nondimensionalized by
    ! the reference specific gas constant.

    use nsereferencevariables, only: gm1M2, gamI
    implicit none

    integer,  intent(in ) :: nq                                                        ! number of equations
    real(wp), intent(in ) :: vin(nq)                                                   ! primitive variables
    real(wp), intent(out) :: uout(nq)                                                  ! conserved variables

    uout(1)   = vin(1)                                                                 ! density

    uout(2:4) = vin(1)*vin(2:4)                                                        ! momentum

    uout(5)   = vin(1)*( gamI * vin(5) + gm1M2*0.5_wp*dot_product(vin(2:4),vin(2:4)) ) ! energy

  end subroutine primitive_to_conserved

  !============================================================================

  pure subroutine conserved_to_primitive(uin,vout,nq)
    ! calculate the primitive variables from the conserved variables as subroutine call

    use nsereferencevariables, only: gm1M2, gamma0
    implicit none

    integer,  intent(in ) :: nq                                                            ! number of equations
    real(wp), intent(in ) :: uin(nq)                                                       ! conserved variables
    real(wp), intent(out) :: vout(nq)                                                      ! primitive variables

    vout(1)   = uin(1)                                                                     ! density

    vout(2:4) = uin(2:4)/uin(1)                                                            ! velocity

    vout(5)   = (uin(5)/uin(1) - gm1M2*0.5_wp*dot_product(vout(2:4),vout(2:4)) ) * gamma0  ! temperature

  end subroutine conserved_to_primitive

  !============================================================================

  pure function conserved_to_primitive_F(uin,nq)
    ! calculate the primitive variables from the conserved variables as function call

    use nsereferencevariables, only: gm1M2, gamma0
    implicit none

    integer,  intent(in) :: nq                                                             ! number of equations
    real(wp), intent(in) :: uin(nq)                                                        ! primitive variables

    real(wp) :: conserved_to_primitive_F(nq)                                               ! output primitive variables

    conserved_to_primitive_F(1) = uin(1)                                                   ! density

    conserved_to_primitive_F(2:4) = uin(2:4)/uin(1)                                        ! velocity

    conserved_to_primitive_F(5) = ( uin(5)/uin(1) &
      - gm1M2*0.5_wp*dot_product(conserved_to_primitive_F(2:4),conserved_to_primitive_F(2:4)) ) * gamma0 ! temperature

  end function conserved_to_primitive_F

  !============================================================================

  pure function conserved_to_entropy(uin,nq)

    use nsereferencevariables, only: gm1M2, gamma0
    implicit none

    integer, intent(in) :: nq                                                             ! number of equations
    real(wp), intent(in) :: uin(nq)                                                       ! primitive variables

    real(wp)             :: vin(nq)
    real(wp)             :: conserved_to_entropy(nq)
    real(wp)             :: Tinv

    vin(1) = uin(1)                                                                       ! density

    vin(2:4) = uin(2:4)/uin(1)                                                            ! velocity

    vin(5) = ( uin(5)/uin(1) - gm1M2*0.5_wp*dot_product(vin(2:4),vin(2:4)) ) * gamma0     ! temperature

    Tinv = 1.0_wp/vin(5)

    conserved_to_entropy(1) = 1.0_wp-0.5_wp*gm1M2*dot_product(vin(2:4),vin(2:4)) * Tinv & ! w_1 = h/T - s - (gamma_0 - 1) M_0^2 u_k u_k/(2T)
      -specificentropy(vin,nq)

    conserved_to_entropy(2:4) = gm1M2*vin(2:4) * Tinv                                     ! w_{k+1} = (gamma_0 - 1) M_0^2 u_k/T, k = 1,2,3

    conserved_to_entropy(5) = - Tinv                                                      ! w_5 = -1/T

  end function conserved_to_entropy

  !============================================================================

  pure function specificentropy(vin,nq)
    ! calculate the specific thermodynamic entropy using primitive variable vector

    use nsereferencevariables, only: gm1og, gamI
    implicit none

    integer,  intent(in) :: nq            ! number of equations
    real(wp), intent(in) :: vin(nq)       ! primitive variables

    real(wp) :: specificentropy           ! output thermodynamic specific entropy

    specificentropy = gamI * log(vin(5)) - gm1og*log(vin(1))

  end function specificentropy

  !============================================================================

  pure subroutine primitive_to_entropy(vin,wout,nq)
    ! this routine calculates the entropy variables corresponding
    ! to the entropy--entropy flux pair (S,F^i) = (-rho*s,-rho*u_i*s)
    ! using the primitive variables.
    use nsereferencevariables, only: gm1M2
    implicit none
    ! number of equations
    integer, intent(in) :: nq
    ! primitive variables
    real(wp), intent(in) :: vin(nq)
    ! entropy variables
    real(wp), intent(out) :: wout(nq)

    ! w_1 = h/T - s - (gamma_0 - 1) M_0^2 u_k u_k/(2T)
    wout(1) = 1.0_wp-0.5_wp*gm1M2*dot_product(vin(2:4),vin(2:4))/vin(5) &
      -specificentropy(vin,nq)
    ! w_{k+1} = (gamma_0 - 1) M_0^2 u_k/T, k = 1,2,3
    wout(2:4) = gm1M2*vin(2:4)/vin(5)
    ! w_5 = -1/T
    wout(5) = -1.0_wp/vin(5)

    return
  end subroutine primitive_to_entropy

  !============================================================================

  pure subroutine entropy_to_primitive(win,vout,nq)
    use nsereferencevariables, only:gm1M2, gm1og
    implicit none
    ! number of equations
    integer, intent(in) :: nq
    ! primitive variables
    real(wp), intent(in) :: win(nq)
    ! entropy variables
    real(wp), intent(out) :: vout(nq)

    real(wp)              :: w5inv

    continue

    w5inv = 1.0_wp / win(5)

    ! Temperature
    vout(5) = - w5inv

    ! Velocity components
    vout(2:4) = -1.0_wp/gm1M2*win(2:4)*w5inv

    ! Density
    vout(1) = exp(- 1.0_wp*(win(2)**2 + win(3)**2 + win(4)**2 &
                & - 2.0_wp*gm1M2*(win(1)-1.0_wp)*win(5) &
                & + 2.0_wp*gm1M2*(gm1og-1.0_wp)*win(5)*log(-w5inv)) &
                & /(2.0_wp*gm1M2*gm1og*win(5)))
    
    return
  end subroutine entropy_to_primitive

!===================================================================================================

  pure function normal_Entropy_flux(vin,nx,nq)

    implicit none
    ! number of equations
    integer, intent(in) :: nq
    ! normal vector
    real(wp), intent(in) :: nx(3)
    ! primitive variables
    real(wp), intent(in) :: vin(nq)

    ! output normal flux
    real(wp) :: normal_Entropy_flux

    ! calculate normal mass flux
    normal_Entropy_flux = vin(1)*dot_product(vin(2:4),nx) * specificentropy(vin(:),nq)

  end function normal_Entropy_flux

!===================================================================================================

  pure function normalflux(vin,nx,nq)
    ! this function calculates the convective flux in the normal
    ! direction. Note that because we nondimensionalize the pressure
    ! by the reference pressure that there is a nondimensional parameter in the flux.

    use nsereferencevariables, only: gm1M2, gM2
    implicit none

    integer,  intent(in) :: nq                                                  ! number of equations

    real(wp), intent(in) :: nx(3)                                               ! normal vector

    real(wp), intent(in) :: vin(nq)                                             ! primitive variables

    real(wp) :: normalflux(nq)                                                  ! output normal flux

    real(wp) :: un, p                                                           ! local variables:  Normal mass flux and Pressure

    un = vin(1)*dot_product(vin(2:4),nx(:))                                     ! calculate normal mass flux

    p = vin(1)*vin(5)                                                           ! calculate pressure (R = 1)

    normalflux(1) = un                                                          ! mass flux (\rho u \cdot n)

    normalflux(2:4) = un*vin(2:4) + p*nx(:)/gM2                                 ! momentum flux (\rho u \cdot n) u + p n /(gamma_0 M_0^2)

    normalflux(5) = un*( vin(5) + gm1M2*0.5_wp*dot_product(vin(2:4),vin(2:4)) ) ! energy flux (\rho u \cdot n) H

  end function normalflux

!===================================================================================================

  pure function normalviscousflux(vin,phi,nx,nq,mut)
    ! this function calculates the viscous flux in 
    ! the normal direction based on the primitive
    ! variables and the gradients of the entropy variables,
    ! penalized with an LDC/LDG methodology. The use
    ! of entropy variables ensures stability.
    use nsereferencevariables, only: Re0inv
    
    ! Nothing is implicitly defined
    implicit none

    integer, intent(in) :: nq
    ! contravariant vector
    real(wp), intent(in) :: nx(3)
    ! primitive variables
    real(wp), intent(in) :: vin(nq)
    ! entropy variable gradients
    real(wp), intent(in) :: phi(nq,3)

    real(wp), intent(in) :: mut

    ! output normal viscous flux
    real(wp) :: normalviscousflux(nq)

    ! physical space viscous flux
    real(wp) :: fvl(nq,3)
    ! direction index
    integer :: idir

    continue

    fvl(:,:) = ViscousFlux(vin,phi,nq,mut)

    normalviscousflux = 0.0_wp

    do idir = 1,3
      normalviscousflux = normalviscousflux + Re0inv*fvl(:,idir)*nx(idir)
    end do

    return
  end function normalviscousflux

!===================================================================================================

  pure function viscousflux3D(vin,phi,r_x,nq,nd,mut)
    ! this function calculates the viscous flux in 
    ! the three computational space directions based on the primitive
    ! variables and the gradients of the entropy variables,
    ! penalized with an LDC/LDG methodology. The use
    ! of entropy variables ensures stability.
    use nsereferencevariables, only: Re0inv
    
    ! Nothing is implicitly defined
    implicit none
    
    integer,  intent(in) :: nq, nd
    ! contravariant vector
    real(wp), intent(in) :: r_x(3,3)
    ! primitive variables
    real(wp), intent(in) :: vin(nq)
    ! entropy variable gradients
    real(wp), intent(in) :: phi(nq,3)

    real(wp), intent(in) :: mut

    ! output viscous flux in the computational space directions
    real(wp) :: viscousflux3D(nq,nd)

    ! physical space viscous flux
    real(wp) :: fvl(nq,3)
    ! direction index
    integer :: idir, jdir

    continue

    fvl(:,:) = ViscousFlux(vin,phi,nq,mut)

    viscousflux3D = 0.0_wp

    do jdir = 1,nd
      do idir = 1,3
        viscousflux3D(:,jdir) = viscousflux3D(:,jdir) + Re0inv*fvl(:,idir)*r_x(jdir,idir)
      end do
    end do

    return
  end function viscousflux3D

  !============================================================================

  pure function ViscousFlux(vin,phi,nq,mut)

    use nsereferencevariables, only: gm1M2, Pr0, gm1M2I

    use controlvariables, only : variable_viscosity

    implicit none

    integer,  intent(in) :: nq
    ! primitive variables
    real(wp), intent(in) :: vin(nq)
    ! entropy variable gradients
    real(wp), intent(in) :: phi(nq,3)

    real(wp), intent(in) :: mut

    real(wp), dimension(nq,3) :: ViscousFlux

    ! thermal conductivity (normalized by kappa0), Kinetic energy and constants
    real(wp)             :: kappa_Pr0, KE2, t1,t2,t3
    real(wp)             :: u_phi51,v_phi52,w_phi53
    real(wp), parameter  :: third = 1.0_wp/3.0_wp

    ! dynamic viscosity (normalized by mu0)
    real(wp) :: mu

    continue

    ! Set dynamic viscosity
    if (variable_viscosity .eqv. .true.) then
      mu = sutherland_law(vin(5)) + mut
    else
      mu = 1.0_wp + mut
    end if

    ! Initialize viscous flux to zero
    ViscousFlux(:,:) = 0.0_wp

    u_phi51 = vin(2)*phi(5,1)
    v_phi52 = vin(3)*phi(5,2)
    w_phi53 = vin(4)*phi(5,3)

    kappa_Pr0 = 1.0_wp/Pr0
    KE2       = + vin(2)*vin(2) + vin(3)*vin(3) + vin(4)*vin(4)

    t1 = mu*vin(5)
    t2 = t1*third
    t3 = kappa_Pr0*vin(5)*vin(5)

    ! momentum
    ViscousFlux(2,1) = t2*(4.0_wp*(u_phi51+phi(2,1)*gm1M2I) - 2.0_wp*( v_phi52 + w_phi53 + (phi(3,2)+phi(4,3))*gm1M2I ))

    ViscousFlux(3,2) = t2*(4.0_wp*(v_phi52+phi(3,2)*gm1M2I) - 2.0_wp*( u_phi51 + w_phi53 + (phi(2,1)+phi(4,3))*gm1M2I ))

    ViscousFlux(4,3) = t2*(4.0_wp*(w_phi53+phi(4,3)*gm1M2I) - 2.0_wp*( u_phi51 + v_phi52 + (phi(2,1)+phi(3,2))*gm1M2I ))

    ViscousFlux(2,2) = t1*(phi(5,1)*vin(3)+phi(5,2)*vin(2)+(phi(3,1)+phi(2,2))*gm1M2I)
    ViscousFlux(2,3) = t1*(phi(5,1)*vin(4)+phi(5,3)*vin(2)+(phi(4,1)+phi(2,3))*gm1M2I)
    ViscousFlux(3,3) = t1*(phi(5,2)*vin(4)+phi(5,3)*vin(3)+(phi(4,2)+phi(3,3))*gm1M2I)

    ViscousFlux(3,1) = ViscousFlux(2,2)
    ViscousFlux(4,1) = ViscousFlux(2,3)
    ViscousFlux(4,2) = ViscousFlux(3,3)

    ! energy
    ViscousFlux(5,1) = t2*vin(2)*(gm1M2*( v_phi52 + w_phi53 ) &
      +  4.0_wp*phi(2,1)-2.0_wp*(phi(3,2)+phi(4,3)) ) &
      + t1*( vin(3)*(phi(3,1)+phi(2,2))+vin(4)*(phi(4,1)+phi(2,3)) ) &
      + ( t1*gm1M2*(KE2+third*vin(2)*vin(2)) + t3 )*phi(5,1)

    ViscousFlux(5,2) = t2*vin(3)*(gm1M2*( u_phi51 + w_phi53 ) &
      +  4.0_wp*phi(3,2)-2.0_wp*(phi(2,1)+phi(4,3)) ) &
      + t1*( vin(2)*(phi(3,1)+phi(2,2))+vin(4)*(phi(4,2)+phi(3,3)) ) &
      + ( t1*gm1M2*(KE2+third*vin(3)*vin(3)) + t3 )*phi(5,2)

    ViscousFlux(5,3) = t2*vin(4)*(gm1M2*( u_phi51 + v_phi52 ) &
      + 4.0_wp*phi(4,3)-2.0_wp*(phi(3,2)+phi(2,1)) ) &
      + t1*( vin(2)*(phi(4,1)+phi(2,3))+vin(3)*(phi(4,2)+phi(3,3)) ) &
      + ( t1*gm1M2*(KE2+third*vin(4)*vin(4)) + t3 )*phi(5,3)


  end function ViscousFlux

!===================================================================================================

  pure function HoneinMoinFlux(vl,vr,Jx,neqin)
    ! this function calculates the normal Kinetic Energy Preserving
    ! flux based on left and right states of primitive variables.
    ! it is consistent with the nondimensionalization employed
    ! herein. It follows loosely the work of A.E. Honein, P. Moin 
    ! Journal of Computational Physics 201 (2004) 531–545

    use nsereferenceVariables, only: gm1og, gm1M2,gM2I,gamI

    implicit none
    ! Arguments
    ! =========
    ! number of equations
    integer, intent(in) :: neqin
    ! left and right states
    real(wp), intent(in), dimension(neqin) :: vl, vr
    ! metrics scaled by jacobian
    real(wp), intent(in), dimension(3)       :: Jx
  
    ! Function
    ! ========
    real(wp), dimension(neqin) :: HoneinMoinFlux

    ! Local Variables
    ! ===============

    ! Average Velocity
    real(wp), dimension(3)     :: vav

    real(wp) :: unl, unr, pl, pr, P, En, mdot, Tav

    ! normal velocity
    unl = dot_product(Jx,vl(2:4))
    unr = dot_product(Jx,vr(2:4))

    ! mass flux
    mdot = 0.5_wp*(vl(1)*unl + vr(1)*unr)

    ! Velocity average
    vav(:) = 0.5_wp * (vl(2:4) + vr(2:4))

    ! pressure average
    pl = vl(1)*vl(5) ; pr = vr(1)*vr(5)
    P  = 0.5_wp * (pl + pr)

    ! Temperature average
    Tav = 0.5_wp * (vl(5)+vr(5))

    ! Internal energy
    En = Tav * gamI  + 0.5_wp * gm1M2 * dot_product(vav,vav)

    HoneinMoinFlux(1) = mdot 
    HoneinMoinFlux(2) = mdot*vav(1) + Jx(1) * P * gM2I
    HoneinMoinFlux(3) = mdot*vav(2) + Jx(2) * P * gM2I
    HoneinMoinFlux(4) = mdot*vav(3) + Jx(3) * P * gM2I
    HoneinMoinFlux(5) = mdot*En + gm1og*0.5_wp*(pl*unr+pr*unl)

  end function HoneinMoinFlux

!===================================================================================================

! pure function EntropyConsistentFlux(vl,vr,Jx,neq)
       function EntropyConsistentFlux(vl,vr,Jx,neq)

    ! this function calculates the normal entropy consistent
    ! flux based on left and right states of primitive variables.
    ! it is consistent with the nondimensionalization employed
    ! herein and follows directly from the work of Ismail and Roe,
    ! DOI: 10.1016/j.jcp.2009.04.021

    use nsereferencevariables, only: gM2I, gm1og, gp1og, gm1M2

    implicit none

    ! Arguments
    ! =========
    integer,  intent(in)                   :: neq      ! number of equations

    real(wp), intent(in), dimension(neq)   :: vl, vr   ! left and right states

    real(wp), intent(in), dimension(3)     :: Jx       ! metrics scaled by jacobian
  
    ! Function
    ! ========
    real(wp), dimension(neq) :: EntropyConsistentFlux

    ! Local Variables
    ! ===============

    real(wp), dimension(neq) :: vhat           ! temporary variables

    real(wp) :: root_Tl  , root_Tr             !   sqrt[T_i], i=L,R
    real(wp) :: root_Tl_I, root_Tr_I           ! 1/sqrt[T_i], i=L,R

    real(wp) :: tinvav, tinvavinv              ! average of inverse temperature and its inverse

    real(wp) :: s1, s2                         ! Logarithmic averages of density and temperature

    real(wp) :: mdot, P, T                     ! normal mass flux (mdot), Pressure,  Temperature

    continue

    root_Tl   = sqrt(vl(5))    ; root_Tr   = sqrt(vr(5))            ! Sqrt[T_i] 
    root_Tl_I = 1.0_wp/root_Tl ; root_Tr_I = 1.0_wp/root_Tr         ! Sqrt[T_i]^{-1}
    tinvav    = root_Tl_I   + root_Tr_I
    tinvavinv = 1.0_wp/tinvav
  
    vhat(2:4) = (vl(2:4)*root_Tl_I + vr(2:4)*root_Tr_I)*tinvavinv   ! velocity

    P = (vl(1)*root_Tl + vr(1)*root_Tr) * tinvavinv                 ! pressure

    s1 = Logarithmic_Average(root_Tl*vl(1),root_Tr*vr(1))           ! Logarithmic average of rho/Sqrt(T)

    s2 = Logarithmic_Average(root_Tl_I    ,root_Tr_I    )           ! Logarithmic average of   1/Sqrt(T)

    vhat(1) = 0.5_wp *tinvav * s1                                   ! density

    T = 0.5_wp * (gm1og * P + gp1og * s1/s2) / vhat(1)              ! temperature

    vhat(5) = T + 0.5_wp * gm1M2 * dot_product(vhat(2:4),vhat(2:4)) ! total enthalpy

    mdot = vhat(1)*dot_product(vhat(2:4),Jx)                        ! normal mass flow rate

    EntropyConsistentFlux(1) = mdot
    EntropyConsistentFlux(2) = mdot*vhat(2) + Jx(1) * P * gM2I
    EntropyConsistentFlux(3) = mdot*vhat(3) + Jx(2) * P * gM2I
    EntropyConsistentFlux(4) = mdot*vhat(4) + Jx(3) * P * gM2I
    EntropyConsistentFlux(5) = mdot*vhat(5)

  end function EntropyConsistentFlux

!===================================================================================================

       function Logarithmic_Average(a,b)
! pure function Logarithmic_Average(a,b)

!   use variables, only: Log_Ave_Counter

    implicit none

    real(wp),  intent(in) :: a,b

!  Logarithmic expansion valid to us = 0.00000894, or ratio =  1.006
!   real(wp), dimension(0:1), parameter :: c = (/1.0_wp,3.0_wp/5.0_wp/)
!   real(wp), dimension(0:1), parameter :: d = (/2.0_wp,8.0_wp/15.0_wp/)
!   real(wp),                 parameter :: eps = 8.9e-06_wp

!  Logarithmic expansion valid to us = 0.00276, or ratio =  1.111
!   real(wp), dimension(0:2), parameter :: c = (/1.0_wp,10.0_wp/9.0_wp,5.0_wp/21.0_wp /)
!   real(wp), dimension(0:2), parameter :: d = (/2.0_wp,14.0_wp/9.0_wp,128.0_wp/945.0_wp /)
!   real(wp),                 parameter :: eps = 2.7e-03_wp

!  Logarithmic expansion valid to us = 0.0226, or ratio =  1.353
    real(wp), dimension(0:3), parameter :: c = (/1.0_wp,21.0_wp/13.0_wp,105.0_wp/143.0_wp,35.0_wp/429.0_wp /)
    real(wp), dimension(0:3), parameter :: d = (/2.0_wp,100.0_wp/39.0_wp,566.0_wp/715.0_wp,512.0_wp/15015.0_wp /)
    real(wp),                 parameter :: eps = 2.0e-02_wp

!  Logarithmic expansion valid to us = 0.0677, or ratio =  1.703
!   real(wp), dimension(0:4), parameter :: c = (/1.0_wp,36.0_wp/17.0_wp,126.0_wp/85.0_wp, &
!                                                84.0_wp/221.0_wp,63.0_wp/2431.0_wp/)
!   real(wp), dimension(0:4), parameter :: d = (/2.0_wp,182.0_wp/51.0_wp,166.0_wp/85.0_wp, &
!                                              2578.0_wp/7735.0_wp,32768.0_wp/3828825.0_wp/)
!   real(wp),                 parameter :: eps = 6.0e-02_wp

!  Logarithmic expansion valid to us = 0.135, or ratio =  2.165
!   real(wp), dimension(0:5), parameter :: c = (/1.0_wp, 55.0_wp/21.0_wp, 330.0_wp/133.0_wp, &
!                                       330.0_wp/323.0_wp, 55.0_wp/323.0_wp, 33.0_wp/4199.0_wp/)
!   real(wp), dimension(0:5), parameter :: d = (/2.0_wp, 32.0_wp/7.0_wp, 3092.0_wp/855.0_wp, &
!                       7808.0_wp/6783.0_wp, 17926.0_wp/142443.0_wp, 131072.0_wp/61108047.0_wp/)
!   real(wp),                 parameter :: eps = 1.1e-01_wp

!  Logarithmic expansion valid to us = 0.221, or ratio =  2.776
!   real(wp), dimension(0:6), parameter :: c = (/1.0_wp,78.0_wp/25.0_wp,429.0_wp/115.0_wp,  &
!                                                1716.0_wp/805.0_wp, 1287.0_wp/2185.0_wp,   &
!                                                2574.0_wp/37145.0_wp, 429.0_wp/185725.0_wp/)
!   real(wp), dimension(0:6), parameter :: d = (/2.0_wp,418.0_wp/75.0_wp,3324.0_wp/575.0_wp,  &
!                                               55116.0_wp/20125.0_wp,399118.0_wp/688275.0_wp,&
!                                               1898954.0_wp/42902475.0_wp,                   &
!                                               2097152.0_wp/3904125225.0_wp/)
!   real(wp),                 parameter :: eps = 2.0e-01_wp

!  Logarithmic expansion valid to us = 0.315, or ratio =  3.560
!   real(wp), dimension(0:7), parameter :: c = (/1.0_wp,105.0_wp/29.0_wp,455.0_wp/87.0_wp,  &
!                                                1001.0_wp/261.0_wp,1001.0_wp/667.0_wp,    &
!                                                1001.0_wp/3335.0_wp,1001.0_wp/38019.0_wp, &
!                                                143.0_wp/215441.0_wp/)
!   real(wp), dimension(0:7), parameter :: d = (/2.0_wp,572.0_wp/87.0_wp,3674.0_wp/435.0_wp,  &
!                                                3256.0_wp/609.0_wp, 31054.0_wp/18009.0_wp,   &
!                                        86644.0_wp/330165.0_wp, 3622802.0_wp/244652265.0_wp, &
!                                                8388608.0_wp/62386327575.0_wp /)
!   real(wp),                 parameter :: eps = 3.0e-01_wp



    real(wp)              :: xi, gs, us, ave

    real(wp)              :: Logarithmic_Average

    xi  = a/b
    gs  = (xi-1.0_wp)/(xi+1.0_wp)
    us  = gs*gs
    ave = a + b 

!   if(                        (us <= 1.0e-8_wp)) Log_Ave_Counter( 1) = Log_Ave_Counter( 1) + 1
!   if((1.0e-8_wp <= us) .and. (us <= 1.0e-7_wp)) Log_Ave_Counter( 2) = Log_Ave_Counter( 2) + 1
!   if((1.0e-7_wp <= us) .and. (us <= 1.0e-6_wp)) Log_Ave_Counter( 3) = Log_Ave_Counter( 3) + 1
!   if((1.0e-6_wp <= us) .and. (us <= 1.0e-5_wp)) Log_Ave_Counter( 4) = Log_Ave_Counter( 4) + 1
!   if((1.0e-5_wp <= us) .and. (us <= 1.0e-4_wp)) Log_Ave_Counter( 5) = Log_Ave_Counter( 5) + 1
!   if((1.0e-4_wp <= us) .and. (us <= 1.0e-3_wp)) Log_Ave_Counter( 6) = Log_Ave_Counter( 6) + 1
!   if((1.0e-3_wp <= us) .and. (us <= 1.0e-2_wp)) Log_Ave_Counter( 7) = Log_Ave_Counter( 7) + 1
!   if((1.0e-2_wp <= us) .and. (us <= 1.0e-1_wp)) Log_Ave_Counter( 8) = Log_Ave_Counter( 8) + 1
!   if((1.0e-1_wp <= us) .and. (us <= 1.0e-0_wp)) Log_Ave_Counter( 9) = Log_Ave_Counter( 9) + 1
!   if((      eps <= us)                        ) Log_Ave_Counter(10) = Log_Ave_Counter(10) + 1

    if(us <= eps) then
      Logarithmic_Average =                                               &
!     ave * (c(0)-us*c(1)) / &
!           (d(0)-us*d(1))
!     ave * (c(0)-us*(c(1)-us*c(2))) / &
!           (d(0)-us*(d(1)-us*d(2)))
      ave * (c(0)-us*(c(1)-us*(c(2)-us*c(3)))) / &
            (d(0)-us*(d(1)-us*(d(2)-us*d(3))))
!     ave * (c(0)-us*(c(1)-us*(c(2)-us*(c(3)-us*c(4))))) / &
!           (d(0)-us*(d(1)-us*(d(2)-us*(d(3)-us*d(4)))))
!     ave * (c(0)-us*(c(1)-us*(c(2)-us*(c(3)-us*(c(4)-us*c(5)))))) / &
!           (d(0)-us*(d(1)-us*(d(2)-us*(d(3)-us*(d(4)-us*d(5))))))
!     ave * (c(0)-us*(c(1)-us*(c(2)-us*(c(3)-us*(c(4)-us*(c(5)-us*c(6))))))) / &
!           (d(0)-us*(d(1)-us*(d(2)-us*(d(3)-us*(d(4)-us*(d(5)-us*d(6)))))))
!     ave * (c(0)-us*(c(1)-us*(c(2)-us*(c(3)-us*(c(4)-us*(c(5)-us*(c(6)-us*c(7)))))))) / &
!           (d(0)-us*(d(1)-us*(d(2)-us*(d(3)-us*(d(4)-us*(d(5)-us*(d(6)-us*d(7))))))))
    else
      Logarithmic_Average = ave * gs / log(xi) 
    endif

    end function Logarithmic_Average

!===================================================================================================

  pure function Exp_Series(x)

    implicit none

    real(wp),  intent(in)   :: x

    real(wp), dimension(0:4), parameter :: a = (/139230.0_wp  ,16380.0_wp  ,      &
                                                    238.875_wp,    0.875_wp,      &
                                                  7.10227272727272727272727e-4_wp/)
    real(wp), dimension(0:4), parameter :: b = (/-69615.0_wp   ,-2388.75_wp,      &
                                                    -17.0625_wp,-   0.03125_wp,   &
                                                   -7.891414141414141e-6_wp/)

    real(wp)  :: Exp_Series

    real(wp)  :: t1, t2, x2

      x2 = x*x

      t1 = (a(0) + x2*(a(1) + x2*(a(2) + x2*(a(3) + x2*a(4)))))   ;
      t2 = (b(0) + x2*(b(1) + x2*(b(2) + x2*(b(3) + x2*b(4)))))*x ;

      Exp_Series = (t1 - t2) / (t1 + t2)

  end function Exp_Series

!===================================================================================================

  subroutine EntropyConsistentFlux_Vectors(vl,vr,neq,fx,fy,fz)

    !  Checked for accuracy :  10/25/2017

    ! this function calculates the normal entropy consistent
    ! flux based on left and right states of primitive variables.
    ! it is consistent with the nondimensionalization employed
    ! herein and follows directly from the work of Ismail and Roe,
    ! DOI: 10.1016/j.jcp.2009.04.021

    use nsereferencevariables, only: gM2I, gm1og, gp1og, gm1M2

    implicit none

    ! Arguments
    ! =========
    integer,  intent(in)                   :: neq      ! number of equations

    real(wp), intent(in), dimension(neq)   :: vl, vr   ! left and right states

    real(wp), intent(out), dimension(neq)  :: fx,fy,fz ! left and right states

    ! Local Variables
    ! ===============

    real(wp), dimension(neq) :: vhat           ! temporary variables

    real(wp) :: root_Tl  , root_Tr             !   sqrt[T_i], i=L,R
    real(wp) :: root_Tl_I, root_Tr_I           ! 1/sqrt[T_i], i=L,R

    real(wp) :: tinvav, tinvavinv              ! average of inverse temperature and its inverse

    real(wp) :: s1, s2                         ! Logarithmic averages of density and temperature

    real(wp) :: P, T                           ! normal mass flux (mdot), Pressure,  Temperature

    continue

    root_Tl   = sqrt(vl(5))    ; root_Tr   = sqrt(vr(5))            ! Sqrt[T_i] 
    root_Tl_I = 1.0_wp/root_Tl ; root_Tr_I = 1.0_wp/root_Tr         ! Sqrt[T_i]^{-1}
    tinvav    = root_Tl_I   + root_Tr_I
    tinvavinv = 1.0_wp/tinvav

    vhat(2:4) = (vl(2:4)*root_Tl_I + vr(2:4)*root_Tr_I)*tinvavinv   ! velocity

    P = (vl(1)*root_Tl + vr(1)*root_Tr) * tinvavinv                 ! pressure

    s1 = Logarithmic_Average(root_Tl*vl(1),root_Tr*vr(1))           ! Logarithmic average of rho/Sqrt(T)

    s2 = Logarithmic_Average(root_Tl_I    ,root_Tr_I    )           ! Logarithmic average of   1/Sqrt(T)

    vhat(1) = 0.5_wp *tinvav * s1                                   ! density

    T = 0.5_wp * (gm1og * P + gp1og * s1/s2) / vhat(1)              ! temperature

    vhat(5) = T + 0.5_wp * gm1M2 * dot_product(vhat(2:4),vhat(2:4)) ! total enthalpy

    fx(1) = vhat(1)*vhat(2)
    fx(2) = vhat(1)*vhat(2)*vhat(2) + P * gM2I
    fx(3) = vhat(1)*vhat(2)*vhat(3)
    fx(4) = vhat(1)*vhat(2)*vhat(4)
    fx(5) = vhat(1)*vhat(2)*vhat(5)

    fy(1) = vhat(1)*vhat(3)
    fy(2) = vhat(1)*vhat(3)*vhat(2)
    fy(3) = vhat(1)*vhat(3)*vhat(3) + P * gM2I
    fy(4) = vhat(1)*vhat(3)*vhat(4)
    fy(5) = vhat(1)*vhat(3)*vhat(5)

    fz(1) = vhat(1)*vhat(4)
    fz(2) = vhat(1)*vhat(4)*vhat(2)
    fz(3) = vhat(1)*vhat(4)*vhat(3)
    fz(4) = vhat(1)*vhat(4)*vhat(4) + P * gM2I
    fz(5) = vhat(1)*vhat(4)*vhat(5)

  end subroutine EntropyConsistentFlux_vectors

!===================================================================================================

  pure function Entropy_KE_Consistent_Flux_AVX_512(vl,vr,Jx)

    ! this function calculates the normal entropy consistent
    ! flux based on left and right states of primitive variables.
    ! it is consistent with the strange nondimensionalization employed herein 
    ! The logarithmic means follow Ismail and Roe, DOI: 10.1016/j.jcp.2009.04.021
    ! while the KE / S flux follows Chandrashekar

    ! Logarithmic mean for arbitrary variable ``a'' => DOI: 10.1016/j.jcp.2009.04.021
    ! \tilde{a} = (aL - aR) / (ln(aL) - ln(aR))
    ! Define xi = aL/aR ; f(xi) = ((xi-1)/ (xi+1)) ; u(xi) = f * f
    ! \tilde{a} = (aL + aR) / ln(xi) * f(xi) 
    ! \tilde{a} uses the asymptotic expansion of Ln() for values of () -> 1
    
    ! Both the ``rho'' or ``T'' logarithmic means are formed

    use nsereferencevariables, only: gM2I, gm1M2, gamI

    implicit none
    ! Arguments
    ! =========
    real(wp), intent(in), dimension(8,5) :: vl, vr                  ! left and right states
    real(wp), intent(in), dimension(8,3) :: Jx                      ! metrics scaled by jacobian

!   Logarithmic expansion valid to us = 0.135, or ratio =  2.165
    real(wp), dimension(0:5), parameter :: c = (/1.0_wp, 55.0_wp/21.0_wp, 330.0_wp/133.0_wp, &
                                        330.0_wp/323.0_wp, 55.0_wp/323.0_wp, 33.0_wp/4199.0_wp/)

    real(wp), dimension(0:5), parameter :: d = (/2.0_wp, 32.0_wp/7.0_wp, 3092.0_wp/855.0_wp, &
                        7808.0_wp/6783.0_wp, 17926.0_wp/142443.0_wp, 131072.0_wp/61108047.0_wp/)

    real(wp),                 parameter :: eps = 1.1e-01_wp

    ! Function
    ! ========
    real(wp), dimension(8,5)             :: Entropy_KE_Consistent_Flux_AVX_512

    ! Local temporary Variables
    ! ===============
    real(wp), dimension(8,5) :: vave

    real(wp), dimension(8)   :: mdot, P, rhotil, Btil, bL, bR, Keave  ! normal mass flux (mdot), Pressure, Logave density \& temperature
    real(wp), dimension(8)   :: xi, gs, us, ave, a, b

    integer                  :: i

    vave(:,1:5) = 0.5_wp * (vl(:,1:5) + vr(:,1:5))                  ! Average Density & velocity

    bL(:) = 1.0_wp/vl(:,5) ; bR(:) = 1.0_wp/vr(:,5)                 ! inverse Temperature (defined as B)

    P(:)  = 2.0_wp * gM2I * vave(:,1) / (bL(:) + bR(:))             ! Pressure

    Keave(:) = 0.25_wp * ( + vL(:,2)*vL(:,2)+vL(:,3)*vL(:,3)+vL(:,4)*vL(:,4)  &    ! Average KE 
                           + vR(:,2)*vR(:,2)+vR(:,3)*vR(:,3)+vR(:,4)*vR(:,4) )

    xi(:)  = vL(:,1)/vR(:,1)
    gs(:)  = (xi(:)-1.0_wp)/(xi(:)+1.0_wp)
    us(:)  = gs(:)*gs(:)
    ave(:) = a(:) + b(:)

    rhotil(:) = ave(:) * (c(0)-us(:)*(c(1)-us(:)*(c(2)-us(:)*(c(3)-us(:)*(c(4)-us(:)*c(5)))))) / &
                         (d(0)-us(:)*(d(1)-us(:)*(d(2)-us(:)*(d(3)-us(:)*(d(4)-us(:)*d(5))))))

    if(maxval(us(:)) >= eps) then
      do i = 1,8
        if(us(i) >= eps) then 
          rhotil(i) = ave(i) * gs(i) / log(xi(i))
        endif
      enddo
    endif
 
    xi(:)  = bL(:)/bR(:)
    gs(:)  = (xi(:)-1.0_wp)/(xi(:)+1.0_wp)
    us(:)  = gs(:)*gs(:)
    ave(:) = a(:) + b(:)

    Btil(:) =   ave(:) * (c(0)-us(:)*(c(1)-us(:)*(c(2)-us(:)*(c(3)-us(:)*(c(4)-us(:)*c(5)))))) / &
                         (d(0)-us(:)*(d(1)-us(:)*(d(2)-us(:)*(d(3)-us(:)*(d(4)-us(:)*d(5))))))

    if(maxval(us(:)) >= eps) then
      do i = 1,8
        if(us(i) >= eps) then 
          Btil(i) = ave(i) * gs(i) / log(xi(i))
        endif
      enddo
    endif

    mdot(:) = rhotil(:)*(vave(:,2)*Jx(:,1)+vave(:,3)*Jx(:,2)+vave(:,4)*Jx(:,3))     ! normal mass flow rate

    Entropy_KE_Consistent_Flux_AVX_512(:,1) = mdot(:)
    Entropy_KE_Consistent_Flux_AVX_512(:,2) = mdot(:)*vave(:,2) + Jx(:,1) * P(:)
    Entropy_KE_Consistent_Flux_AVX_512(:,3) = mdot(:)*vave(:,3) + Jx(:,2) * P(:)
    Entropy_KE_Consistent_Flux_AVX_512(:,4) = mdot(:)*vave(:,4) + Jx(:,3) * P(:)
    Entropy_KE_Consistent_Flux_AVX_512(:,5) = mdot(:)*(gamI/Btil(:) - gm1M2*Keave(:)) &
                                            + gm1M2 * ( Entropy_KE_Consistent_Flux_AVX_512(:,2) * vave(:,2) + &
                                                        Entropy_KE_Consistent_Flux_AVX_512(:,3) * vave(:,3) + &
                                                        Entropy_KE_Consistent_Flux_AVX_512(:,4) * vave(:,4) )

  end function Entropy_KE_Consistent_Flux_AVX_512

!===================================================================================================

! pure function Entropy_KE_Consistent_Flux(vl,vr,Jx,nq)
       function Entropy_KE_Consistent_Flux(vl,vr,Jx,nq)

    ! this function calculates the normal entropy consistent
    ! flux based on left and right states of primitive variables.
    ! it is consistent with the strange nondimensionalization employed herein 
    ! The logarithmic means follow Ismail and Roe, DOI: 10.1016/j.jcp.2009.04.021
    ! while the KE / S flux follows Chandrashekar

!   Logarithmic mean for arbitrary variable ``a'' => DOI: 10.1016/j.jcp.2009.04.021
!   \tilde{a} = (aL - aR) / (ln(aL) - ln(aR))
!   Define xi = aL/aR ; f(xi) = ((xi-1)/ (xi+1)) ; u(xi) = f * f
!   \tilde{a} = (aL + aR) / ln(xi) * f(xi) 
!   \tilde{a} uses the asymptotic expansion of Ln() for values of () -> 1
!   ln(xi)    = 2 f(1 + u / 3 + u u / 5 + u u u / 7 + u u u u / 9 + ... ) 
!   Define  F =    (1 + u / 3 + u u / 5 + u u u / 7 + u u u u / 9 )
!   \tilde{a} = (aL + aR)/2 * 1/(al F + (1-al) ln(xi)/2/f) 
!
!   Both the ``rho'' or ``T'' logarithmic means are formed

    use nsereferencevariables, only: gM2I, gm1M2, gamI!, gm1og

    implicit none
    ! Arguments
    ! =========
    ! number of equations
    integer,  intent(in)                :: nq
    ! left and right states
    real(wp), intent(in), dimension(nq) :: vl, vr
    ! metrics scaled by jacobian
    real(wp), intent(in), dimension(3)  :: Jx

!   real(wp),             dimension(nq) :: wl, wr
!   real(wp)                            :: err
  
    ! Function
    ! ========
    real(wp), dimension(nq) :: Entropy_KE_Consistent_Flux
  
    ! Local temporary Variables
    ! ===============
    real(wp), dimension(nq) :: vave

    real(wp) :: mdot, P, rhotil, Btil, bL, bR, Keave                ! normal mass flux (mdot), Pressure, Logave density and temperature

    vave(1:5) = 0.5_wp * (vl(1:5) + vr(1:5))                        ! Average Density & velocity

    bL = 1.0_wp/vl(5) ; bR = 1.0_wp/vr(5)                           ! inverse Temperature (defined as B)

    P  = 2.0_wp * gM2I * vave(1) / (bL + bR)                        ! Pressure

    Keave = 0.25_wp * ( + vL(2)*vL(2)+vL(3)*vL(3)+vL(4)*vL(4)  &    ! Average KE 
                        + vR(2)*vR(2)+vR(3)*vR(3)+vR(4)*vR(4) )

    rhotil = Logarithmic_Average(vl(1),vr(1))                       ! logarithmic average of density

      Btil = Logarithmic_Average(   bL,   bR)                       ! logarithmic average of  B = 1/T

      mdot = rhotil*(vave(2)*Jx(1)+vave(3)*Jx(2)+vave(4)*Jx(3))     ! normal mass flow rate

    Entropy_KE_Consistent_Flux(1) = mdot
    Entropy_KE_Consistent_Flux(2) = mdot*vave(2) + Jx(1) * P
    Entropy_KE_Consistent_Flux(3) = mdot*vave(3) + Jx(2) * P
    Entropy_KE_Consistent_Flux(4) = mdot*vave(4) + Jx(3) * P
    Entropy_KE_Consistent_Flux(5) = mdot*(gamI/Btil - gm1M2*Keave) &
                                  + gm1M2 * ( Entropy_KE_Consistent_Flux(2) * vave(2) + &
                                              Entropy_KE_Consistent_Flux(3) * vave(3) + &
                                              Entropy_KE_Consistent_Flux(4) * vave(4) )

!   !  Check if it satisfies the entropy shuffle   DelW^T f = Delpsi
!   call primitive_to_entropy(vL,wL,nq)
!   call primitive_to_entropy(vR,wR,nq)

!   err = dot_product(wL-wR,Entropy_KE_Consistent_Flux) - gm1og* (           &
!                   ((vl(2)-vR(2))*vave(1) + (vl(1)-vR(1))*vave(2))*Jx(1) +  &
!                   ((vl(3)-vR(3))*vave(1) + (vl(1)-vR(1))*vave(3))*Jx(2) +  &
!                   ((vl(4)-vR(4))*vave(1) + (vl(1)-vR(1))*vave(4))*Jx(3) )
!   if(abs(err) >= 1.0e-14_wp) then
!     write(*,*)'error in Chandreshekar',err
!     write(*,*)'alr, alB',alr,alb
!     write(*,*)'rho in Chandreshekar',vl(1),vr(1)
!     write(*,*)'  u in Chandreshekar',vl(2),vr(2)
!     write(*,*)'  v in Chandreshekar',vl(3),vr(3)
!     write(*,*)'  w in Chandreshekar',vl(4),vr(4)
!     write(*,*)'  T in Chandreshekar',vl(5),vr(5)
!   endif

    return
  end function Entropy_KE_Consistent_Flux

!===================================================================================================

! pure function diabolical_flux(vL,vR,wL,wR,nx,nq)
  function diabolical_flux(vL,vR,wL,wR,nx,nq)

    use nsereferenceVariables, only: gm1og, gm1M2,gM2I,gamI

      implicit none
      integer,                 intent(in) :: nq
      real(wp),                intent(in) :: nx(3)
      real(wp), dimension(nq), intent(in) :: vL,vR
      real(wp), dimension(nq), intent(in) :: wL,wR

      real(wp), dimension(nq)             :: diabolical_flux

      ! matrices for minimization 
      real(wp), dimension(nq,3)  :: Flux_Vec
      real(wp), dimension(2,nq)  :: delta
      real(wp), dimension(2,3)   :: A
      real(wp), dimension(3)     :: x
      real(wp), dimension(2)     :: b

      ! Average Velocity
      real(wp), dimension(3)     :: vA

      real(wp) :: unL, unR
      real(wp) :: mdotL, mdotR, mdotA
      real(wp) :: pL, pR, pA, tA, En, keL, keR

      keL = dot_product(vL(2:4),vL(2:4)) * 0.5_wp
      keR = dot_product(vR(2:4),vR(2:4)) * 0.5_wp

      unL = dot_product(nx,vL(2:4))         ;
      unR = dot_product(nx,vR(2:4))         ;

      mdotL = vL(1)*unL ; mdotR = vR(1)*unR ;

      pL  = vL(1)*vL(5) ; pR  = vR(1)*vR(5) ;

      mdotA = 0.5_wp * (mdotL   + mdotR  )  ;
      vA(:) = 0.5_wp * (vL(2:4) + vR(2:4))  ;
      pA    = 0.5_wp * (pL + pR)            ;
      tA    = 0.5_wp * (vL(5)+vR(5))        ;

      En = tA * gamI  + 0.5_wp * gm1M2 * dot_product(vA,vA)

      Flux_Vec(1,1) = mdotL
      Flux_Vec(2,1) = mdotL * vL(2) + nx(1) * pL * gM2I
      Flux_Vec(3,1) = mdotL * vL(3) + nx(2) * pL * gM2I
      Flux_Vec(4,1) = mdotL * vL(4) + nx(3) * pL * gM2I
      Flux_Vec(5,1) = mdotL * ( vL(5) + gm1M2 * keL)

      Flux_Vec(1,2) = mdotR
      Flux_Vec(2,2) = mdotR * vR(2) + nx(1) * pR * gM2I
      Flux_Vec(3,2) = mdotR * vR(3) + nx(2) * pR * gM2I
      Flux_Vec(4,2) = mdotR * vR(4) + nx(3) * pR * gM2I
      Flux_Vec(5,2) = mdotR * ( vR(5) + gm1M2 * keR)

      Flux_Vec(1,3) = mdotA
      Flux_Vec(2,3) = mdotA * vA(1) + nx(1) * pA * gM2I
      Flux_Vec(3,3) = mdotA * vA(2) + nx(2) * pA * gM2I
      Flux_Vec(4,3) = mdotA * vA(3) + nx(3) * pA * gM2I
      Flux_Vec(5,3) = mdotA * En + gm1og*0.5_wp*(pL*unR+pR*unL)

      delta(1,1)    = - (keL   - keR  )
      delta(1,2)    =   (vL(2) - vR(2))
      delta(1,3)    =   (vL(3) - vR(3))
      delta(1,4)    =   (vL(4) - vR(4))
      delta(1,5)    =   0.0_wp

      delta(2,:)    =  wL(:) - wR(:)

      b(1)          =  (   unL -   unR) * pA * gM2I
      b(2)          =  ( mdotL - mdotR)

      A = matmul(delta,Flux_Vec)

!     Minimize somehow

      diabolical_flux(:) = matmul(Flux_Vec,x)

  end function diabolical_flux

!===================================================================================================

  pure function dUdV(Vin,neq)
    ! Checked MHC 08_09_13
    ! this function calculates the jacobian of the
    ! conserved variables with respect to the primitive
    ! variables
    use nsereferencevariables
    implicit none
    ! number of equations
    integer, intent(in) :: neq
    ! primitive variables
    real(wp), intent(in) :: Vin(neq)

    ! output jacobian
    real(wp) :: dUdV(neq,neq)

    ! local convenience
    real(wp) :: ht

    dUdV = 0.0_wp

    ! total enthalpy
    ht = vin(5) + gm1M2*0.5_wp*dot_product(vin(2:4),vin(2:4))

    ! continuity
    dUdV(1,1) = 1.0_wp
    ! momentum
    dUdV(2:4,1) = vin(2:4)
    dUdV(2,2)   = vin(1)
    dUdV(3,3)   = vin(1)
    dUdV(4,4)   = vin(1)
    ! energy
    dUdV(5,1)   = ht - gm1og*vin(5)
    dUdV(5,2:4) = gm1M2*vin(1)*vin(2:4)
    dUdV(5,5)   = gm1og*vin(1)/gm1

    return
  end function dUdV

  !============================================================================

  pure function dVdU(Vin,neq)
    ! Checked MHC 08_09_13
    ! this function calculates the jacobian of the
    ! primitive variables with respect to the conserved
    ! variables
    use nsereferencevariables
    implicit none
    ! number of equations
    integer, intent(in) :: neq
    ! primitive variables
    real(wp), intent(in) :: Vin(neq)

    ! output jacobian
    real(wp) :: dVdU(neq,neq)

    real(wp) :: rhoinv
    real(wp) :: ht

    dVdU = 0.0_wp

    ! total enthalpy
    ht = vin(5) + gm1M2*0.5_wp*dot_product(vin(2:4),vin(2:4))
    ! dv/du
    rhoinv = 1.0_wp/vin(1)

    dVdU(1,1)   = +1.0_wp
    dVdU(2:4,1) = -rhoinv*vin(2:4)
    dVdU(2,2)   = +rhoinv
    dVdU(3,3)   = +rhoinv
    dVdU(4,4)   = +rhoinv
    dVdU(5,1)   = +rhoinv*(-vin(5)+0.5_wp*gM2*gm1*dot_product(vin(2:4),vin(2:4)))
    dVdU(5,2:4) = -rhoinv*vin(2:4)*gm1*gM2
    dVdU(5,5)   = +rhoinv*gamma0

    return
  end function dVdU

  !============================================================================

  pure function dWdU(Vin,neqin)
    ! Checked 11-1-2013
    ! this function calculates the jacobian of the
    ! entropy variables with respect to the conserved
    ! variables using the chain rule, dw/du = dw/dv*dv/du.
    use nsereferencevariables
    implicit none
    ! number of equations
    integer, intent(in) :: neqin
    ! primitive variables
    real(wp), intent(in) :: Vin(neqin)

    ! output jacobian
    real(wp) :: dWdU(neqin,neqin)

!   ! Local work jacobian
    real(wp) :: dWdV(neqin,neqin)

    real(wp) :: ht

    dWdV = 0.0_wp
    dWdU = 0.0_wp

    ! first calculate dW/dV
    ht = vin(5) + gm1M2*0.5_wp*dot_product(vin(2:4),vin(2:4))

    dWdV(1,1) = +gm1og/vin(1)
    dWdV(1,2) = -gm1M2*vin(2)/vin(5)
    dWdV(2,2) = +gm1M2/vin(5)
    dWdV(1,3) = -gm1M2*vin(3)/vin(5)
    dWdV(3,3) = +gm1M2/vin(5)
    dWdV(1,4) = -gm1M2*vin(4)/vin(5)
    dWdV(4,4) = +gm1M2/vin(5)
    dWdV(1,5) = (gm1M2*dot_product(vin(2:4),vin(2:4))-ht)/(vin(5)*vin(5)) &
      & + 1.0_wp/vin(5) - 1.0_wp/(vin(5)*gamma0)
    dWdV(2:4,5) = -gm1M2*vin(2:4)/(vin(5)*vin(5))
    dWdV(5,5) = 1.0_wp/(vin(5)*vin(5))

    dWdU = matmul(dWdV,dVdU(vin,neqin))

    return
  end function dWdU

  !============================================================================

  function dUdW(Vin,neqin)
    ! this function calculates the jacobian of the
    ! conserved variables with respect to the entropy
    ! variables using the chain rule, du/dw = du/dv*dv/dw.

    implicit none
    ! number of equations
    integer, intent(in) :: neqin
    ! primitive variables
    real(wp), intent(in) :: Vin(neqin)

    ! output jacobian
    real(wp) :: dUdW(neqin,neqin)

    dUdW = 0.0_wp

    dUdW = matmul(dUdV(Vin,neqin),dVdW(Vin,neqin))

    return
  end function dUdW

  !============================================================================

  pure function dWdV(Vin,neqin)
    ! Checked MHC 08_09_13
    ! this function calculates the jacobian of the
    ! primitive variables with respect to the Entropy variables.
    use nsereferencevariables
    implicit none
    ! number of equations
    integer, intent(in) :: neqin
    ! primitive variables
    real(wp), intent(in) :: Vin(neqin)

    ! output jacobian
    real(wp) :: dWdV(neqin,neqin)

    real(wp) :: TInv, T2Inv

    TInv  = 1.0_wp / vin(5)
    T2Inv = TInv*TInv

    dWdV  = 0.0_wp

    dWdV(1,1) = +gm1og/vin(1)
    dWdV(1,2) = -gm1M2*vin(2) * TInv
    dWdV(1,3) = -gm1M2*vin(3) * TInv
    dWdV(1,4) = -gm1M2*vin(4) * TInv
    dWdV(1,5) = +(-vin(5)/gamma0 + gm1M2*0.5_wp*dot_product(vin(2:4),vin(2:4))) * T2Inv

    dWdV(2,2) = +gm1M2 * TInv
    dWdV(3,3) = +gm1M2 * TInv
    dWdV(4,4) = +gm1M2 * TInv

    dWdV(2,5) = -gm1M2 * vin(2) * T2Inv
    dWdV(3,5) = -gm1M2 * vin(3) * T2Inv
    dWdV(4,5) = -gm1M2 * vin(4) * T2Inv
    dWdV(5,5) =                   T2Inv

    return
  end function dWdV

  !============================================================================

  pure function dVdW(Vin,neqin)
    ! Checked MHC 08_09_13
    ! this function calculates the jacobian of the
    ! primitive variables with respect to the Entropy variables.
    use nsereferencevariables
    implicit none
    ! number of equations
    integer, intent(in) :: neqin
    ! primitive variables
    real(wp), intent(in) :: Vin(neqin)

    ! output jacobian
    real(wp) :: dVdW(neqin,neqin)

    real(wp) :: gogm1, gm1I

    gogm1 = 1.0_wp/gm1og
    gm1I  = 1.0_wp/gm1

    dVdW = 0.0_wp

    ! first calculate dv/dW
    dVdW(1,1) = gogm1*vin(1)
    dVdW(1,2) = gogm1*vin(1)*vin(2)
    dVdW(1,3) = gogm1*vin(1)*vin(3)
    dVdW(1,4) = gogm1*vin(1)*vin(4)
    dVdW(1,5) = vin(1)*(gm1I*vin(5) + gM2*0.5_wp*dot_product(vin(2:4),vin(2:4)))

    dVdW(2,2) = vin(5)/gm1M2
    dVdW(2,5) = vin(5)*vin(2)

    dVdW(3,3) = vin(5)/gm1M2
    dVdW(3,5) = vin(5)*vin(3)

    dVdW(4,4) = vin(5)/gm1M2
    dVdW(4,5) = vin(5)*vin(4)

    dVdW(5,5) = vin(5)*vin(5)

    return
  end function dVdW

  !============================================================================

  pure subroutine roeavg(VLin,VRin,Vav,nq)
    ! this subroutine calculates the roe average
    use nsereferencevariables
    implicit none
    ! Arguments
    ! =========
    !
    ! number of equations
    integer, intent(in) :: nq
    ! left and right states
    real(wp), intent(in), dimension(nq) :: VLin, VRin
    ! average state
    real(wp), dimension(nq), intent(out) :: Vav

    ! local variables
    ! =================
    !
    real(wp) :: roe, roep1i
    real(wp) :: htl, htr, htav

    Vav = zero
    ! density ratio
    roe = sqrt(VRin(1)/VLin(1))
    ! save for efficiency
    roep1i = one/(roe+one)
    ! roe averaged density
    Vav(1) = roe*VLin(1)
    ! roe averaged velocity (2:4) 
    Vav(2:4) = (roe*VRin(2:4)+VLin(2:4))*roep1i
    ! roe averaged total enthalpy
    htl = vlin(5) + gm1M2*0.5_wp*dot_product(vlin(2:4),vlin(2:4))
    htr = vrin(5) + gm1M2*0.5_wp*dot_product(vrin(2:4),vrin(2:4))
    htav = (roe*htr+htl)*roep1i
    ! corresponding roe averaged temperature
    vav(5) = htav - gm1M2*0.5_wp*dot_product(vav(2:4),vav(2:4))

    return
  end subroutine roeavg

  pure subroutine CharacteristicDecomp(Vav,nq,Le,Re,ev,Jx)
    ! this subroutine calculates the left and right eigenvector
    ! matrices and the eigenvalues of the flux jacobian 
    ! in the normal direction. The resulting right eigenvectors
    ! have the special magic property that R R^T = du/dw.
    use nsereferenceVariables, only: gM2, gm1M2, gamma0, gm1, gm1og
    implicit none
    ! number of equations
    integer,intent(in) :: nq
    ! input primitive variables
    real(wp), dimension(nq), intent(in) :: Vav
    ! eigenvalues of df/du
    real(wp), dimension(nq), intent(out) :: ev
    ! left and right eigenvectors of df/du, respectively.
    real(wp), dimension(nq,nq), intent(out) :: Le, Re
    ! normal vector
    real(wp), intent(in) :: Jx(3)

    real(wp) :: rhoinv, lgm1, lgm1og, Tinv, lginv
    real(wp) :: cav, cavi, cav2, cav2i
    real(wp) :: un
    real(wp) :: mattmp(nq,nq), tmp, tmp2, ltmp, ltmpi
    real(wp) :: sqrt2, sqrt2i
    real(wp) :: g1, g2, g1i, g2i

    ! magnitude of normal  
    ltmp = sqrt(dot_product(jx,jx))
    ! inverse magnitude of normal
    ltmpi = one/ltmp
    ! inverse of density
    rhoinv = one/vav(1)
    ! inverse of temperature
    Tinv = one/vav(5)

    ! convenience
    sqrt2 = sqrt(2.0_wp)
    sqrt2i = 1.0_wp/sqrt2
    lginv = one/gamma0
    lgm1 = gm1
    lgm1og = gm1og

    ! speed of sound
    cav2 = gamma0*vav(5)/gM2
    cav = sqrt(cav2)
    ! inverse speed of sound
    cav2i = one/cav2
    cavi = one/cav

    ! normal velocity
    un = dot_product(vav(2:4),Jx)

    ! more convenience
    g1 = sqrt(0.5_wp*vav(5)*vav(1)*cav2i/gm1M2)
    g1i = 1.0_wp/g1
    g2 = sqrt(1.0_wp/gm1M2)
    g2i = 1.0_wp/g2

    ! calculate eigenvalues
    ev(1)   = un - cav*ltmp
    ev(2)   = un + cav*ltmp
    ev(3:5) = un

    ! start by calculating the right eigenvectors 
    ! of the primtive flux jacobian dv/du*df/du*du/dv
    Re(:,:) = 0.0_wp;

    ! First Vector
    Re(1,1) = g1
    Re(2:4,1) = -g1*ltmpi*Jx(1:3)*cav*rhoinv
    Re(5,1) = g1*lgm1*vav(5)*rhoinv

    ! Second Vector
    Re(1,2) = g1
    Re(2:4,2) = g1*ltmpi*Jx(1:3)*cav*rhoinv
    Re(5,2) = g1*lgm1*vav(5)*rhoinv

    tmp2 = sqrt(lgm1*vav(5)*vav(1)*cav2i)
    tmp = sqrt(vav(5)*rhoinv)
    ! Third Vector
    Re(1,3) = g2*Jx(1)*ltmpi*tmp2
    Re(3,3) = -g2*Jx(3)*ltmpi*tmp
    Re(4,3) = g2*Jx(2)*ltmpi*tmp
    Re(5,3) = -g2*Jx(1)*vav(5)*rhoinv*ltmpi*tmp2

    ! Fourth Vector
    Re(1,4) = g2*Jx(2)*ltmpi*tmp2
    Re(2,4) = g2*Jx(3)*ltmpi*tmp
    Re(4,4) = -g2*Jx(1)*ltmpi*tmp
    Re(5,4) = -g2*Jx(2)*vav(5)*rhoinv*ltmpi*tmp2

    ! Fifth Vector
    Re(1,5) = g2*Jx(3)*ltmpi*tmp2
    Re(2,5) = -g2*Jx(2)*ltmpi*tmp
    Re(3,5) = g2*Jx(1)*ltmpi*tmp
    Re(5,5) = -g2*Jx(3)*vav(5)*rhoinv*ltmpi*tmp2

    ! transform to eigenvectors of df/du by similarity
    ! dv/du*df/du*du/dv = S \Lambda S^{-1} so
    ! df/du = R \Lambda R^{-1} = du/dv*S \Lambda S^{-1}*dv/du
    mattmp = dUdV(Vav,nq)
    Re = matmul(mattmp,Re)

    ! now calculate the left eigenvectors 
    ! of the primtive flux jacobian dv/du*df/du*du/dv
    Le(:,:) = 0.0_wp

    tmp = sqrt(vav(1)*Tinv)
    tmp2 = 1.0_wp/sqrt(vav(5)*rhoinv*lgm1*cav2i)

    ! First Column
    Le(1:2,1) = g1i*0.5_wp*lginv
    Le(3:5,1) = g2i*lgm1og*rhoinv*Jx(1:3)*ltmpi*tmp2

    ! Second Column
    Le(1,2) = -0.5_wp*g1i*vav(1)*cavi*Jx(1)*ltmpi
    Le(2,2) =  0.5_wp*g1i*vav(1)*cavi*Jx(1)*ltmpi
    Le(4,2) =  g2i*Jx(3)*ltmpi*tmp
    Le(5,2) = -g2i*Jx(2)*ltmpi*tmp

    ! Third Column
    Le(1,3) = -0.5_wp*g1i*vav(1)*cavi*Jx(2)*ltmpi
    Le(2,3) =  0.5_wp*g1i*vav(1)*cavi*Jx(2)*ltmpi
    Le(3,3) = -g2i*Jx(3)*ltmpi*tmp
    Le(5,3) =  g2i*Jx(1)*ltmpi*tmp

    ! Fourth Column
    Le(1,4) = -0.5_wp*g1i*vav(1)*cavi*Jx(3)*ltmpi
    Le(2,4) =  0.5_wp*g1i*vav(1)*cavi*Jx(3)*ltmpi
    Le(3,4) =  g2i*Jx(2)*ltmpi*tmp
    Le(4,4) = -g2i*Jx(1)*ltmpi*tmp

    ! Fifth Column
    Le(1:2,5) = g1i*0.5_wp*lginv*vav(1)*Tinv
    Le(3:5,5) = -g2i*Tinv*lginv*Jx(1:3)*ltmpi*tmp2

    ! transform to eigenvectors of df/du by similarity
    ! dv/du*df/du*du/dv = S \Lambda S^{-1} so
    ! df/du = R \Lambda R^{-1} = du/dv*S \Lambda S^{-1}*dv/du
    mattmp = dVdU(Vav,nq)
    Le = matmul(Le,mattmp)

    return
  end subroutine CharacteristicDecomp
  
  !============================================================================

  subroutine nse_initializesemidiscretization()
    ! This routine allocates memory for the other variables
    ! in the discretization of space and time.
    use variables
    use referencevariables
    use controlvariables
    use nsereferencevariables, only : viscous
    implicit none

    integer :: nshell, nodesperelem_max

    nodesperelem_max = (npoly_max+1)**ndim

    allocate(  ughst(1:nequations,1:nghost)) ;   ughst = 0.0_wp           ! ghost cells for solution

    allocate(mutghst(             1:nghost)) ; mutghst = 0.0_wp           ! turbulent viscosity
    
    if(discretization == 'SSWENO') then
      allocate(ughstWENO(1:nequations,1:nghost))             ; ughstWENO          = 0.0_wp
      allocate(ughstWENO_partner(1:nequations,1:nghost))     ; ughstWENO_partner  = 0.0_wp

      nshell  = nfacesperelem*nodesperface
      allocate(ugWENO_partner(1:nequations,nshell,ihelems(1):ihelems(2)))  ; ugWENO_partner = 0.0_wp
    endif
    
    if (IMEX_penalty == 'implicit')  then
      if (viscous) then
        allocate(uelemghst(1:nequations,nghost_elem))
        uelemghst = 0.0_wp
      
        allocate(velemghst(1:nequations,nghost_elem))
        velemghst = 0.0_wp
      
        allocate(welemghst(1:nequations,nghost_elem))
        welemghst = 0.0_wp

        ! ghost points for exchanging r_x at the parallel interfaces
        allocate(r_x_ghst(3,3,1:nghost))
        r_x_ghst = 0.0_wp
      endif
    endif

    ! stores solution at T^n only used if step is rejected 
    allocate(uold(1:nequations,1:nodesperelem_max,ihelems(1):ihelems(2)))
    uold = 0.0_wp
    ! used in RK error estimation
    allocate(uhat(1:nequations,1:nodesperelem_max,ihelems(1):ihelems(2)))
    uhat = 0.0_wp


    ! penalty terms
    allocate(gsat(1:nequations,1:nodesperelem_max,ihelems(1):ihelems(2)))
    gsat = 0.0_wp
    ! flux divergence vectors -- one for each direction
    allocate(divf(1:nequations,ndim,1:nodesperelem_max,ihelems(1):ihelems(2)))
    divf = 0.0_wp

    ! entropy flux divergence used for error estimation
    allocate(divf_S(ndim,1:nodesperelem_max,ihelems(1):ihelems(2)))
    divf_S = 0.0_wp

    ! convective flux in each computational direction
    allocate(fg(1:nequations,ndim,1:nodesperelem_max,ihelems(1):ihelems(2)))
    fg = 0.0_wp
    ! viscous flux in each computational direction
    allocate(fvg(1:nequations,ndim,1:nodesperelem_max,ihelems(1):ihelems(2)))
    fvg = 0.0_wp
    ! variable gradients used for LDC/LDG approximation
    allocate(phig(1:nequations,3,1:nodesperelem_max,ihelems(1):ihelems(2)))
    phig = 0.0_wp
    allocate(phig_err(1:nequations,3,1:nodesperelem_max,ihelems(1):ihelems(2)))
    phig_err = 0.0_wp

    ! Gradient of the entropy variables in computational space for the
    ! calculation of the residual Jacobian matrix
    allocate(grad_w_jacobian(1:nequations,3,1:nodesperelem_max,ihelems(1):ihelems(2)))
    grad_w_jacobian = 0.0_wp
    
    ! ghost points for LDC/LDG approximation
    allocate(phighst(1:nequations,3,1:nghost))
    phighst = 0.0_wp
    ! shock sensor
    allocate(chig(1:nodesperelem_max,ihelems(1):ihelems(2)))
    chig = 0.0_wp
    ! artificial viscosity

    select case(RK_Method)

    case('Williamson_Low_Storage_45')

      ! Stores update
      allocate(du(1:nequations,1:nodesperelem_max,ihelems(1):ihelems(2)))
      du   = 0.0_wp
      ! local time derivative of conserved variables
      allocate(dudt(1:nequations,1:nodesperelem_max,ihelems(1):ihelems(2)))
      dudt = 0.0_wp

      ! local time derivative of entropy equation
      allocate(dudt_S(1:nodesperelem_max,ihelems(1):ihelems(2)))
      dudt_S = 0.0_wp

    case('Kraaij_LS_RK_35')

      ! Stores update
      allocate(du(1:nequations,1:nodesperelem_max,ihelems(1):ihelems(2)))
      du   = 0.0_wp
      ! local time derivative of conserved variables
      allocate(dudt(1:nequations,1:nodesperelem_max,ihelems(1):ihelems(2)))
      dudt = 0.0_wp

    case ('heun_method')
      ! Stores update
      allocate(du(1:nequations,1:nodesperelem_max,ihelems(1):ihelems(2)))
      du   = 0.0_wp
      ! local time derivative of conserved variables
      allocate(dudt(1:nequations,1:nodesperelem_max,ihelems(1):ihelems(2)))
      dudt = 0.0_wp

    case('IMEX_RK_46')
      allocate(Fimp(1:nequations,1:nodesperelem_max,ihelems(1):ihelems(2),6))
      allocate(Fexp(1:nequations,1:nodesperelem_max,ihelems(1):ihelems(2),6))
      allocate(uexp(1:nequations,1:nodesperelem_max,ihelems(1):ihelems(2)))
      allocate(non_lin_res(1:nequations,1:nodesperelem_max,ihelems(1):ihelems(2)))
    case('IMEX_RK_34')
      allocate(Fimp(1:nequations,1:nodesperelem_max,ihelems(1):ihelems(2),4))
      allocate(Fexp(1:nequations,1:nodesperelem_max,ihelems(1):ihelems(2),4))
      allocate(uexp(1:nequations,1:nodesperelem_max,ihelems(1):ihelems(2)))
      allocate(non_lin_res(1:nequations,1:nodesperelem_max,ihelems(1):ihelems(2)))
    case default
      write(*,*)'Not a valid Temporal Scheme'
      write(*,*)'Check RK_Method in setup file'
      write(*,*)'Stopping'
    end select

    return
  end subroutine nse_initializesemidiscretization

  !============================================================================
  

  pure function dilatation(Axi,Jmat)
    real(wp), intent(in), dimension(3,3) :: Axi, Jmat

    real(wp) :: dilatation

    real(wp) :: Ax(3,3)
    integer :: dir,i

    do dir = 1,3
      do i = 1,3
        Ax(i,dir) = dot_product(Axi(i,:),Jmat(:,dir))
      end do
    end do

    dilatation = Ax(1,1)+Ax(2,2)+Ax(3,3)

    return
  end function dilatation

  pure function vorticity(Axi,Jmat)
    real(wp), intent(in), dimension(3,3) :: Axi, Jmat

    real(wp) :: vorticity(3)

    real(wp) :: Ax(3,3)

    integer :: dir,i

    do dir=1,3
      do i=1,3
        Ax(i,dir) = dot_product(Axi(i,:),Jmat(:,dir))
      end do
    end do

    vorticity(1) = Ax(3,2)-Ax(2,3)
    vorticity(2) = Ax(1,3)-Ax(3,1)
    vorticity(3) = Ax(2,1)-Ax(1,2)

    return
  end function vorticity

  !============================================================================

  subroutine nse_artificialviscosity()
    ! this subroutine is called to update the primitive
    ! and entropy variables. For viscous calculations, the
    ! entropy variable gradients are also updated according
    ! to the LDG approach. 
    use variables
    use referencevariables
    use nsereferencevariables
    use collocationvariables, only: iagrad,jagrad,dagrad
    use initcollocation, only: element_properties
    implicit none

    ! loop indices
    integer :: inode,ielem, jdir, idir
    integer :: jnode
    integer :: i

    ! LDC/LDG coefficient
    ! temporary arrays for phi and delta phi
    real(wp), allocatable :: phitmp(:,:)
    real(wp) :: theta, omega_loc(3), omegamag, sos, lmag
    real(wp) :: eta, delta
    real(wp), allocatable :: lambda(:), muvec(:)

    ! phitmp is calculated in computational space
    allocate(phitmp(nequations,3))
    ! dphi is calculated at faces
    allocate(lambda(nequations))
    allocate(muvec(nequations))
     mut = 0.0_wp
    chig = 0.0_wp

    ! loop over all elements
    do ielem = ihelems(1),ihelems(2)

      call element_properties(ielem, n_pts_3d=nodesperelem)

      delta = 0.0_wp
      ! loop over every node in element
      do inode = 1, nodesperelem
        ! reinitialize computational gradient to zero
        phitmp = 0.0_wp
        ! loop over number of dependent elements in gradient
        do i = iagrad(inode), iagrad(inode+1)-1
          ! loop over dimensions
          do jdir = 1,ndim
            ! column/node from gradient operator in CSR format in
            ! the jdir-direction corresponding to the coefficient dagrad(jdir,i)
            jnode = jagrad(jdir,i)
            ! update gradient using coefficient and entropy variables at appropriate node
            phitmp(:,jdir) = phitmp(:,jdir) + dagrad(jdir,i) * wg(:,jnode,ielem)
          end do
        end do
        theta = dilatation(phitmp(2:4,:),r_x(:,:,inode,ielem))
        omega_loc = vorticity(phitmp(2:4,:),r_x(:,:,inode,ielem))
        omegamag = magnitude(omega_loc)
        sos = sqrt(gamma0*vg(5,inode,ielem)/gM2)
        lmag = 0.0_wp
        do idir = 1,ndim
          lmag = lmag + magnitude(x_r(:,idir,inode,ielem))*2.0_wp
        end do
        eta = -theta-max(5.0_wp*omegamag,0.05_wp*sos/lmag)
        chig(inode,ielem) = 0.5_wp*(eta+abs(eta))/(abs(eta)+1.0e-12_wp)
        delta =  max(delta, chig(inode,ielem))
      end do
    end do
    deallocate(phitmp,lambda,muvec)

    return
  end subroutine nse_artificialviscosity

  !============================================================================

  subroutine nse_reconcilestates()
    ! this subroutine is called to update the primitive
    ! and entropy variables. For viscous calculations, the
    ! entropy variable gradients are also updated according
    ! to the LDG approach. 
    use variables
    use SSWENOvariables,      only: WENO_type
    use controlvariables,     only: discretization
    use initcollocation,      only: element_properties
    use referencevariables
    use nsereferencevariables

    use mpimod, only: UpdateComm0DGhostData,UpdateComm1DGhostData, UpdateComm2DGhostData,     &
                      UpdateComm1DGhostDataWENO, UpdateCommShellGhostData
    use petscvariables, only: upetsc, phipetsc, ulocpetsc, philocpetsc, &
                              mutpetsc, mutlocpetsc, &
                              upetscWENO,  ulocpetscWENO,  &
                              upetscWENO_Shell, ulocpetscWENO_Shell
    implicit none

    ! loop indices
    integer :: ielem
    integer :: inode
    integer :: nshell

    call UpdateComm1DGhostData(ug, ughst, upetsc, ulocpetsc, size(ug,1), size(ug,2), size(ughst,2))

    ! Update ghost value in the interior plane for WENO p = 3
    if((discretization == 'SSWENO')) then

      call UpdateComm1DGhostDataWENO(ug, ughstWENO, upetscWENO, ulocpetscWENO, &
                                     size(ug,1), size(ug,2), size(ughstWENO,2))

      if((WENO_type == 'Neighbr_WENO')) call Planar_Interpolation_WENO()

      nshell = nodesperface*nfacesperelem

      call UpdateCommShellGhostData(ugWENO_partner, ughstWENO_partner, upetscWENO_Shell, &
                        ulocpetscWENO_Shell, size(ugWENO_partner,1),  &
                        size(ugWENO_partner,2), size(ughstWENO_partner,2))

    endif

    ! loop over all elements
    do ielem = ihelems(1),ihelems(2)

      call element_properties(ielem, n_pts_3d=nodesperelem)

      do inode = 1,nodesperelem   ! loop over nodes and compute primitive and entropy variables
 
        call conserved_to_primitive(ug(:,inode,ielem), vg(:,inode,ielem), nequations ) ! (navierstokes)

        call primitive_to_entropy  (vg(:,inode,ielem), wg(:,inode,ielem), nequations ) ! (navierstokes)

      end do

    end do

    if (viscous) then

      if(turbulent_viscosity) call UpdateComm0DGhostData(mut, mutghst, mutpetsc, mutlocpetsc, size(mut,1), size(mutghst))

      call viscous_gradients()

      call UpdateComm2DGhostData(phig, phighst, phipetsc, philocpetsc,  &
                              size(phig,1), size(phig,2), size(phig,3), size(phighst,3))

    end if

    return
  end subroutine nse_reconcilestates

  !============================================================================

  subroutine nse_calc_dudt_LSRK(tin)

    ! Calculates the time derivative of the conserved variables at all nodes.

    use variables
    use referencevariables
    use initcollocation,       only: element_properties
    use nsereferencevariables, only: entropy_viscosity
    use collocationvariables,  only: iagrad,jagrad,dagrad,nnzgrad, &
                                     pinv, pmat, qmat, dmat, pvol, p_surf
    implicit none

    ! local time of evaluation (for RK schemes, this is the stage time)
    real(wp), intent(in) :: tin

    ! indices
    integer :: inode,ielem, jdir
    integer :: n_pts_1d, n_pts_2d, n_pts_3d

    ! loop over all elements
    do ielem = ihelems(1), ihelems(2)

      call element_properties(ielem,           &
                           n_pts_1d=n_pts_1d,  &
                           n_pts_2d=n_pts_2d,  &
                           n_pts_3d=n_pts_3d,  &
                               pinv=pinv,      &
                               qmat=qmat,      &
                               dmat=dmat,      &
                            nnzgrad=nnzgrad,   &
                             iagrad=iagrad,    &
                             jagrad=jagrad,    &
                             dagrad=dagrad,    &
                               pmat=pmat,      &
                               pvol=pvol,      &
                             p_surf=p_surf)
          
      !  Calculate the elementwise Divergence  \/ * (F - Fv)

      call Flux_Divergence(tin, n_pts_1d, n_pts_2d, n_pts_3d,  &             !  result returned in divf(:,:,:,:)
                           pinv, qmat, dmat, iagrad, jagrad, dagrad, ielem)

      !  Form the elementwise SAT_Penalties

      call SAT_Penalty(tin, ielem, n_pts_1d, n_pts_2d, pinv )

      ! compute time derivative
        
      do inode = 1, n_pts_3d                                                 ! loop over all nodes in the element

          dudt(:,inode,ielem) =  ( - divf(:,1,inode,ielem) &                 ! Thus this is the dudt of u and NOT J u*
                                 & - divf(:,2,inode,ielem) &
                                 & - divf(:,3,inode,ielem) &
                                 & + gsat(:  ,inode,ielem) ) / Jx_r(inode,ielem) 
!-- DAVID DEBUG START
!HERE4
!if((ielem.EQ.2).AND.(inode.GE.180))then
!     write(*,*)'============================================='
!     write(*,*)'ielem = ',ielem,' inode = ',inode
!     write(*,*)'maxva(abs(dudt)) = ',maxval(abs(dudt(:,inode,ielem)))
!     write(*,*)'maxval(abs(vol)) = ', maxval(abs(- divf(:,1,inode,ielem) &                 
!                                 & - divf(:,2,inode,ielem) &
!                                 & - divf(:,3,inode,ielem) ))
!    write(*,*)'maxval(abs(sat)) = ',maxval(abs(gsat(:  ,inode,ielem)))
!     write(*,*)'============================================='
!endif
!-- DAVID DEBUG END
!-- DAVID DEBUG START
!if(maxval(abs(dudt(:,inode,ielem))).GE.1.0e-11_wp)then
!     write(*,*)'============================================='
!     write(*,*)'ielem = ',ielem,' inode = ',inode
!     write(*,*)'maxva(abs(dudt)) = ',maxval(abs(dudt(:,inode,ielem)))
!     write(*,*)'maxval(abs(vol)) = ', maxval(abs(- divf(:,1,inode,ielem) &                 
!                                 & - divf(:,2,inode,ielem) &
!                                 & - divf(:,3,inode,ielem) ))
!    write(*,*)'maxval(abs(sat)) = ',maxval(abs(gsat(:  ,inode,ielem)))
!     write(*,*)'============================================='
!endif
!-- DAVID DEBUG END
      end do

!       write(*,*)'VolumeTerms Element = ',ielem
!       write(*,*)'gsat after',myprocid,ielem,maxval(dudt(:,:,ielem))
!       write(*,*)'gsat after',myprocid,ielem,   sum(dudt(:,:,ielem))
!       write(*,*)'gsat after',myprocid,ielem,minval(dudt(:,:,ielem))
!       write(*,*)'VolumeTerms Element = ',ielem

      ! Entropy equation
      if( entropy_viscosity .eqv. .true.) then

        call Entropy_Flux_Divergence(tin,ielem)   !  result in divF_S

        do inode = 1, nodesperelem
          ! reset the time derivative to zero
          dudt_S(inode,ielem) = 0.0_wp
          ! add the contribution from the flux divergence in each direction
  
          do jdir = 1,ndim
            dudt_S(inode,ielem) = dudt_S(inode,ielem) - divf_S(jdir,inode,ielem)
          end do

          dudt_S(inode,ielem) = (dudt_S(inode,ielem))/Jx_r(inode,ielem) + dot_product(wg(:,inode,ielem),dudt(:,inode,ielem))

        end do

      endif

    end do

    if( entropy_viscosity .eqv. .true.) write(*,*)'max entropy error',maxval(abs(dudt_S(:,:)))
         
    return
  end subroutine nse_calc_dudt_LSRK

  subroutine nse_calcembeddedspatialerror()
    ! this subroutine calculates the embedded error approximation
    ! using the solution, ug, and the embedded solution uhat.
    use variables, only: gsat, Jx_r
    use collocationvariables, only: pvol
    use controlvariables, only: verbose
    use initcollocation, only: element_properties
    use referencevariables
    use mpimod
    implicit none

    ! indices
    integer :: inode,ielem

    ! different error estimates
    real(wp) :: l2(2), linf
    real(wp) :: l2sum(2), linfmax
    ! local error
    real(wp), allocatable :: ex(:)
    integer :: ierr

    ! update primitives and entropy variables
    call nse_reconcilestates()

    allocate(ex(nequations))

    ! initialize errors to zero
      l2 = 0.0_wp
    linf = 0.0_wp

    ! loop over all elements
    do ielem = ihelems(1), ihelems(2)

      call element_properties(ielem, n_pts_3d=nodesperelem, pvol=pvol)
          
      ! loop over each index in the element
      do inode = 1, nodesperelem
        ! compute the local embedded error
        ex = gsat(:,inode,ielem)/Jx_r(inode,ielem)
        ! calculate linf contribution
        linf = max(linf,Jx_r(inode,ielem)*maxval(abs(ex)))
        ! calculate the integral contribution of l2 error. pvol*J is the volumetric
        ! integration weight.
        l2(1) = l2(1) + pvol(inode)*Jx_r(inode,ielem)*dot_product(ex,ex)/nequations
        l2(2) = l2(2) + pvol(inode)*Jx_r(inode,ielem)
      end do
    end do

    call mpi_allreduce(l2,l2sum,2, &
      & MPI_DEFAULT_WP,MPI_SUM,petsc_comm_world,ierr)

    l2sum(1) = sqrt(l2sum(1)/l2sum(2))

    call mpi_allreduce(linf,linfmax,1, &
      & MPI_DEFAULT_WP,MPI_MAX,petsc_comm_world,ierr)

    if(verbose .and. myprocid == 0) then
      write(*,101) l2sum(1), linfmax
    endif
    101 format('embedded l2 error: ',ES12.5,1X,'embedded linf error: ',ES12.5,1X)

    deallocate(ex)

    return
  end subroutine nse_calcembeddedspatialerror

  subroutine nse_calcembeddederror()
    ! this subroutine calculates the embedded error approximation
    ! using the solution, ug, and the embedded solution uhat.
    use variables, only: ug,uhat,vg,Jx_r
    use collocationvariables, only: pvol
    use controlvariables, only: verbose
    use initcollocation,  only: element_properties
    use referencevariables
    use mpimod
    implicit none

    ! indices
    integer :: inode,ielem

    ! different error estimates
    real(wp) :: l2(2) 
    real(wp) :: linf, sglob
    real(wp) :: l2sum(2), linfmax, sglobsum
    ! local error
    real(wp), allocatable :: ex(:)
    integer :: ierr

    ! update primitives and entropy variables
    call nse_reconcilestates()

    allocate(ex(nequations))

    ! initialize errors to zero
    l2 = 0.0_wp

    ! loop over all elements
    do ielem = ihelems(1), ihelems(2)

      call element_properties(ielem, n_pts_3d=nodesperelem, pvol=pvol)

      do inode = 1, nodesperelem
        ! compute the local embedded error
        ex = ug(:,inode,ielem) - uhat(:,inode,ielem)
        ! calculate linf contribution
        linf = max(linf,maxval(abs(ex)))
        ! calculate the integral contribution of l2 error. pvol*J is the volumetric
        ! integration weight.
        l2(1) = l2(1) + pvol(inode)*Jx_r(inode,ielem)*dot_product(ex,ex)/nequations
        l2(2) = l2(2) + pvol(inode)*Jx_r(inode,ielem)
        ! calculate the integral contribution to the global entropy 
        sglob = sglob - pvol(inode)*Jx_r(inode,ielem)*vg(1,inode,ielem) * &
          specificentropy(vg(:,inode,ielem),nequations)
      end do
    end do

    call mpi_allreduce(l2,l2sum,2, &
      & MPI_DEFAULT_WP,MPI_SUM,petsc_comm_world,ierr)

    l2sum(1) = sqrt(l2sum(1)/l2sum(2))

    call mpi_allreduce(linf,linfmax,1, &
      & MPI_DEFAULT_WP,MPI_MAX,petsc_comm_world,ierr)

    call mpi_allreduce(sglob,sglobsum,1, &
      & MPI_DEFAULT_WP,MPI_SUM,petsc_comm_world,ierr)

    if(verbose .and. myprocid == 0) write(*,101) l2sum, linfmax, sglobsum
    101 format('l2 error: ',ES12.5,1X,'linf error: ',ES12.5,1X,'S: ',ES12.5)

    deallocate(ex)

    return
  end subroutine nse_calcembeddederror

  subroutine nse_calcerror(tin)
    ! This subroutine calculates the L1, L2 and Linfinity errors
    ! when the exact solution is known.
    use variables, only: ug, vg, xg, Jx_r, phig, mut!, Log_Ave_Counter
    use collocationvariables, only: pvol
    use initcollocation,  only: element_properties
    use referencevariables
    use mpimod
    implicit none

    ! Time of evaluation
    real(wp), intent(in) :: tin
    ! Indices
    integer :: inode, ielem, i
!   integer, dimension(10) :: Log_Ave_Counter_sum

    ! Errors
    real(wp) :: l1(2),    l2(2),    linf
    real(wp) :: l1sum(2), l2sum(2), linfmax
    ! Local error and temporary array
    real(wp), allocatable :: uex(:), vex(:), ftmp(:)
    ! Output unit
!   integer, allocatable, dimension(:) :: iunit
    ! Temporary for arbitrary normal vector
    real(wp) :: ctmp(3)
    integer :: ierr

    ! Global error norms file name
!   character(len=23) :: file_name_err

    ! Assign global error norms file name
!    file_name_err = 'global_error_norms.data'

    ! Arbitrary normal vector
    ctmp = 0.0_wp

    ! Update primitive variables
    call nse_reconcilestates()

    allocate(uex(nequations))
    allocate(vex(nequations))
    allocate(ftmp(nequations))

    ! Initialize error to zero
    l1 = 0.0_wp; l1sum = 0.0_wp ; l2 = 0.0_wp; l2sum = 0.0_wp ; linf = 0.0_wp ;

    ! Loop over all elements
    do ielem = ihelems(1), ihelems(2)

      call element_properties(ielem, n_pts_3d=nodesperelem, pvol=pvol)

      ! Loop over every node in the element
      do inode = 1, nodesperelem
        ! Compute the exact solution
        call InitialSubroutine( &
          vex,phig(:,:,inode,ielem),ftmp,ctmp,xg(:,inode,ielem),tin,nequations,ndim,mut(inode,ielem))
        call primitive_to_conserved(vex,uex,nequations)
        uex = uex - ug(:,inode,ielem)
        ! calculate the local error
        vex = vex - vg(:,inode,ielem)
        ! calculate the local contribution to the linf error
        linf = max(linf,maxval(abs(uex)))
        ! compute the addition of the error integral to the l2
        ! note that pvol*J is the volumetric integration weight
        l2(1) = l2(1) + pvol(inode)*Jx_r(inode,ielem)*dot_product(uex,uex)/nequations
        l2(2) = l2(2) + pvol(inode)*Jx_r(inode,ielem)
        ! compute the addition of the error integral to the l2
        ! note that pvol*J is the volumetric integration weight
        l1(1) = l1(1) + pvol(inode)*Jx_r(inode,ielem)*sum(abs(uex))/nequations
        l1(2) = l1(2) + pvol(inode)*Jx_r(inode,ielem)
      end do
    end do

    ! Sum all the L1 terms across all the processes
    call mpi_allreduce(l1,l1sum,2, &
      & MPI_DEFAULT_WP,MPI_SUM,petsc_comm_world,ierr)


    ! Complete L1 norm
    l1sum(1) = l1sum(1)/l1sum(2)

    ! Sum all the L2 terms across all the processes
    call mpi_allreduce(l2,l2sum,2, &
      & MPI_DEFAULT_WP,MPI_SUM,petsc_comm_world,ierr)

    ! Complete L2 norm
    l2sum(1) = sqrt(l2sum(1)/l2sum(2))

    ! Sum all the LInf terms across all the processes
    call mpi_allreduce(linf,linfmax,1, &
      & MPI_DEFAULT_WP,MPI_MAX,petsc_comm_world,ierr)

    ! Reduce counter information for Log_Averages 
!   call mpi_allreduce(Log_Ave_Counter,Log_Ave_Counter_sum,8, &
!     & MPI_INT,MPI_SUM,petsc_comm_world,ierr)

    if (myprocid == 0) then

      write(*,*) 'P',nodesperedge-1
      write(*,*) 'L1   error: ', l1sum(1)
      write(*,*) 'L2   error: ', l2sum(1)
      write(*,*) 'Linf error: ', linfmax
      write(40,230)i,l1sum(1),l2sum(1),linfmax
      230  format('P',I2,1x,'  l1 error:  ', e17.10,1x,  &
                            '  l2 error:  ', e17.10,1x,  &
                            'linf error:  ', e17.10,1x)
!     write(*,'(10(f9.4,1x))') 1.0_wp*Log_Ave_Counter(:)/sum(Log_Ave_Counter(:))
    end if

    close(unit=40)
    deallocate(uex)
    deallocate(vex)
    deallocate(ftmp)

    return
  end subroutine nse_calcerror

  subroutine isentropicVortexFull(Vx,phi,fv,Jx,xin,tin,neqin,nd,mut)
    use nsereferencevariables
    implicit none
    integer, intent(in) :: neqin, nd
    real(wp), intent(inout) :: Vx(neqin)
    real(wp), intent(out) :: fv(neqin)
    real(wp), intent(in ) :: phi(neqin,3)
    real(wp), intent(in) :: Jx(3)
    real(wp), intent(in) :: xin(3)
    real(wp), intent(in) :: tin, mut
    
    real(wp) :: epsvortex
    real(wp) :: Uinf
    real(wp) :: x0,y0
    real(wp) :: f
    real(wp) :: alpha, rin2
   

    y0 = +0.00_wp
    x0 = -0.25_wp
    Uinf = referencewavespeed

    epsvortex = 5.0_wp
    
    alpha = uniformFreeStreamAOA*pi/180._wp

    rin2 = ((xin(1)-x0)-Uinf*tin*cos(alpha))**2 + ((xin(2)-y0)-Uinf*tin*sin(alpha))**2

    f = 1.0_wp-rin2
    
    Vx = 0.0_wp
    ! density
!   tt = (one-gm1M2*epsvortex*epsvortex/(eight*pi*pi)*exp(f))
!   Vx(1) = (tt)**(one/gm1)
    Vx(1) = (one-gm1M2*epsvortex*epsvortex/(eight*pi*pi)*exp(f))**(one/gm1)
!     ! velocity
    Vx(2) = Uinf*cos(alpha) + epsvortex/(two*pi)*((xin(2)-y0)-Uinf*tin*sin(alpha))*exp(f*half)
    Vx(3) = Uinf*sin(alpha) - epsvortex/(two*pi)*((xin(1)-x0)-Uinf*tin*cos(alpha))*exp(f*half)
    ! Temperature
    Vx(5) = (one-gm1M2*epsvortex*epsvortex/ &
      & (eight*pi*pi)*exp(f))

    fv = 0.0_wp

    if(abs(Vx(4)) .gt. 1e-10) then
      write(*,*) 'rin2', rin2
      write(*,*) 'angle', uniformFreeStreamAOA
      write(*,*) 'pi', pi
      write(*,*) 'f', f
      write(*,*) 'Vx(1)', Vx(1)
      write(*,*) 'Vx(2)', Vx(2)
      write(*,*) 'Vx(3)', Vx(3)
      write(*,*) 'Vx(4)', Vx(4)
      write(*,*) 'Vx(5)', Vx(5)
    endif

    return
  end subroutine isentropicVortexFull

  subroutine supersonicvortexFull(Vx,phi,fv,Jx,xin,tin,neqin,nd,mut)

    use nsereferencevariables
    implicit none
    integer, intent(in) :: neqin, nd
    real(wp), intent(inout) :: Vx(neqin)
    real(wp), intent(out) :: fv(neqin)
    real(wp), intent(in ) :: phi(neqin,3)
    real(wp), intent(in) :: Jx(3)
    real(wp), intent(in) :: xin(3)
    real(wp), intent(in) :: tin, mut

    real(wp)             :: r, ratio, alpha

    r = sqrt((xin(1)**2 + xin(2)**2))

    ratio = 1.0_wp / r

    alpha = atan2(xin(2),xin(1))

    Vx = 0.0_wp
    ! density
    Vx(1) = (1.0_wp + 0.5_wp*gm1M2*(1.0_wp - ratio**2) )**(1.0_wp/gm1)
!     ! velocity
    Vx(2) = - ratio*sin(alpha)
    Vx(3) = + ratio*cos(alpha)
    ! Temperature
    Vx(5) = Vx(1)**(gm1)

    fv = 0.0_wp

    return
  end subroutine supersonicvortexFull

  subroutine Potential_Flow_Around_cylinder(Vx,phi,fv,Jx,xin,tin,neqin,nd,mut)
!
!   Assumes velocity profile satisfies potential flow around cylinder
!   T = constant
!   compressible Bernoulli's law to solve for density
!
    use nsereferencevariables
    implicit none
    integer, intent(in) :: neqin, nd
    real(wp), intent(inout) :: Vx(neqin)
    real(wp), intent(out) :: fv(neqin)
    real(wp), intent(in ) :: phi(neqin,3)
    real(wp), intent(in) :: Jx(3)
    real(wp), intent(in) :: xin(3)
    real(wp), intent(in) :: tin, mut

    real(wp)             :: r, ratio, alpha
    real(wp)             :: v_rad, v_cir, v_mag
    
    r = sqrt((xin(1)**2 + xin(2)**2))

    ratio = 1.0_wp / r 

    alpha = atan2(xin(2),xin(1))
    v_rad = + (1.0_wp - ratio**2)*cos(alpha)
    v_cir = - (1.0_wp + ratio**2)*sin(alpha)


    v_mag = v_rad*v_rad + v_cir*v_cir

    Vx = 0.0_wp
    ! density
    Vx(1) = (1.0_wp + 0.5_wp*gM2) / (1.0_wp + 0.5_wp*gM2*v_mag)
!     ! velocity
    Vx(2) = v_rad * cos(alpha) - v_cir * sin(alpha)
    Vx(3) = v_rad * sin(alpha) + v_cir * cos(alpha)
    ! Temperature
    Vx(5) = 1.0_wp

    fv = 0.0_wp

    return
  end subroutine Potential_Flow_Around_cylinder

  subroutine ShockVortexInteraction(Vx,phi,fv,Jx,xin,tin,neqin,nd,mut)
    use nsereferencevariables
    implicit none
    integer, intent(in) :: neqin, nd
    real(wp), intent(inout) :: Vx(neqin)
    real(wp), intent(out) :: fv(neqin)
    real(wp), intent(in ) :: phi(neqin,3)
    real(wp), intent(in) :: Jx(3)
    real(wp), intent(in) :: xin(3)
    real(wp), intent(in) :: tin, mut
    
    real(wp) :: epsvortex,rv
    real(wp) :: Uinf
    real(wp) :: x0,y0
    real(wp) :: f
    real(wp) :: alpha, rin2, gp1, M2
    real(wp) :: rho,u,v,p
   
    ! vortex radius
    rv  = 0.05_wp

    gp1 = gamma0 + 1.0_wp
    M2  = Mach0*Mach0

    y0   =  0.0_wp
    x0   = -0.25_wp
    Uinf = 1.0_wp

    if(xin(1).le.0.0_wp)then
      p   = 1.0_wp
      rho = 1.0_wp
      u   = Uinf
      v   = 0.0_wp
    else
      p   = (7.0_wp*M2-one)/(6.0_wp)
      rho = (6.0_wp*M2)/(M2+5.0_wp)
      u   = Uinf * (M2+5.0_wp) / (6.0_wp*M2)
      v   = 0.0_wp
    endif

    epsvortex = 2.7206_wp
    
    alpha = 0.0_wp

    rin2 = ((xin(1)-x0)-Uinf*tin*cos(alpha))**2 + ((xin(2)-y0)-Uinf*tin*sin(alpha))**2

    f = 1.0_wp-rin2/(rv*rv)
    
    Vx = 0.0_wp

    ! density
    if(xin(1).le.0.0_wp)then
      Vx(1) = (rho-gm1M2*epsvortex*epsvortex/(eight*pi*pi)*exp(f))**(one/gm1)
    else
      Vx(1) = rho
    endif

!     ! velocity
    if(xin(1).le.0.0_wp)then
      Vx(2) = u + epsvortex/(two*pi)*((xin(2)-y0)-Uinf*tin*sin(alpha))*exp(f*half)/rv
      Vx(3) = v - epsvortex/(two*pi)*((xin(1)-x0)-Uinf*tin*cos(alpha))*exp(f*half)/rv
    else
      Vx(2) = u
      Vx(3) = v
    endif

    ! Temperature
    if(xin(1).le.0.0_wp)then
      Vx(5) = p/rho - gm1M2*epsvortex*epsvortex/(eight*pi*pi)*exp(f)
    else
      Vx(5) = p/rho
    endif

    fv = 0.0_wp

    if(abs(Vx(4)) .gt. 1e-10) then
      write(*,*) 'rin2', rin2
      write(*,*) 'angle', uniformFreeStreamAOA
      write(*,*) 'pi', pi
      write(*,*) 'f', f
      write(*,*) 'Vx(1)', Vx(1)
      write(*,*) 'Vx(2)', Vx(2)
      write(*,*) 'Vx(3)', Vx(3)
      write(*,*) 'Vx(4)', Vx(4)
      write(*,*) 'Vx(5)', Vx(5)
    endif

    return
  end subroutine ShockVortexInteraction

  subroutine exact_Riemann(p1,ro1,p2,ro2,g,xb,x0,y1,y2,y3,t)

      implicit none
      integer   :: it

      real(wp), intent(in)    :: p1,ro1,p2,ro2,g,xb,x0,t
      real(wp), intent(out)   :: y1,y2,y3
      real(wp)                :: eps,z,p,p0,c1,c2,a1,a2,u,x

      !  adjust for initial position of diaphram
      x  = xb - x0
      
      eps=1.0_wp

      it=0
      c1=sqrt(g*p1/ro1)
      c2=sqrt(g*p2/ro2)
      p0=(p1*ro2*c2+p2*ro1*c1)/(ro1*c1+ro2*c2)
      p=0.0_wp
      do while(eps.gt.1.e-10_wp)
        a1=(g-1.0_wp)/(2*g)*ro1*c1* &
     &            (1.0_wp-p/p1)/(1.0_wp-(p/p1)**((g-1)/(2*g)))
        a2=sqrt(ro2*((g+1)/2*p+(g-1)/2*p2))
        p=(a2*p1+a1*p2)/(a1+a2)
        eps=abs(p-p0)
        p0=p
        it=it+1        

      enddo

      z= (p/p2 - 1.0_wp)
      u=(p1-p2)/(a1+a2)

!     Left state                                                        
       if(x.le.-c1*t)then

        y1=ro1
        y2=p1
        y3=0.0_wp
       endif

!     Expansion wave                                                    
       if(x.gt.-c1*t  .and.  x.le.((g+1)/2*u-c1)*t)then
        y1=ro1*c1**(2.0_wp/(1-g))* &
     &        ((g-1)/(g+1)*(2*c1/(g-1)-x/t))**(2.0_wp/(g-1))
        y2=p1/ro1**g*y1**g
        y3=  2.0_wp/(g+1.0_wp) * (c1 + x/t)
       endif

!     Contact discontinuity                                             
       if(x.gt.((g+1)/2*u-c1)*t  .and.  x.le.u*t)then
        y1=g*p/(c1-(g-1)/2*u)**2
        y2=p1/ro1**g*y1**g
        y3=c2 * z / (g * sqrt(1.0_wp + 0.5_wp * (g+1.0_wp)/g * z) )
       endif

!     Shock wave                                                        
       if(x.gt.u*t  .and.  x.le.a2/ro2*t)then
        y1=ro2*a2/(a2-ro2*u)
        y2=p1/ro1**g*(g*p/(c1-(g-1)/2*u)**2)**g
        y3=c2 * z / (g * sqrt(1.0_wp + 0.5_wp * (g+1.0_wp)/g * z) )
       endif

!     Right state                                                       
       if(x.gt.a2/ro2*t)then
        y1=ro2
        y2=p2
        y3=0.0_wp
       endif

  end subroutine exact_Riemann

!-----

  subroutine SodsProblemICBC(Vx,phi,fv,Jx,xin,tin,neqin,nd,mut)

    ! Load modules
    use nsereferencevariables
  
    implicit none

    integer,  intent(in)    :: neqin, nd
    real(wp), intent(inout) :: Vx(neqin)
    real(wp), intent(out)   :: fv(neqin)
    real(wp), intent(in )   :: phi(neqin,3)
    real(wp), intent(in)    :: Jx(3)
    real(wp), intent(in)    :: xin(3)
    real(wp), intent(in)    :: tin, mut

    ! Local Variables
    ! ===============

!   real(wp) ::   U1,   U2
!   real(wp) ::   T1,   T2
    real(wp) :: rho1, rho2
    real(wp) ::   P1,   P2

    real(wp) :: cc, ss, xp
    real(wp) :: theta
    real(wp) :: den,pres,vel

!   Use a one-dimensional exact solution rotated into the orientation of the uniformfreestream flow
    theta = uniformFreeStreamAOA*pi/180._wp

    cc = cos(theta)
    ss = sin(theta)

    xp = xin(1)*cc+xin(2)*ss

!   Initial Left state
    rho1 = 1.0_wp
    P1   = 1.0_wp
!   U1   = 0.0_wp
!   T1   = P1 / rho1

!   Initial Right state
    rho2 = 0.125_wp
    P2   = 0.1_wp
!   U2   = 0.0_wp
!   T2   = P2 / rho2

    call exact_Riemann(P1,rho1,P2,rho2,gamma0,xp,membranelocation,den,pres,vel,tin)

    Vx = zero

    Vx(1) = den
    Vx(2) = vel*cc
    Vx(3) = vel*ss
    Vx(4) = 0.0_wp
    Vx(5) = pres/den

    fv(:) = zero

    return
  end subroutine SodsProblemICBC

  subroutine viscousShockFull(Vx,phi,fv,Jx,xin,tin,neqin,nd,mut)
    
    ! Load modules
    use nsereferencevariables
    
    use controlvariables, only : variable_viscosity
  
    ! Nothing is implicitly defined
    implicit none

    integer, intent(in) :: neqin, nd
    real(wp), intent(inout) :: Vx(neqin)
    real(wp), intent(out) :: fv(neqin)
    real(wp), intent(in ) :: phi(neqin,3)
    real(wp), intent(in) :: Jx(3)
    real(wp), intent(in) :: xin(3)
    real(wp), intent(in) :: tin, mut
    
    real(wp) :: gs(3,neqin)
    real(wp) :: Uinf
    real(wp) :: x0,y0,r0
    real(wp) :: f, xp
    real(wp) :: alph, vf, mdot, Mach, wave, M2, uhat, Rloc, gloc
    real(wp) :: tautmp(3,3)
    real(wp) :: u_xp
    integer :: meq, dir
    real(wp) :: cc, ss
    real(wp) :: theta
    real(wp) :: mu, kappa
    
    integer :: ns

    continue

    ns = neqin-4
    theta = uniformFreeStreamAOA*pi/180._wp
    r0 = membranelocation
    y0 = zero
    x0 = 0.0_wp
    Uinf = 1.0_wp
    M2 = Mach0*Mach0 !Uinf*Uinf
    mach = sqrt(M2)
    mdot = abs(Uinf)

    cc = cos(theta)
    ss = sin(theta)

    xp = xin(1)*cc+xin(2)*ss
    
    Vx = zero
    
    ! set mixture variable
    Rloc = 1.0_wp
    gloc = gamma0
    
    wave = referencewavespeed

    ! Set dynamic viscosity
    if (variable_viscosity .eqv. .true.) then
      mu = sutherland_law(Vx(5))
    else
      mu = 1.0_wp
    end if

    ! Set heat conductivity
    kappa = 1.0_wp

    vf = (gm1+two/M2)/(gamma0+one)
    
    alph = (four/three*mu/Re0)/mdot*(two*gamma0)/(gamma0+one)
    
    call rhalf(xp-r0-wave*tin,f,alph,vf)
    
    uhat = f*Uinf
    
    ! density
    Vx(1) = abs(mdot)/f
    ! velocity
    Vx(2) = (uhat+wave)*cc
    Vx(3) = (uhat+wave)*ss
    ! Temperature
    Vx(5) = (Uinf*Uinf + gm1M2*half*(Uinf*Uinf-uhat*uhat))/Rloc
    
    gs = zero
    
    tautmp = zero
    u_xp = (f-one)*(f-vf)/(alph*f)*Uinf
    tautmp(1,1) = mu/three*(four*u_xp*cc*cc-two*ss*ss*u_xp)
    tautmp(2,1) = mu*u_xp*(cc*ss+ss*cc)
    tautmp(1,2) = tautmp(2,1)
    tautmp(2,2) = mu/three*(four*u_xp*ss*ss-two*cc*cc*u_xp)
    tautmp(3,3) = -mu*two/three*u_xp
    
    do dir = 1,3
      do meq = 1,3
        gs(dir,meq+1) = tautmp(meq,dir)/Re0
      end do
      gs(dir,5) = dot_product(tautmp(:,dir),Vx(2:4))*gm1M2/Re0
    end do
    gs(1,5) = gs(1,5) - kappa/(Re0*Pr0)*gm1M2*uhat*u_xp*cc
    gs(2,5) = gs(2,5) - kappa/(Re0*Pr0)*gm1M2*uhat*u_xp*ss
!     gs(1,5) = tautmp(1,1)*gm1M2/Re0*wave
!     gs(1,5) = u_x*wave*kND(mix)/(Re0*Pr0)*gm1M2
!     gs(1,2) = tautmp(1,1)/Re0

    do meq = 1,neqin
      fv(meq) = dot_product(gs(:,meq),Jx)
    end do
    
    return
  end subroutine viscousShockFull

  !============================================================================
  
  !============================================================================

  subroutine kelvin_helmoholtz(Vx,phi,fv,Jx,xin,tin,neqin,nd,mut)

    ! Load module 
    use nsereferencevariables

    ! Nothing is implicitly defined
    implicit none

    integer, intent(in) :: neqin, nd
    real(wp), intent(inout) :: Vx(neqin)
    real(wp), intent(out) :: fv(neqin)
    real(wp), intent(in ) :: phi(neqin,3)
    real(wp), intent(in) :: Jx(3)
    real(wp), intent(in) :: xin(3)
    real(wp), intent(in) :: tin, mut
    
    real(wp) :: eps
    real(wp) :: rho_1, rho_2
    real(wp) :: u_1, u_2
    real(wp) :: v_1, v_2
    real(wp) :: w_1, w_2
    real(wp) :: p_1, p_2


    ! Set up the primitive variables of the two states
    ! ================================================
    ! Perturbation strength
    eps = 0.1_wp

    ! Density
    rho_1 = 2.0_wp
    rho_2 = 1.0_wp

    ! Velocity components
    u_1 = -0.5_wp + eps*sin(2.0_wp*pi*xin(1))
    u_2 = +0.5_wp + eps*sin(2.0_wp*pi*xin(1))
    
    v_1 = +0.0_wp + eps*sin(2.0_wp*pi*xin(2))
    v_2 = +0.0_wp + eps*sin(2.0_wp*pi*xin(2))
    
    w_1 = +0.0_wp
    w_2 = +0.0_wp
    
    p_1 = 2.5_wp
    p_2 = 2.5_wp
    
    ! Set primitive variables (density,velocity,temperature) used by the code 
    Vx = 0.0_wp
    
    if (xin(2) .gt. 0.25_wp .and. xin(2) .lt. 0.75_wp) then
      ! Density
      Vx(1) = rho_1  
     
      ! Velocity
      Vx(2) = u_1
      Vx(3) = v_1
      Vx(4) = w_1

      ! Temperature (T = p/(R*T), with R = one)
      Vx(5) = p_1 / (Vx(1)*one)
    else
      ! Density
      Vx(1) = rho_2  
     
      ! Velocity
      Vx(2) = u_2
      Vx(3) = v_2
      Vx(4) = w_2

      ! Temperature (T = p/(R*T), with R = one)
      Vx(5) = p_2 / (Vx(1)*one)

    end if

    fv = 0.0_wp

    return
  end subroutine kelvin_helmoholtz

  !============================================================================
  
  !============================================================================


  subroutine rhalf(xin,v,alpha,vf)
    !   solve equation by interval halving
    !
    !       f = EXP(2*(1-VF)*X/ALPH)-(V-1)**2/ABS(VF-V)**(2*VF)
    !       f = EXP(-2*(1-VF)*X/ALPH)-ABS(VF-V)**(2*VF)/(V-1)**2
    
    real(kind=dp),intent(in) :: xin,alpha,vf
    real(kind=dp),intent(out) :: v
    real(kind=dp) :: eps,vH,vL,vm,fh,fm,fL,tmp,tmp1,tmp2
    integer :: i
  
    eps  = 1.0d-12
  
    vh   = one
    vl   = vf
    vm   = (vh+vl)*half
    fh   = exp(two*(one-vf)*xin/alpha)-(vh-one)**2/abs(vf-vh)**(two*vf)
    if(xin.lt.zero) then
      fm   = exp(two*(one-vf)*xin/alpha)-(vm-one)**2/abs(vf-vm)**(two*vf)
    else
      fm   = -exp(-two*(one-vf)*xin/alpha)+abs(vf-vm)**(two*vf)/(vm-one)**2
    endif
    fl   = exp(-two*(one-vf)*xin/alpha)-abs(vf-vl)**(two*vf)/(vl-one)**2
  
    if(fm.lt.zero) then
  
      fl   = fm 
      vl   = vm
  
      do i = 1,200
          vm = (vh+vl)*half
          fm = exp(2.0_wp*(1.0_wp-vf)*xin/alpha)-(vm-1.0_wp)**2/abs(vf-vm)**(2.0_wp*vf)
          tmp = (vm - vf) * (one - vm)
          if(tmp.lt.zero)tmp = -one*tmp
          if(tmp.eq.zero)tmp = 1.0d-14
          tmp1 = (one-vm)
          if(tmp1.lt.zero)tmp1=1.0d-14
          tmp2 = (vm-vf)
          if(tmp2.lt.zero)tmp2=1.0d-14
          fm=xin-alpha*(log(tmp)+(vf+one)*log(tmp1/tmp2)/(one-vf))*half
          if(fm.lt.zero)then
            fl = fm
            vl = vm
          else
            fh = fm
            vh = vm
          endif
          if(abs(fm).lt.eps) exit
      enddo
  
    else
  
      fh   = fm 
      vh   = vm
  
      do i = 1,100
          vm = (vh+vl)*half
          fm =-exp(-two*(one-vf)*xin/alpha)+abs(vf-vm)**(two*vf)/(vm-one)**2
          if(fm.lt.zero)then
            fl = fm
            vl = vm
          else
            fh = fm
            vh = vm
          endif
          if(abs(fm).lt.eps) exit
      enddo
  
    endif
    v = vm
  
    return
  end subroutine rhalf

!=====================================================================================================

  subroutine Flux_Divergence(tin, N_S, N_S_2d, N_S_3d, pinv, qmat, dmat, iagrad, jagrad, dagrad, ielem)

    ! This subroutine calculates elementwise the Divergence of the Conservative Flux

    use variables
    use referencevariables
    use nsereferencevariables

    implicit none

    integer ,                     intent(in)  :: N_S, N_S_2d, N_S_3d, ielem
    real(wp),                     intent(in)  :: tin
    real(wp), dimension(N_S),     intent(in)  :: pinv
    real(wp), dimension(N_S,N_S), intent(in)  :: qmat, dmat
    integer,  dimension(:),       intent(in)  :: iagrad
    integer,  dimension(:,:),     intent(in)  :: jagrad
    real(wp), dimension(:,:),     intent(in)  :: dagrad

    ! indices
    integer :: inode, jdir
    integer :: jnode
    integer :: i

    call Flux_Div_Pencil(ielem, N_S, N_S_2d, pinv, qmat, dmat)    !  result in divF

    if (viscous) then
      ! loop over all nodes in element
      do inode = 1, N_S_3d

        ! calculate viscous flux
        fvg (:,:,inode,ielem) = 0.0_wp

        fvg(:,1:ndim,inode,ielem) = Jx_r(inode,ielem) * &
            viscousflux3D( vg(:,inode,ielem), &
            phig(:,:,inode,ielem), &
            r_x(:,:,inode,ielem), &
            nequations, &
            ndim, &
            mut(inode,ielem)) ! (navierstokes)
      end do
      !
      ! calculate divergence of the flux
      ! 

      ! loop over all nodes in the element
      do inode = 1, N_S_3d
        ! loop over all nonzero columns in CSR corresponding to this row
        do i = iagrad(inode), iagrad(inode+1)-1
          ! loop over each direction
          do jdir = 1,ndim
            ! column/node from gradient operator in CSR format in
            ! the jdir-direction corresponding to the coefficient dagrad(jdir,i)
            jnode = jagrad(jdir,i)

            divf(:,jdir,inode,ielem) = divf(:,jdir,inode,ielem) - dagrad(jdir,i) * fvg(:,jdir,jnode,ielem)

          end do
        end do
      end do
    endif

    return
  end subroutine Flux_Divergence

  !============================================================================

  subroutine Entropy_Flux_Divergence(tin,ielem)
    ! This subroutine calculates elementwise 
    ! the Divergence of the entropy Flux
    use variables
    use referencevariables
    use nsereferencevariables
    use collocationvariables, only: iagrad,jagrad,dagrad
    implicit none
    ! local time of evaluation (for RK schemes, this is the stage time)
    integer , intent(in) :: ielem
    real(wp), intent(in) :: tin

    ! indices
    integer :: jdir
    integer :: inode, jnode
    integer :: i

    real(wp), dimension(:,:,:), allocatable :: fvg_err
    real(wp), dimension(:,:,:), allocatable :: divfV_err

   
    call Entropy_Inviscid_Flux_Div(ielem)   !   output in divf_S

    if (viscous) then

      allocate(fvg_err(nequations,ndim,nodesperelem))
      allocate(divfV_err(nequations,ndim,nodesperelem))
      ! loop over all nodes in element
      do inode = 1,nodesperelem

        ! calculate viscous flux
        fvg_err(:,:,inode) = 0.0_wp

        fvg_err(:,1:ndim,inode) = Jx_r(inode,ielem) * &
            viscousflux3D( vg(:,inode,ielem), &
            phig_err(:,:,inode,ielem), &
            r_x(:,:,inode,ielem), &
            nequations, &
            ndim, &
            mut(inode,ielem))

      end do

      divfV_err(:,:,:) = 0.0_wp
      ! loop over all nodes in the element
      do inode = 1,nodesperelem

        ! loop over all nonzero columns in CSR corresponding to this row
        do i = iagrad(inode), iagrad(inode+1)-1
          ! loop over each direction
          do jdir = 1,ndim
            ! column/node from gradient operator in CSR format in
            ! the jdir-direction corresponding to the coefficient dagrad(jdir,i)
            jnode = jagrad(jdir,i)

            divfV_err(:,jdir,inode) = divfV_err(:,jdir,inode) - dagrad(jdir,i) * fvg_err(:,jdir,jnode)
          end do
        end do

        do jdir = 1,ndim
          divf_S(jdir,inode,ielem) = divf_S(jdir,inode,ielem) - dot_product(wg(:,inode,ielem),divfV_err(:,jdir,inode))
        enddo

      end do

      deallocate(fvg_err,divfV_err)

    endif

    return
  end subroutine Entropy_Flux_Divergence


  !===========================================================================================
  ! sat_penalty - Calculates both inviscid and viscous penalty according to the SAT procedure.
  !===========================================================================================
  
  subroutine SAT_Penalty(tin, ielem, n_S_1d, n_S_2d, pinv )
    
    ! Load modules
    use variables
    use referencevariables
    use nsereferencevariables
    use controlvariables, only: heat_entropy_flow_wall_bc, Riemann_Diss_BC,  &
                                entropy_flux_BC
    use collocationvariables, only: l01, l00, Sfix, elem_props,              &
                                 Restrct_Gau_2_LGL_1d, Prolong_LGL_2_Gau_1d

    use initcollocation,  only: ExtrpXA2XB_2D_neq, ExtrpXA2XB_2D_neq_k, &
                                JacobiP11, Gauss_Legendre_points, element_properties

    use initgrid

    ! Nothing is implicitly defined
    implicit none

    ! local time of evaluation (for RK schemes, this is the stage time)
    integer , intent(in)                     :: ielem, n_S_1d, n_S_2d
    real(wp), intent(in)                     :: tin
    real(wp), dimension(n_S_1d),  intent(in) :: pinv

    ! indices
    integer :: inode, jnode, knode, lnode, gnode
    integer :: kelem
    integer :: iface, kface
    integer :: i,j,k

    ! reconstructed flux
    real(wp), allocatable :: fstar(:), fstarV(:)
    real(wp), allocatable :: fRoeI(:), fLLF(:)
    ! local normal flux
    real(wp), allocatable :: fn(:), fnV(:)
    ! boundary conservative and primitive states
    real(wp), allocatable :: ustar(:), vstar(:), wstar(:), phistar(:,:)
    ! right and left eigenvector matrices
    real(wp), allocatable, dimension(:,:) :: smat, sinv
    ! eigenvalues
    real(wp), allocatable, dimension(:)   :: ev, evabs
    ! average state
    real(wp), allocatable, dimension(:)   :: Vav
    ! normal vector
    real(wp) :: nx(3), nx_On(3), nx_Off(3)
    ! Lax-Freidrich max Eigenvalue
    real(wp) :: evmax

    integer                              :: n_S_1d_On , n_S_1d_Off, n_S_1d_Mort, n_S_1d_max
    integer                              :: n_S_2d_On , n_S_2d_Off, n_S_2d_Mort, n_S_2d_max
    integer                              :: poly_val
    integer                              :: nghst_volume, nghst_shell
 
    real(wp), allocatable, dimension(:)  :: x_S_1d_On, x_S_1d_Off
    real(wp), allocatable, dimension(:)  :: x_S_1d_Mort, w_S_1d_Mort

    real(wp), allocatable, dimension(:)   :: mut_2d_Off
    real(wp), allocatable, dimension(:)   :: Jx_r_2d_Mort

    real(wp), allocatable, dimension(:,:) :: Extrp_Off, Extrp_On
    real(wp), allocatable, dimension(:,:) ::            Intrp_On
    real(wp), allocatable, dimension(:,:) :: wg_Mort_On,wg_Mort_Off
    real(wp), allocatable, dimension(:,:) :: vg_2d_On,  vg_2d_Off
    real(wp), allocatable, dimension(:,:) ::            nx_2d_Off
    real(wp), allocatable, dimension(:,:) :: wg_2d_On,  wg_2d_Off

    integer,  allocatable, dimension(:,:) :: kfacenodes_On, kfacenodes_Off
    integer,  allocatable, dimension(:)   :: ifacenodes_On, ifacenodes_Off
    integer,  allocatable, dimension(:)   :: cnt_Mort_Off

    real(wp), allocatable, dimension(:,:,:) :: phig_2d_On, phig_2d_Off

    logical,  parameter :: testing                = .false.
    logical             :: nonconforming_element  = .false.

    real(wp), parameter :: mirror          = -1.0_wp
    real(wp), parameter :: no_slip         = -0.0_wp


    real(wp), parameter :: Cevmax          =  1.0_wp
    real(wp), parameter :: deltaU          =  0.1_wp
    real(wp), parameter :: stab_strength   =  1.1_wp
    real(wp), parameter :: bc_pen_strength =  1.0_wp
    real(wp), parameter :: LocalLaxF_factor=  2.0_wp

    real(wp), dimension(nequations,nequations) :: hatc_side_1, hatc_side_2, &
                                                & matrix_ip

    real(wp), dimension(nequations)    :: w_side_1, w_side_2

    real(wp), dimension(nequations)    ::   ug_On,   ug_Off
    real(wp), dimension(nequations)    ::   vg_On,   vg_Off

    real(wp), dimension(nequations,3)  :: phig_On, phig_Off
    real(wp), dimension(nequations)    :: SAT_Pen
    real(wp), dimension(nequations)    :: f_viscous_normal_ghost

    real(wp), dimension(nequations)    :: prim_ghost_adiabatic
    real(wp), dimension(nequations)    :: entr_ghost_adiabatic
    real(wp), dimension(nequations)    :: prim_ref
    
    real(wp), dimension(nequations,3)  :: grad_prim_int, grad_entr_ghost
    real(wp), dimension(nequations,3)  :: grad_entr_int_normal,grad_entr_int_tangent

    real(wp), dimension(3)             :: unit_normal, normal_vel, tangent_vel, ref_vel_vector
    
    ! allocate local arrays
    allocate(ustar(nequations))
    allocate(vstar(nequations))
    allocate(wstar(nequations))
    allocate(fRoeI(nequations))
    allocate(fLLF(nequations))
    allocate(fstar(nequations))
    allocate(fstarV(nequations))
    allocate(fn(nequations))
    allocate(fnV(nequations))
    allocate(phistar(nequations,3))

    allocate(ev(nequations))
    allocate(evabs(nequations))
    allocate(vav(nequations))
    allocate(smat(nequations,nequations))
    allocate(sinv(nequations,nequations))

    ! initialize penalty
    gsat(:,:,ielem) = 0.0_wp
       
    ! establish ``on-element'' face information
    call element_properties(ielem,&
                   n_pts_1d=n_S_1d_On,&
                   n_pts_2d=n_S_2d_On,&
                   x_pts_1d=x_S_1d_On,&
                 kfacenodes=kfacenodes_On,&
                 ifacenodes=ifacenodes_On)

    nghst_volume = nelem_ghst(1,ielem)                  ! point at beginning of ``ielem'' data in ghost stack 
    nghst_shell  = nelem_ghst(2,ielem)                  ! point at beginning of ``ielem'' data in ghost stack 
       
    nonconforming_element = .false.
    do iface = 1,nfacesperelem
       if (ef2e(4,iface,ielem) /= elem_props(2,ielem)) then
          nonconforming_element = .true.
          exit
       endif
    enddo

    ! Loop over each face
    faceloop:do iface = 1,nfacesperelem

!-=-=-=-=-=-=-=-=-=-=-=-=-=-=-=-=-=-=-=-=-=-=-=-=-=-=-=-=-=-=-=-=-=-=-=-=-=-=-=-=-=-=-=-=-=-=-=-=
!       Boundary Contribution to gsat
!-=-=-=-=-=-=-=-=-=-=-=-=-=-=-=-=-=-=-=-=-=-=-=-=-=-=-=-=-=-=-=-=-=-=-=-=-=-=-=-=-=-=-=-=-=-=-=-=

      if (ef2e(1,iface,ielem) < 0) then


        if (abs(ef2e(1,iface,ielem)) /= 6) then
 
          ! Specify the Boundary Condition procedure on the face
          call set_boundary_conditions(ef2e(1,iface,ielem),InitialCondition)

          ! Loop over each node on the face
          do i = 1, n_S_2d_On

            ! Volumetric node index corresponding to face and node on face indices
            inode = kfacenodes_On(i,iface)
          
            ! Facial index corresponding to face and node on face indices
            jnode = (iface-1)* n_S_2d_On + i
          
            ! Outward facing normal of facial node
            nx = Jx_r(inode,ielem)*facenodenormal(:,jnode,ielem)
            nx_Off = Jx_facenodenormal_LGL(:,jnode,ielem)
            
            ! Compute the boundary state
            call conserved_to_primitive( ug(:,inode,ielem), vg(:,inode,ielem), nequations ) ! (navierstokes)

            vstar(:) = vg(:,inode,ielem)
            phistar = phig(:,:,inode,ielem)
            
 !           call BoundaryCondition(vstar,phistar,fnV,nx,xg(:,inode,ielem),tin, &
 !             & nequations,ndim,mut(inode,ielem))

            call BoundaryCondition(vstar,phistar,fnV,nx_Off,xg(:,inode,ielem),tin, &
              & nequations,ndim,mut(inode,ielem))

            call primitive_to_conserved( vstar, ustar, nequations) 
            call primitive_to_entropy(vstar, wstar, nequations) 

            ! ==  Eigen values/vectors
            call roeavg( vg(:,inode,ielem), vstar, Vav, nequations )         

            call CharacteristicDecomp( vav, nequations, sinv, smat, ev, nx ) 

            evmax = Cevmax*maxval( abs(ev(:)) )  ; evabs(:) = sqrt(ev(:)*ev(:) + Sfix*evmax*evmax)
            ! ==  Eigen values/vectors
! HERE1
            ! ==  Fluxes
            fn = normalflux( vg(:,inode,ielem), nx, nequations )                     ! (Euler Flux)

            select case(Riemann_Diss_BC)
              case('LocalLaxF')
!                fLLF  = half * ( normalflux( vg(:,inode,ielem), nx, nequations )  &
!                    &        +   normalflux( vstar            , nx, nequations )  &
!                             +   LocalLaxF_factor*evmax*(ug(:,inode,ielem)-ustar) )

                fLLF  = half * ( normalflux( vg(:,inode,ielem), nx, nequations )  &
                    &        +   normalflux( vstar            , nx_Off, nequations )  &
                             +   LocalLaxF_factor*evmax*(ug(:,inode,ielem)-ustar) )
                fstar = fLLF
              case('Roe')
                select case(entropy_flux_BC)
                  case('Ismail_Roe'   ) 
!                     fstar = EntropyConsistentFlux     (vg(:,inode,ielem), vstar, nx, nequations ) ! (Entropy Flux)
                     fstar = EntropyConsistentFlux     (vg(:,inode,ielem), vstar, nx_Off, nequations ) ! (Entropy Flux)
                  case('Chandrashekar') 
!                     fstar = Entropy_KE_Consistent_Flux(vg(:,inode,ielem), vstar, nx, nequations ) ! (Entropy Flux)
                     fstar = Entropy_KE_Consistent_Flux(vg(:,inode,ielem), vstar, nx_Off, nequations ) ! (Entropy Flux)
                end select
                fstar = fstar + half * matmul(smat,evabs*matmul(transpose(smat), wg(:,inode,ielem)-wstar(:)) )
            end select

            fstarV = normalviscousflux( vg(:,inode,ielem), phig(:,:,inode,ielem), nx, nequations,mut(inode,ielem)) &
              & - fnV(:)


            ! ==  Fluxes

            ! Compute the IP penalty contribution, i.e. M (u-v), where M, in the
            ! case without flip-flop is a positive matrix defined as:
            ! M = pinv(1) (c_ii_side_1 + c_ii_side_2)/2, in the normal direction
            ! ------------------------------------------------------------------

            ! c_ii_side_1 matrix ! c_ii_side_2 matrix
            hatc_side_1 = matrix_hatc_node(vg(:,inode,ielem),nx,nx,nequations)
            hatc_side_2 = matrix_hatc_node(vstar,nx,nx,nequations)

            ! IP penalty matrix
            matrix_ip = 0.5_wp*(hatc_side_1 + hatc_side_2)*pinv(1)

            call primitive_to_entropy(vg(:,inode,ielem),w_side_1,nequations)
              
            call primitive_to_entropy(vstar,w_side_2,nequations)

            ! Add the LDG and IP terms to the penalty
            !l01_ldg_flip_flop = l01*(1.0_wp - ldg_flip_flop_sign(iface,ielem)*alpha_ldg_flip_flop)

            gsat(:,inode,ielem) = gsat(:,inode,ielem) + &
              & pinv(1)* ( (fn - fstar) + l01*fstarV*bc_pen_strength ) - &
              & pinv(1)* l00*matmul(matrix_ip,w_side_1 - wstar)

          end do
        
        else         ! Entropy Stable Solid Wall BC

          ! Loop over each node on the face
          do i = 1, n_S_2d_On

            ! Volumetric node index corresponding to face and node on face indices
            inode = kfacenodes_On(i,iface)
          
            ! Facial index corresponding to face and node on face indices
            jnode = (iface-1)* n_S_2d_On + i
          
            ! Outward facing normal of facial node
            nx = Jx_r(inode,ielem)*facenodenormal(:,jnode,ielem)

            ! Unit normal direction
            unit_normal = nx/Magnitude(nx)

            ! Normal velocity
            normal_vel = dot_product(vg(2:4,inode,ielem),unit_normal)*unit_normal

            ! Tangent velocity
            tangent_vel = vg(2:4,inode,ielem) - normal_vel

            vstar(1) = vg(1,inode,ielem)
            vstar(2) = tangent_vel(1) - normal_vel(1)
            vstar(3) = tangent_vel(2) - normal_vel(2)
            vstar(4) = tangent_vel(3) - normal_vel(3)

            vstar(5) = vg(5,inode,ielem) 

            ! Compute the entropy variables in the ghost node for imposing the
            ! nonpenetration condition
            call primitive_to_conserved( vstar, ustar, nequations) 
            call primitive_to_entropy(vstar,wstar,nequations) 

            ! Compute the roe average state of the primitive variables
            call roeavg(vg(:,inode,ielem),vstar,vav,nequations)

            ! Compute characteristic decomposition
            call CharacteristicDecomp(vav,nequations,sinv,smat,ev,nx)

            evmax = Cevmax*maxval( abs(ev(:)) )  ; evabs(:) = sqrt(ev(:)*ev(:) + Sfix*evmax*evmax)
            ! ==  Eigen values/vectors

            ! ==  Fluxes
            fn = normalflux( vg(:,inode,ielem), nx, nequations )                     ! (Euler Flux)

!           select case(Riemann_Diss_BC)
!             case('LocalLaxF')
                fLLF  = half * ( normalflux( vg(:,inode,ielem), nx, nequations )  &
                    &        +   normalflux( vstar            , nx, nequations )  &
                             +   LocalLaxF_factor*evmax*(ug(:,inode,ielem)-ustar) )
                fstar = fLLF
!             case('Roe')
!               fstar = EntropyConsistentFlux(vg(:,inode,ielem), vstar, nx, nequations ) ! (Entropy Flux)
!!              fstar = Entropy_KE_Consistent_Flux(vg(:,inode,ielem), vstar, nx, nequations ) ! (Entropy Flux)
!               fstar = fstar + half * matmul(smat,evabs*matmul(transpose(smat), wg(:,inode,ielem)-wstar(:)) )
!           end select

            ! Compute the boundary data in primitive variables for imposing the no-slip isothermal wall BC
            prim_ghost_adiabatic(1) = vg(1,inode,ielem)
            prim_ghost_adiabatic(2) = 0.0_wp
            prim_ghost_adiabatic(3) = 0.0_wp
            prim_ghost_adiabatic(4) = 0.0_wp
            prim_ghost_adiabatic(5) = vg(5,inode,ielem)

            ! Compute the entropy variables in the ghost node for imposing the no-slip isothermal wall BC
            call primitive_to_entropy(prim_ghost_adiabatic,entr_ghost_adiabatic,nequations)

            fstarV = normalviscousflux( vg(:,inode,ielem), phig(:,:,inode,ielem), nx, nequations,mut(inode,ielem)) 

            ! Grad(V) = dVdW Grad(W)  = dvdw phi
            grad_prim_int = MatMul(dVdW(vg(:,inode,ielem),nequations),phig(:,:,inode,ielem))

            ! Set gradient of the primitive variables in the ghost node
            ! =========================================================
            grad_entr_ghost(1,:) = phig(1,:,inode,ielem) !grad_prim_int(1,:) 
            grad_entr_ghost(2,:) = phig(2,:,inode,ielem) !grad_prim_int(2,:) 
            grad_entr_ghost(3,:) = phig(3,:,inode,ielem) !grad_prim_int(3,:) 
            grad_entr_ghost(4,:) = phig(4,:,inode,ielem) !grad_prim_int(4,:) 

            ! Normal component of grad_prim_int(V)
            do j = 1, nequations
              grad_entr_int_normal(j,:) = dot_product(phig(j,:,inode,ielem),unit_normal(:))*unit_normal(:) !dot_product(grad_prim_int(j,:),unit_normal(:))*unit_normal(:)
            end do

            grad_entr_int_tangent(:,:) = phig(:,:,inode,ielem) - grad_entr_int_normal!grad_prim_int(:,:) - grad_prim_int_normal(:,:)
  
            grad_entr_ghost(5,:) = grad_entr_int_tangent(5,:) + heat_entropy_flow_wall_bc*unit_normal(:)/vg(5,inode,ielem)

            !grad_prim_ghost(5,:) = 0.0_wp !grad_prim_int(5,:) - grad_prim_int_normal(5,:)

            ! Compute normal viscous flux arising from the ghost point
            !f_viscous_normal_ghost = normalviscousflux(vg(:,inode,ielem),MatMul(dWdV(vg(:,inode,ielem),nequations,mut(inode,ielem)), &
            !  & grad_prim_ghost),nx,nequations)
            f_viscous_normal_ghost = normalviscousflux(vg(:,inode,ielem),grad_entr_ghost,nx,nequations,mut(inode,ielem))      
            
            ! c_ii_side_1 matrix
            hatc_side_1 = matrix_hatc_node(vg(:,inode,ielem),nx,nx,nequations)

            ! c_ii_side_2 matrix
            ref_vel_vector(:) = U0
            prim_ref(1) = rho0
            prim_ref(2) = Magnitude(ref_vel_vector)
            prim_ref(3) = Magnitude(ref_vel_vector)
            prim_ref(4) = Magnitude(ref_vel_vector)
            prim_ref(5) = T0
            hatc_side_2 = matrix_hatc_node(prim_ref,nx,nx,nequations)

            hatc_side_2(5,:) = 0.0_wp
            hatc_side_2(:,5) = 0.0_wp

            ! IP penalty matrix
            matrix_ip = hatc_side_2!*pinv(1)

            call primitive_to_entropy(vg(:,inode,ielem),w_side_1,nequations)
              
            ! Compute the penalty term
            gsat(:,inode,ielem) = gsat(:,inode,ielem) &
              & + pinv(1)*(fn - fstar) &
              & - pinv(1)*(fstarV-f_viscous_normal_ghost) &
              & - pinv(1)*1.0_wp*matmul(matrix_ip,w_side_1-entr_ghost_adiabatic)

          end do
        end if

!-=-=-=-=-=-=-=-=-=-=-=-=-=-=-=-=-=-=-=-=-=-=-=-=-=-=-=-=-=-=-=-=-=-=-=-=-=-=-=-=-=-=-=-=-=-=-=-=
!       Conforming interface:  polynomial orders match 
!-=-=-=-=-=-=-=-=-=-=-=-=-=-=-=-=-=-=-=-=-=-=-=-=-=-=-=-=-=-=-=-=-=-=-=-=-=-=-=-=-=-=-=-=-=-=-=-=

      else if (elem_props(2,ielem) == ef2e(4,iface,ielem)) then

        if (ef2e(3,iface,ielem) /= myprocid) then 
        
          !-=-=-=-=-=-=-=-=-=-=-=-=-=-=-=-=-=-=-=-=-=-=-=-=-=-=-=-=-=-=-=-=-=-=-=-=-=-=-=-=-=-=-=-=-=-=-=-=
          !       Off Processor Contributions to gsat:  Conforming Interface straddles parallel partition
          !-=-=-=-=-=-=-=-=-=-=-=-=-=-=-=-=-=-=-=-=-=-=-=-=-=-=-=-=-=-=-=-=-=-=-=-=-=-=-=-=-=-=-=-=-=-=-=-=

          kelem = ef2e(2,iface,ielem)                              ! adjoining element
          kface = ef2e(1,iface,ielem)                              ! face on element

          do i = 1,  n_S_2d_On

            jnode =  n_S_2d_On*(iface-1) + i                              ! Index in facial ordering
            
            inode = ifacenodes_On(jnode)                                  ! Volumetric node index corresponding to facial node index
            
            gnode = efn2efn(3,jnode,ielem)                                ! Index in Petsc ghost stack (not volumetric stack)
            
            if(nonconforming_element) then
              nx = - nxghst_LGL_Shell(:,nghst_shell + i)                  ! Outward facing normal in Petsc ghost registers
!             nx = + Jx_r(inode,ielem)*facenodenormal(:,jnode,ielem)      ! Outward facing normal of facial node
            else
              nx = + Jx_r(inode,ielem)*facenodenormal(:,jnode,ielem)      ! Outward facing normal of facial node
            endif
            
  
            ug_On(:)  = ug   (:,inode,ielem)
            ug_Off(:) = ughst(:,gnode)
            call conserved_to_primitive(ug_On (:), vg_On (:), nequations)
            call conserved_to_primitive(ug_Off(:), vg_Off(:), nequations)
  
            phig_On (:,:) = phig   (:,:,inode,ielem)
            phig_Off(:,:) = phighst(:,:,gnode)
!-- DAVID DEBUG START
            !-- have set both nx_On and nx_Off to nx this will need to be updated  
            SAT_Pen(:) =  SAT_Inv_Vis_Flux( nequations,iface,ielem,    &
                                          & vg_On,vg_Off,              &
                                          & phig_On,phig_Off,          &
                                          & nx,nx,Jx_r(inode,ielem),      &
                                          & pinv(1), mut(inode,ielem))
!-- DAVID DEBUG END  
            gsat(:,inode,ielem) = gsat(:,inode,ielem) + pinv(1) * SAT_Pen(:)
  
          end do

          nghst_volume = nghst_volume + n_S_2d_On                         !  Keep track of position in Ghost stack (n_S_2d_On=n_S_2d_Off)
          nghst_shell  = nghst_shell  + n_S_2d_On                         !  Keep track of position in Ghost shell  stack (On and Off are the same)

        else if (ef2e(3,iface,ielem) == myprocid) then 

          !-=-=-=-=-=-=-=-=-=-=-=-=-=-=-=-=-=-=-=-=-=-=-=-=-=-=-=-=-=-=-=-=-=-=-=-=-=-=-=-=-=-=-=-=-=-=-=-=
          !       On-Processor Contributions to gsat:  Conforming Interface is on-process
          !-=-=-=-=-=-=-=-=-=-=-=-=-=-=-=-=-=-=-=-=-=-=-=-=-=-=-=-=-=-=-=-=-=-=-=-=-=-=-=-=-=-=-=-=-=-=-=-=
!HERE2
          kelem = ef2e(2,iface,ielem)                             ! adjoining element
          kface = ef2e(1,iface,ielem)                             ! face on element

          do i = 1, n_S_2d_On
        
            jnode =  n_S_2d_On*(iface-1) + i                      ! Index in facial ordering
              
            inode = ifacenodes_On(jnode)                          ! Volumetric node index corresponding to facial node index
              
            knode = efn2efn(1,jnode,ielem)                        ! Volumetric index of partner node
              
            !if(nonconforming_element) then
            !  lnode = (kface-1)*n_S_2d_On + efn2efn(4,jnode,ielem)
              !nx_Off = - Jx_r(knode,kelem)*facenodenormal(:,lnode,kelem)  ! Off Element (same element order, flipped sign)
              !nx_Off =  -Jx_r(knode,kelem)*facenodenormal(:,lnode,kelem)!-- sort of works
            !  nx_Off = -Jx_facenodenormal_LGL(:,jnode,ielem)!-- test
!             nx = + Jx_r(inode,ielem)*facenodenormal(:,jnode,ielem)  ! Outward facing normal of facial node
           ! endif
            nx_Off = Jx_facenodenormal_LGL(:,jnode,ielem)!-- test
            nx_On = + Jx_r(inode,ielem)*facenodenormal(:,jnode,ielem)  ! Outward facing normal of facial node (On-Element)
                  
                  
            vg_On(:)  = vg(:,inode,ielem)
            vg_Off(:) = vg(:,knode,kelem)
  
            phig_On (:,:) = phig(:,:,inode,ielem)
            phig_Off(:,:) = phig(:,:,knode,kelem)
 !-- DEBUG DAVID START
!if((ielem.EQ.3).AND.(iface.EQ.1))then
! write(*,*)'================================'
! write(*,*)'inode = ',inode
! write(*,*)'vg_On = ',vg_On
! write(*,*)'vg_Off = ',vg_Off
!endif
!-- DEBUG DAVID END
 
            SAT_Pen(:) =  SAT_Inv_Vis_Flux( nequations,iface,ielem,    &
                                          & vg_On,vg_Off,              &
                                          & phig_On,phig_Off,          &
                                          & nx_On,nx_Off,Jx_r(inode,ielem),      &
                                          & pinv(1), mut(inode,ielem))

            gsat(:,inode,ielem) = gsat(:,inode,ielem) + pinv(1) * SAT_Pen(:)
 !-- DEBUG DAVID START
!if((ielem.EQ.3).AND.(iface.EQ.1))then
! write(*,*)'alternative nx_Off = ',Jx_r(knode,kelem)*facenodenormal(:,lnode,kelem)
! write(*,*)'alternative two = ',Jx_facenodenormal_LGL(:,jnode,ielem)
! write(*,*)'================================'
!endif
!-- DEBUG DAVID END
 
          end do

!           write(*,*)'Conforming Serial Element = ',ielem, iface
!           write(*,*)'gsat after',myprocid,ielem,maxval(gsat(:,:,ielem))
!           write(*,*)'gsat after',myprocid,ielem,   sum(gsat(:,:,ielem))
!           write(*,*)'gsat after',myprocid,ielem,minval(gsat(:,:,ielem))
!           write(*,*)'Conforming Serial Element = ',ielem

        endif


!-=-=-=-=-=-=-=-=-=-=-=-=-=-=-=-=-=-=-=-=-=-=-=-=-=-=-=-=-=-=-=-=-=-=-=-=-=-=-=-=-=-=-=-=-=-=-=-=
!       NON-CONFORMING Contributions to gsat
!-=-=-=-=-=-=-=-=-=-=-=-=-=-=-=-=-=-=-=-=-=-=-=-=-=-=-=-=-=-=-=-=-=-=-=-=-=-=-=-=-=-=-=-=-=-=-=-=

      else if (elem_props(2,ielem) /= ef2e(4,iface,ielem)) then

        n_S_1d_max  = (npoly_max+1)**1
        n_S_2d_max  = (npoly_max+1)**2
        kface       = ef2e(1,iface,ielem)
        kelem       = ef2e(2,iface,ielem)

        call element_properties(kelem,&
                       n_pts_1d=n_S_1d_Off,&
                       n_pts_2d=n_S_2d_Off,&
                       x_pts_1d=x_S_1d_Off,&
                     kfacenodes=kfacenodes_Off,&
                     ifacenodes=ifacenodes_Off)

        n_S_1d_Mort = max(n_S_1d_On,n_S_1d_Off)
        n_S_2d_Mort = (n_S_1d_Mort)**2
        if(allocated(x_S_1d_Mort)) deallocate(x_S_1d_Mort) ; allocate(x_S_1d_Mort(n_S_1d_Mort)) ;
        if(allocated(w_S_1d_Mort)) deallocate(w_S_1d_Mort) ; allocate(w_S_1d_Mort(n_S_1d_Mort)) ;
        call Gauss_Legendre_points(n_S_1d_Mort,x_S_1d_Mort,w_S_1d_Mort)

        allocate(  nx_2d_Off (ndim,n_S_2D_Off ))
        allocate( mut_2d_Off (     n_S_2D_Off ))
        allocate(Jx_r_2d_Mort(     n_S_2D_Mort))

        allocate(vg_2d_On    (nequations,n_S_2d_On  ))
        allocate(wg_2d_On    (nequations,n_S_2d_On  ))

        allocate(vg_2d_Off   (nequations,n_S_2d_Off ))
        allocate(wg_2d_Off   (nequations,n_S_2d_Off ))

        allocate( wg_Mort_On (nequations,n_S_2d_Mort))
        allocate( wg_Mort_Off(nequations,n_S_2d_Mort))
        allocate(cnt_Mort_Off(           n_S_2d_Mort))

        allocate(phig_2d_On  (nequations,ndim,n_S_2d_On ))
        allocate(phig_2d_Off (nequations,ndim,n_S_2d_Off))

        if(n_S_1d_Mort == n_S_1d_On) then
          poly_val = n_S_1d_Mort - npoly
           allocate(Intrp_On (n_S_1d_On  ,n_S_1d_Mort)) ; 
                    Intrp_On (:,:) = Restrct_Gau_2_LGL_1d(1:n_S_1d_On  ,1:n_S_1d_Mort,poly_val,1) ;
           allocate(Extrp_On (n_S_1d_Mort,n_S_1d_On  )) ; 
                    Extrp_On (:,:) = Prolong_LGL_2_Gau_1d(1:n_S_1d_Mort,1:n_S_1d_On  ,poly_val,1) ;
          poly_val = n_S_1d_Off  - npoly
           allocate(Extrp_Off(n_S_1d_Mort,n_S_1d_Off )) ; 
                    Extrp_Off(:,:) = Prolong_LGL_2_Gau_1d(1:n_S_1d_Mort,1:n_S_1d_Off ,poly_val,2) ;
        else
          poly_val = n_S_1d_On - npoly
           allocate(Intrp_On (n_S_1d_On  ,n_S_1d_Mort)) ; 
                    Intrp_On (:,:) = Restrct_Gau_2_LGL_1d(1:n_S_1d_On  ,1:n_S_1d_Mort,poly_val,2) ;
           allocate(Extrp_On (n_S_1d_Mort,n_S_1d_On  )) ; 
                    Extrp_On (:,:) = Prolong_LGL_2_Gau_1d(1:n_S_1d_Mort,1:n_S_1d_On  ,poly_val,2) ;
          poly_val = n_S_1d_Mort - npoly
           allocate(Extrp_Off(n_S_1d_Mort,n_S_1d_Off )) ; 
                    Extrp_Off(:,:) = Prolong_LGL_2_Gau_1d(1:n_S_1d_Mort,1:n_S_1d_Off ,poly_val,1) ;
        endif
  
!=========
!       face data:  On_element, Off_element and On_Mortar
!=========
                                                                                 ! On_Element face data same for serial or parallel
        On_Elem_0:do i = 1, n_S_2d_On                                            ! On_Element Loop over 2D LGL points
        
         jnode =  n_S_2d_On*(iface-1) + i                                        ! Index in facial ordering
         inode = ifacenodes_On(jnode)                                            ! Volumetric node index corresponding to facial node index

           vg_2d_On(:,  i) =   vg(:,  inode,ielem)                               ! On-element face data
         phig_2d_On(:,:,i) = phig(:,:,inode,ielem)                               ! Viscous derivatives

         call primitive_to_entropy(vg_2d_On(:,i),wg_2d_On(:,i),nequations)       ! Rotate into entropy variables and store as face plane data

        enddo  On_Elem_0                                                         ! End off-element loop

                                                                                 !  ============================================
        if (ef2e(3,iface,ielem) /= myprocid) then                                !  Parallel NON-CONFORMING data
                                                                                 !  ============================================
          Off_Elem_0:do k = 1, n_S_2d_Off                                        ! Off-element loop over data

           
                 ug_Off(:    ) =           ughst(:,  nghst_volume + k)            ! conserved variable    in Petsc ghost registers
            phig_2d_Off(:,:,k) =         phighst(:,:,nghst_volume + k)            ! Viscous derivatives   in Petsc ghost registers
             mut_2d_Off(    k) =         mutghst(    nghst_volume + k)            ! Turbulent viscosity   in Petsc ghost registers

              nx_2d_Off(:,  k) =  nxghst_LGL_Shell(:,nghst_shell  + k)            ! Outward facing normal in Petsc ghost registers

            call conserved_to_primitive(ug_Off   (:  ),vg_2d_Off(:,k),nequations) ! Rotate into primitive variables and store as face plane data
            call primitive_to_entropy  (vg_2d_Off(:,k),wg_2d_Off(:,k),nequations) ! Rotate into entropy   variables and store as face plane data

          enddo Off_Elem_0                                                        ! End off-element loop

          nghst_volume = nghst_volume + n_S_2d_Off                                !  Keep track of position in Ghost volume stack
          nghst_shell  = nghst_shell  + n_S_2d_Off                                !  Keep track of position in Ghost shell  stack

          On_Mortar_0:do j = 1, n_S_2d_Mort

            jnode =  n_S_2d_max*(iface-1) + j                                     ! Index in facial ordering

            lnode = efn2efn_Gau(3,jnode,ielem)

            cnt_Mort_Off(j) = efn2efn_Gau(3,jnode,ielem)

!           Jx_r_2d_Mort(j) = (Jx_r_Gau_shell(jnode,ielem) + Jx_r_Gau_ghst(lnode)) * 0.5_wp
            Jx_r_2d_Mort(j) = 1.0_wp  !  HACK:  Take out
     
          enddo On_Mortar_0

                                                                                 !  ============================================
        else                                                                     !  Serial NON-CONFORMING data
                                                                                 !  ============================================
          Off_Elem_1:do k = 1, n_S_2d_Off                                        ! Off-element loop over data

            lnode =  n_S_2d_Off*(kface-1) + k                                    ! Index in facial ordering
            knode = ifacenodes_Off(lnode)                                        ! Volumetric node index corresponding to facial node index

              vg_2d_Off(:,  k) =   vg(:,  knode,kelem)                           ! volumetric node data from off element face
            phig_2d_Off(:,:,k) = phig(:,:,knode,kelem)                           ! Viscous derivatives
             mut_2d_Off(    k) =  mut(    knode,kelem)                           ! Outward facing normal of facial node

              nx_2d_Off(:,  k) = Jx_facenodenormal_LGL(:,lnode,kelem)            ! Outward facing normal of facial node

            call primitive_to_entropy(vg_2d_Off(:,k),wg_2d_Off(:,k),nequations)  ! Rotate into entropy variables and store as face plane data

          enddo Off_Elem_1                                                       ! End off-element loop

          On_Mortar_1:do j = 1, n_S_2d_Mort

            jnode =  n_S_2d_max*(iface-1) + j                                    ! Index in facial ordering

            cnt_Mort_Off(j) = efn2efn_Gau(4,jnode,ielem) - n_S_2d_max*(kface-1)  ! Correct for face orientation and shift back to 1:n_S_2d_Mort

            lnode = efn2efn_Gau(4,jnode,ielem)

!           Jx_r_2d_Mort(j) = (Jx_r_Gau_shell(jnode,ielem) + Jx_r_Gau_shell(lnode,kelem)) * 0.5_wp
            Jx_r_2d_Mort(j) = 1.0_wp  !  HACK:  Take out
     
          enddo On_Mortar_1

        endif

        ! Extrapolate On_element and Off_element entropy variables wg ==>  Mortar
        call ExtrpXA2XB_2D_neq(nequations,n_S_1d_On ,n_S_1d_Mort,x_S_1d_On ,x_S_1d_Mort,wg_2d_On ,wg_Mort_On ,Extrp_On )
        call ExtrpXA2XB_2D_neq(nequations,n_S_1d_Off,n_S_1d_Mort,x_S_1d_Off,x_S_1d_Mort,wg_2d_Off,wg_Mort_Off,Extrp_Off)

!=========
!       Inviscid interface SATs (skew-symmetric portion + Upwind Entropy Stable dissipation)
!=========

        call Inviscid_SAT_Non_Conforming_Interface(ielem, iface, kface, ifacenodes_On ,n_S_2d_max, &
                                                   n_S_1d_On  ,n_S_2d_On  ,x_S_1d_On  ,            &
                                                   n_S_1d_Off ,n_S_2d_Off ,x_S_1d_Off ,            &
                                                   n_S_1d_Mort,n_S_2d_Mort,x_S_1d_Mort,            &
                                                   pinv,                                           &
                                                   vg_2d_On,  vg_2d_Off, wg_Mort_On, wg_Mort_Off,  &
                                                   cnt_Mort_Off, Intrp_On, Extrp_Off)
! ========
!       Viscous interface SATs 
! ========

        if(viscous .eqv. .true.) then
          call Viscous_SAT_Non_Conforming_Interface(ielem, kelem, iface, kface,                    &
                                                    ifacenodes_On, ifacenodes_Off, n_S_2d_max,     &
                                                    n_S_1d_On  ,n_S_2d_On  ,x_S_1d_On  ,           &
                                                    n_S_1d_Off ,n_S_2d_Off ,x_S_1d_Off ,           &
                                                    n_S_1d_Mort,n_S_2d_Mort,x_S_1d_Mort,           &
                                                    pinv,                                          &
                                                      vg_2d_On,   vg_2d_Off,                       &
                                                    phig_2d_On, phig_2d_Off,                       &
                                                    wg_Mort_On, wg_Mort_Off,                       &
                                                    nx_2d_Off, mut_2d_Off, Jx_r_2d_Mort,           &
                                                    cnt_Mort_Off, Intrp_On, Extrp_Off)
        endif

!       write(*,*)'NONCONFORMING Element = ',ielem, iface
!       write(*,*)'gsat after',myprocid,ielem,maxval(gsat(:,:,ielem))
!       write(*,*)'gsat after',myprocid,ielem,   sum(gsat(:,:,ielem))
!       write(*,*)'gsat after',myprocid,ielem,minval(gsat(:,:,ielem))
!       write(*,*)'NONCONFORMING Element = ',ielem

        deallocate(vg_2d_On,  vg_2d_Off  )
        deallocate(wg_2d_On,  wg_2d_Off  )
        deallocate(wg_Mort_On,wg_Mort_Off,cnt_Mort_Off)
        deallocate(nx_2d_Off,mut_2d_Off  )
        deallocate(Extrp_Off,Extrp_On)
        deallocate(Intrp_On)
        deallocate(x_S_1d_Off,x_S_1d_Mort)
        deallocate(phig_2d_On, phig_2d_Off)
        deallocate(Jx_r_2d_Mort)
 
      end if  !  main if statement differentiating different paths (interface / BC type) in SAT_Penalty routine

    end do faceloop
    
    ! Deallocate memory

    deallocate(x_S_1d_On)

    deallocate(ustar,vstar,wstar)
    deallocate(fRoeI,fLLF)
    deallocate(fstar,fstarV)
    deallocate(phistar)
    deallocate(fn,fnV)
    deallocate(sinv,smat)
    deallocate(ev,evabs,vav)

    return
  end subroutine SAT_Penalty

  !============================================================================
  
  subroutine Inviscid_SAT_Non_Conforming_Interface(ielem, iface, kface, ifacenodes_On ,n_S_2d_max, &
                                                     n_S_1d_On  ,n_S_2d_On  ,x_S_1d_On  ,            &
                                                     n_S_1d_Off ,n_S_2d_Off ,x_S_1d_Off ,            &
                                                     n_S_1d_Mort,n_S_2d_Mort,x_S_1d_Mort,            &
                                                     pinv,                                           &
                                                     vg_2d_On,  vg_2d_Off, wg_Mort_On, wg_Mort_Off,  &
                                                     cnt_Mort_Off, Intrp_On, Extrp_Off)

    use referencevariables,   only: nequations, ndim
    use variables,            only: facenodenormal, Jx_r, Jx_facenodenormal_Gau, gsat
    use initcollocation,      only: ExtrpXA2XB_2D_neq, ExtrpXA2XB_2D_neq_k

    implicit none

    integer,                    intent(in) :: ielem, iface, kface
    integer,                    intent(in) :: n_S_1d_On, n_S_1d_Off, n_S_1d_Mort
    integer,                    intent(in) :: n_S_2d_On, n_S_2d_Off, n_S_2d_Mort, n_S_2d_max
    real(wp),  dimension(:),    intent(in) :: x_S_1d_On, x_S_1d_Off, x_S_1d_Mort
    real(wp),  dimension(:),    intent(in) :: pinv
    integer,   dimension(:),    intent(in) :: ifacenodes_On
    integer,   dimension(:),    intent(in) :: cnt_Mort_Off
    real(wp),  dimension(:,:),  intent(in) :: vg_2d_On,   vg_2d_Off
    real(wp),  dimension(:,:),  intent(in) :: wg_Mort_On, wg_Mort_Off
    real(wp),  dimension(:,:),  intent(in) :: Intrp_On, Extrp_Off
    
    real(wp),  dimension(ndim)             :: nx
    real(wp),  dimension(nequations)       :: fn, fstar
    real(wp),  dimension(nequations)       :: vg_On, vg_Off

    real(wp), allocatable, dimension(:,:) :: FxA, FyA, FzA
    real(wp), allocatable, dimension(:,:) :: FxB, FyB, FzB
    real(wp), allocatable, dimension(:,:) :: FC_Mort_On
    real(wp), allocatable, dimension(:,:) :: Up_diss_Mort, Up_diss_On

    integer                               :: i, j, k, l
    integer                               :: ival, jval
    integer                               :: inode, jnode

    continue

      allocate(FxA(nequations,n_S_2D_Off ), FyA(nequations,n_S_2D_Off ), FzA(nequations,n_S_2D_Off ))
      allocate(FxB(nequations,n_S_2D_Mort), FyB(nequations,n_S_2D_Mort), FzB(nequations,n_S_2D_Mort))
      allocate( FC_Mort_On (nequations,n_S_2D_Mort))
      allocate(Up_diss_Mort(nequations,n_S_2d_Mort))
      allocate(Up_diss_On  (nequations,n_S_2d_On  ))

!=========
!         Skew-symmetric matrix portion of SATs (Entropy Stable through Mortar)
!=========

      On_Element_1:do i = 1, n_S_2d_On                                       ! On_Element Loop over 2D LGL points
        
        Off_Element_1:do k = 1, n_S_2d_Off                                   ! Off_Element Loop over 2D LGL points

          call EntropyConsistentFlux_Vectors(vg_2d_On(:,i), vg_2d_Off(:,k), nequations, FxA(:,k), FyA(:,k), FzA(:,k)) ! (Entropy Flux vectors)

        enddo Off_Element_1                                                  ! End Off_Element

        call ExtrpXA2XB_2D_neq(nequations,n_S_1d_Off,n_S_1d_Mort,x_S_1d_Off,x_S_1d_Mort,FxA,FxB,Extrp_Off)  ! Extrapolate f^S_x
        call ExtrpXA2XB_2D_neq(nequations,n_S_1d_Off,n_S_1d_Mort,x_S_1d_Off,x_S_1d_Mort,FyA,FyB,Extrp_Off)  ! Extrapolate f^S_y
        call ExtrpXA2XB_2D_neq(nequations,n_S_1d_Off,n_S_1d_Mort,x_S_1d_Off,x_S_1d_Mort,FzA,FzB,Extrp_Off)  ! Extrapolate f^S_z

        On_Mortar_1:do j = 1, n_S_2d_Mort                                    ! Mortar loop over 2D Gauss points
  
          jnode =  n_S_2d_max*(iface-1) + j                                  ! Index in Mortar facial ordering
  
          nx(:) = Jx_facenodenormal_Gau(:,jnode,ielem)                       ! Outward facing normal on mortar

              l = cnt_Mort_Off(j)                                            ! Correct for face orientation and shift back to 1:n_S_2d_Mort

          FC_Mort_On(:,j) = FxB(:,l)*nx(1) + FyB(:,l)*nx(2) + FzB(:,l)*nx(3) ! Outward facing component of f^S on mortar

        enddo On_Mortar_1                                                    ! End Mortar loop

        ival = mod(i-1,n_S_1d_On) + 1 ; jval = (i-ival) / n_S_1d_On + 1 ;    ! Decode On-element point coordinates (i,j) from planar coordinates

        call ExtrpXA2XB_2D_neq_k(nequations,n_S_1d_Mort,n_S_1d_On,ival,jval,x_S_1d_Mort,x_S_1d_On,FC_Mort_On,fstar,Intrp_On)  ! Restrict planar data to the (ival,jval) point

        jnode =  n_S_2d_On*(iface-1) + i                                     ! Index in facial ordering
              
        inode = ifacenodes_On(jnode)                                         ! Volumetric node index corresponding to facial node index
              
        nx(:) = Jx_r(inode,ielem)*facenodenormal(:,jnode,ielem)              ! Outward facing normal of facial node

        fn(:) = normalflux(vg_2d_On(:,i), nx(:), nequations)                 ! One point flux based on vg_On and nx

        gsat(:,inode,ielem) = gsat(:,inode,ielem) + pinv(1)*(fn - fstar)     ! SAT penalty:  subtract the on-element contribution and replace with penalty 

      enddo On_Element_1

!=========
!         Inviscid interface dissipation (Entropy Stable Upwinding of SATs)
!=========

      On_Mortar_2:do j = 1, n_S_2d_Mort                                      ! Mortar loop over data
  
        jnode =  n_S_2d_max*(iface-1) + j                                    ! Index in facial ordering (bucket is padded so n_S_2d_max is needed)
  
        nx(:) = Jx_facenodenormal_Gau(:,jnode,ielem)                         ! Outward facing normal of facial node

            l = cnt_Mort_Off(j)                                              ! Correct for face orientation and shift back to 1:n_S_2d_Mort

       call entropy_to_primitive(wg_Mort_On (:,j),vg_On (:),nequations)      ! Entropy -> primitive variables:  On_element
       call entropy_to_primitive(wg_Mort_Off(:,l),vg_Off(:),nequations)      ! Entropy -> primitive variables: Off_element

       Up_diss_Mort(:,j) = SAT_Vis_Diss(nequations,vg_On(:),vg_Off(:),nx(:)) ! Viscous dissipation on Mortar based on L-R states

      enddo On_Mortar_2                                                      ! End mortar loop

                                                                                 ! Restrict data plane from Mortar to on-face plane
      call ExtrpXA2XB_2D_neq(nequations,n_S_1d_Mort ,n_S_1d_On ,x_S_1d_Mort ,x_S_1d_On,Up_diss_Mort,Up_diss_On, Intrp_On )

      On_Elem_2: do i = 1, n_S_2d_On                                         ! On-element loop: Begin
        
        jnode =  n_S_2d_On*(iface-1) + i                                     ! Index in facial ordering
              
        inode = ifacenodes_On(jnode)                                         ! Volumetric node index corresponding to facial node index
              
        gsat(:,inode,ielem) = gsat(:,inode,ielem) + pinv(1) * Up_diss_On(:,i)! On-element Viscous penalty contribution

      end do On_Elem_2                                                       ! On-element loop: end

      deallocate(FxA,FyA,FzA)
      deallocate(FxB,FyB,FzB)
      deallocate(FC_Mort_On)
      deallocate(Up_diss_On,Up_diss_Mort)

  end subroutine Inviscid_SAT_Non_Conforming_Interface

  !============================================================================
  !
  ! Purpose: Constructs the inviscid SAT for the modified SAT approach where the 
  !          symmetric portion of the sat is for the xil computational direction and 
  !          xm Cartesian direction
  !\begin{equation*}
  !  P^{-1}E_{xil,ielem}\circ\[Jdxildx]_{ielem}\circ F^{SC}(q_ielem,q_ielem)1_{ielem}
  !  -\frac{1}{2}P^{-1}\left([Jdxildxm]_{ielem} Evtok + Evtok [Jdxildx_m]_{kelem}\right)\circ 
  !  F^{SC}(q_{ielem},q_{kelem}) 1_{kelem}
  !\end{equation*}
  !
  ! The upwinding contribution is given as (TO BE COMPLETED)
  !
  ! Inputs
  !       ielem: current element you are on
  !       iface: current face you are on
  !       kface: face of adjoining element
  !       ifacenodes_On: ifacenodes(nodesperface*nfacesperelem) kfacenode flattened into a single vector 
  !       kfacenodes_On: kfacenodes(nodesperface,nfacesperelem) volumetric node index of face node
  !       n_S_2d_max: maximum number of nodes on a face
  !       n_S_1d_On: number of nodes in each direction for ielem
  !       n_S_2d_On: number of nodes on each face for ielem
  !       x_S_1d_On: one-dimensional computational coordinates for ielem
  !       n_S_1d_Off: number of nodes in each direction for kelem
  !       n_S_2d_Off: number of nodes on each face for kelem
  !       x_S_1d_Off: one-dimensional computational coordinates for kelem
  !       n_S_1d_Mort: number of nodes in each direction on the Morter
  !       n_S_2d_Mort: number of nodes on the mortar face
  !       x_S_1d_Mort: one-dimensional computational coordiantes on the Mortar
  !       pinv:
  !       vg_1d_On: two dimensional 
  ! Outputs
  ! 
  ! Notes: HERE
  !
  !=============================================================================
  subroutine Inviscid_SAT_Non_Conforming_Interface_Mod_SAT(ielem, iface, kface, ifacenodes_On ,n_S_2d_max, &
                                                     n_S_1d_On  ,n_S_2d_On  ,x_S_1d_On  ,            &
                                                     n_S_1d_Off ,n_S_2d_Off ,x_S_1d_Off ,            &
                                                     n_S_1d_Mort,n_S_2d_Mort,x_S_1d_Mort,            &
                                                     pinv,                                           &
                                                     vg_2d_On,  vg_2d_Off, wg_Mort_On, wg_Mort_Off,  &
                                                     cnt_Mort_Off, Intrp_On, Extrp_Off)

    use referencevariables,   only: nequations, ndim
    use variables,            only: facenodenormal, Jx_r, Jx_facenodenormal_Gau, gsat
    use initcollocation,      only: ExtrpXA2XB_2D_neq, ExtrpXA2XB_2D_neq_k

    implicit none

    integer,                    intent(in) :: ielem, iface, kface
    integer,                    intent(in) :: n_S_1d_On, n_S_1d_Off, n_S_1d_Mort
    integer,                    intent(in) :: n_S_2d_On, n_S_2d_Off, n_S_2d_Mort, n_S_2d_max
    real(wp),  dimension(:),    intent(in) :: x_S_1d_On, x_S_1d_Off, x_S_1d_Mort
    real(wp),  dimension(:),    intent(in) :: pinv
    integer,   dimension(:),    intent(in) :: ifacenodes_On
    integer,   dimension(:),    intent(in) :: cnt_Mort_Off
    real(wp),  dimension(:,:),  intent(in) :: vg_2d_On,   vg_2d_Off
    real(wp),  dimension(:,:),  intent(in) :: wg_Mort_On, wg_Mort_Off
    real(wp),  dimension(:,:),  intent(in) :: Intrp_On, Extrp_Off
    
    real(wp),  dimension(ndim)             :: nx
    real(wp),  dimension(nequations)       :: fn, fstar
    real(wp),  dimension(nequations)       :: vg_On, vg_Off

    real(wp), allocatable, dimension(:,:) :: FxA, FyA, FzA
    real(wp), allocatable, dimension(:,:) :: FxB, FyB, FzB
    real(wp), allocatable, dimension(:,:) :: FC_Mort_On
    real(wp), allocatable, dimension(:,:) :: Up_diss_Mort, Up_diss_On

    integer                               :: i, j, k, l
    integer                               :: ival, jval
    integer                               :: inode, jnode

    continue

      allocate(FxA(nequations,n_S_2D_Off ), FyA(nequations,n_S_2D_Off ), FzA(nequations,n_S_2D_Off ))
      allocate(FxB(nequations,n_S_2D_Mort), FyB(nequations,n_S_2D_Mort), FzB(nequations,n_S_2D_Mort))
      allocate( FC_Mort_On (nequations,n_S_2D_Mort))
      allocate(Up_diss_Mort(nequations,n_S_2d_Mort))
      allocate(Up_diss_On  (nequations,n_S_2d_On  ))

!=========
!         Skew-symmetric matrix portion of SATs (Entropy Stable through Mortar)
!=========

      On_Element_1:do i = 1, n_S_2d_On                                       ! On_Element Loop over 2D LGL points
        
        Off_Element_1:do k = 1, n_S_2d_Off                                   ! Off_Element Loop over 2D LGL points

          call EntropyConsistentFlux_Vectors(vg_2d_On(:,i), vg_2d_Off(:,k), nequations, FxA(:,k), FyA(:,k), FzA(:,k)) ! (Entropy Flux vectors)

        enddo Off_Element_1                                                  ! End Off_Element

        call ExtrpXA2XB_2D_neq(nequations,n_S_1d_Off,n_S_1d_Mort,x_S_1d_Off,x_S_1d_Mort,FxA,FxB,Extrp_Off)  ! Extrapolate f^S_x
        call ExtrpXA2XB_2D_neq(nequations,n_S_1d_Off,n_S_1d_Mort,x_S_1d_Off,x_S_1d_Mort,FyA,FyB,Extrp_Off)  ! Extrapolate f^S_y
        call ExtrpXA2XB_2D_neq(nequations,n_S_1d_Off,n_S_1d_Mort,x_S_1d_Off,x_S_1d_Mort,FzA,FzB,Extrp_Off)  ! Extrapolate f^S_z

        On_Mortar_1:do j = 1, n_S_2d_Mort                                    ! Mortar loop over 2D Gauss points
  
          jnode =  n_S_2d_max*(iface-1) + j                                  ! Index in Mortar facial ordering
  
          nx(:) = Jx_facenodenormal_Gau(:,jnode,ielem)                       ! Outward facing normal on mortar

              l = cnt_Mort_Off(j)                                            ! Correct for face orientation and shift back to 1:n_S_2d_Mort

          FC_Mort_On(:,j) = FxB(:,l)*nx(1) + FyB(:,l)*nx(2) + FzB(:,l)*nx(3) ! Outward facing component of f^S on mortar

        enddo On_Mortar_1                                                    ! End Mortar loop

        ival = mod(i-1,n_S_1d_On) + 1 ; jval = (i-ival) / n_S_1d_On + 1 ;    ! Decode On-element point coordinates (i,j) from planar coordinates

        call ExtrpXA2XB_2D_neq_k(nequations,n_S_1d_Mort,n_S_1d_On,ival,jval,x_S_1d_Mort,x_S_1d_On,FC_Mort_On,fstar,Intrp_On)  ! Restrict planar data to the (ival,jval) point

        jnode =  n_S_2d_On*(iface-1) + i                                     ! Index in facial ordering
              
        inode = ifacenodes_On(jnode)                                         ! Volumetric node index corresponding to facial node index
              
        nx(:) = Jx_r(inode,ielem)*facenodenormal(:,jnode,ielem)              ! Outward facing normal of facial node

        fn(:) = normalflux(vg_2d_On(:,i), nx(:), nequations)                 ! One point flux based on vg_On and nx

        gsat(:,inode,ielem) = gsat(:,inode,ielem) + pinv(1)*(fn - fstar)     ! SAT penalty:  subtract the on-element contribution and replace with penalty 

      enddo On_Element_1

!=========
!         Inviscid interface dissipation (Entropy Stable Upwinding of SATs)
!=========

      On_Mortar_2:do j = 1, n_S_2d_Mort                                      ! Mortar loop over data
  
        jnode =  n_S_2d_max*(iface-1) + j                                    ! Index in facial ordering (bucket is padded so n_S_2d_max is needed)
  
        nx(:) = Jx_facenodenormal_Gau(:,jnode,ielem)                         ! Outward facing normal of facial node

            l = cnt_Mort_Off(j)                                              ! Correct for face orientation and shift back to 1:n_S_2d_Mort

       call entropy_to_primitive(wg_Mort_On (:,j),vg_On (:),nequations)      ! Entropy -> primitive variables:  On_element
       call entropy_to_primitive(wg_Mort_Off(:,l),vg_Off(:),nequations)      ! Entropy -> primitive variables: Off_element

       Up_diss_Mort(:,j) = SAT_Vis_Diss(nequations,vg_On(:),vg_Off(:),nx(:)) ! Viscous dissipation on Mortar based on L-R states

      enddo On_Mortar_2                                                      ! End mortar loop

                                                                                 ! Restrict data plane from Mortar to on-face plane
      call ExtrpXA2XB_2D_neq(nequations,n_S_1d_Mort ,n_S_1d_On ,x_S_1d_Mort ,x_S_1d_On,Up_diss_Mort,Up_diss_On, Intrp_On )

      On_Elem_2: do i = 1, n_S_2d_On                                         ! On-element loop: Begin
        
        jnode =  n_S_2d_On*(iface-1) + i                                     ! Index in facial ordering
              
        inode = ifacenodes_On(jnode)                                         ! Volumetric node index corresponding to facial node index
              
        gsat(:,inode,ielem) = gsat(:,inode,ielem) + pinv(1) * Up_diss_On(:,i)! On-element Viscous penalty contribution

      end do On_Elem_2                                                       ! On-element loop: end

      deallocate(FxA,FyA,FzA)
      deallocate(FxB,FyB,FzB)
      deallocate(FC_Mort_On)
      deallocate(Up_diss_On,Up_diss_Mort)

  end subroutine Inviscid_SAT_Non_Conforming_Interface_Mod_SAT

  !============================================================================
  !       NONCONFORMING VISCOUS interface SATs 
  !============================================================================
  
  subroutine Viscous_SAT_Non_Conforming_Interface(ielem, kelem, iface, kface,                     &
                                                  ifacenodes_On, ifacenodes_Off, n_S_2d_max,      &
                                                  n_S_1d_On  ,n_S_2d_On  ,x_S_1d_On  ,            &
                                                  n_S_1d_Off ,n_S_2d_Off ,x_S_1d_Off ,            &
                                                  n_S_1d_Mort,n_S_2d_Mort,x_S_1d_Mort,            &
                                                  pinv,                                           &
                                                    vg_2d_On,   vg_2d_Off,                        &
                                                  phig_2d_On, phig_2d_Off,                        &
                                                  wg_Mort_On, wg_Mort_Off,                        &
                                                  nx_2d_Off, mut_2d_Off, Jx_r_2d_Mort,            &
                                                  cnt_Mort_Off, Intrp_On, Extrp_Off)

    use referencevariables,   only: nequations, ndim
    use variables,            only: facenodenormal, Jx_r, Jx_facenodenormal_Gau, gsat, mut
    use collocationvariables, only: l00, l01, ldg_flip_flop_sign, alpha_ldg_flip_flop
    use initcollocation,      only: ExtrpXA2XB_2D_neq, ExtrpXA2XB_2D_neq_k

    implicit none

    integer,                    intent(in) :: ielem, kelem, iface, kface
    integer,                    intent(in) :: n_S_1d_On, n_S_1d_Off, n_S_1d_Mort
    integer,                    intent(in) :: n_S_2d_On, n_S_2d_Off, n_S_2d_Mort, n_S_2d_max
    real(wp),  dimension(:),    intent(in) :: x_S_1d_On, x_S_1d_Off, x_S_1d_Mort
    integer,   dimension(:),    intent(in) :: ifacenodes_On, ifacenodes_Off
    integer,   dimension(:),    intent(in) :: cnt_Mort_Off
    real(wp),  dimension(:),    intent(in) :: pinv
    real(wp),  dimension(:,:),  intent(in) :: vg_2d_On,   vg_2d_Off
    real(wp),  dimension(:,:),  intent(in) ::             nx_2d_Off
    real(wp),  dimension(:,:),  intent(in) :: wg_Mort_On, wg_Mort_Off
    real(wp),  dimension(:,:,:),intent(in) :: phig_2d_On, phig_2d_Off
    real(wp),  dimension(:),    intent(in) ::              mut_2d_Off
    real(wp),  dimension(:),    intent(in) ::             Jx_r_2d_Mort
    real(wp),  dimension(:,:),  intent(in) :: Intrp_On,   Extrp_Off
    
    real(wp),  dimension(ndim)             :: nx, nx_Off
    real(wp),  dimension(nequations)       :: fstarV, SAT_Pen
    real(wp),  dimension(nequations)       ::   vg_On,   vg_Off
    real(wp),  dimension(nequations,ndim)  :: phig_On, phig_Off

    real(wp), allocatable, dimension(:,:) :: fV_2d_Mort, fV_Mort_On, fV_Mort_Off, fV_2d_On, fV_2d_Off
    real(wp), allocatable, dimension(:,:) :: IP_2d_On, IP_2d_Mort

    integer                               :: i, j, k, l
    integer                               :: inode, jnode

    real(wp), dimension(nequations,nequations) :: hatc_Ave, matrix_ip

    real(wp)                                   ::  mut_Off
    real(wp)                                   :: Jx_r_Ave
    real(wp)                                   :: l01_ldg_flip_flop

    continue

      allocate(fV_Mort_On (nequations,n_S_2d_Mort))
      allocate(fV_Mort_Off(nequations,n_S_2d_Mort))
      allocate(fV_2d_Mort (nequations,n_S_2d_Mort))

      allocate(fV_2d_On   (nequations,n_S_2d_On  ))
      allocate(fV_2d_Off  (nequations,n_S_2d_Off ))

      allocate(IP_2d_Mort (nequations,n_S_2d_Mort))
      allocate(IP_2d_On   (nequations,n_S_2d_On  ))

      !  =======
      !  LDG viscous dissipation: Connects Off with On interfaces through mortar
      !  =======

      Off_Elem_3:do k = 1, n_S_2d_Off

          nx_Off(:  ) =   nx_2d_Off(:,  k)         ! Outward facing normal of facial node 

          vg_Off(:  ) =   vg_2d_Off(:,  k)         ! primitive variables of facial node

        phig_Off(:,:) = phig_2d_Off(:,:,k)         ! viscous gradients of facial node

         mut_Off      =  mut_2d_Off(    k)         ! Turbulent viscosity of facial node

        fV_2d_Off(:,k) = normalviscousflux(vg_Off(:), phig_Off(:,:), nx_Off(:), nequations, mut_Off)

      enddo Off_Elem_3

      call ExtrpXA2XB_2D_neq(nequations,n_S_1d_Off,n_S_1d_Mort,x_S_1d_Off,x_S_1d_Mort, &
                             fV_2d_Off(:,:),fV_Mort_Off(:,:),Extrp_Off)
      
      On_Mortar_3:do j = 1, n_S_2d_Mort

        jnode =  n_S_2d_max*(iface-1) + j          ! Index in facial ordering

            l = cnt_Mort_Off(j)                    ! Correct for face orientation and shift back to 1:n_S_2d_Mort

       fV_Mort_On(:,j) = - fV_Mort_Off(:,l)        ! Account for different ordering and opposite outward normal

      enddo On_Mortar_3

      call ExtrpXA2XB_2D_neq(nequations,n_S_1d_Mort,n_S_1d_On,x_S_1d_Mort,x_S_1d_On, &
                             fV_Mort_On(:,:),fV_2d_On(:,:),Intrp_On)

      !  =======
      !  IP dissipation: formed on the common mortar between element interfaces
      !  =======

      On_Mortar_4:do j = 1, n_S_2d_Mort

        jnode =  n_S_2d_max*(iface-1) + j                   ! Index in facial ordering

        nx(:) = Jx_facenodenormal_Gau(:,jnode,ielem)        ! Outward facing normal of facial node

            l = cnt_Mort_Off(j)                    ! Correct for face orientation and shift back to 1:n_S_2d_Mort

        call entropy_to_primitive(wg_Mort_On (:,j),vg_On (:),nequations)
        call entropy_to_primitive(wg_Mort_Off(:,l),vg_Off(:),nequations)

        hatc_Ave = (matrix_hatc_node(vg_On (:),nx,nx,nequations) &
                 +  matrix_hatc_node(vg_Off(:),nx,nx,nequations)) * 0.5_wp

        Jx_r_Ave = Jx_r_2d_Mort(j)
      
        matrix_ip = pinv(1) * hatc_Ave / Jx_r_Ave

        IP_2d_Mort(:,j) = - l00*matmul(matrix_ip,wg_Mort_On(:,j)-wg_Mort_Off(:,l))
          
      enddo On_Mortar_4

      call ExtrpXA2XB_2D_neq(nequations,n_S_1d_Mort,n_S_1d_On,x_S_1d_Mort,x_S_1d_On, &
                                IP_2d_Mort(:,:),IP_2d_On(:,:),Intrp_On)

      On_Elem_4:do i = 1, n_S_2d_On                              !  Onface sweep 
    
        jnode =  n_S_2d_On*(iface-1) + i                         ! Index in facial ordering
          
        inode = ifacenodes_On(jnode)                             ! Volumetric node index corresponding to facial node index

          vg_On (:  ) =   vg_2d_On(:,  i)                        ! On-element primitive face data
        phig_On (:,:) = phig_2d_On(:,:,i)                        ! On-element viscous derivatives (LDG)

        nx(:) = Jx_r(inode,ielem)*facenodenormal(:,jnode,ielem)  ! Outward facing normal of facial node

        l01_ldg_flip_flop = l01*(1.0_wp - ldg_flip_flop_sign(iface,ielem)*alpha_ldg_flip_flop)

        fstarV(:) = normalviscousflux(vg_On (:), phig_On (:,:), nx, nequations, mut(inode,ielem)) &
                  - fV_2d_On(:,i)

        SAT_Pen(:) = + l01_ldg_flip_flop*fstarV(:) + IP_2d_On(:,i)

        gsat(:,inode,ielem) = gsat(:,inode,ielem) + pinv(1) * SAT_Pen(:)

      enddo On_Elem_4

      deallocate(fV_2d_Mort, fV_Mort_Off, fV_Mort_On, fV_2d_On, fV_2d_Off)
      deallocate(IP_2d_On, IP_2d_Mort)

  end subroutine Viscous_SAT_Non_Conforming_Interface

  !============================================================================
  
  subroutine nse_calcrhsexplicit(irk,tin)

    ! This subroutine calculates the time derivative of the conserved variables at every node.

    use variables
    use referencevariables
    use controlvariables
    use initcollocation, only: element_properties
    use mpimod
    implicit none
    ! local time of evaluation (for RK schemes, this is the stage time)
    integer,  intent(in) :: irk
    real(wp), intent(in) :: tin

    ! indices
    integer :: inode,ielem, jdir

!   integer :: i_err

    ! update the primitive and entropy variables and
    ! the LDG/LDC gradients
    call nse_reconcilestates() ! (navierstokes)

    ! loop over all elements
    do ielem = ihelems(1), ihelems(2)

      call element_properties(ielem, n_pts_3d=nodesperelem)

      !                                        __
      !  Calculate the elementwise Divergence  \/ * (F - Fv)
       
!     HACK
!     if(IMEX_element == 'explicit') call Flux_Divergence(tin,ielem)    !  result in divF

      !  Form the elementwise SAT_Penalties

!     if(IMEX_penalty == 'explicit') call SAT_Penalty(tin,ielem)        !  result in gsat
!     HACK
      !  
      ! compute time derivative
      ! 
      ! reset the time derivative to zero
      Fexp(:,:,ielem,irk) = 0.0_wp
      ! loop over all nodes in the element
      do inode = 1, nodesperelem
        ! add the contribution from the flux divergence in each direction
        if(IMEX_element == 'explicit')then
          do jdir = 1,ndim
            Fexp(:,inode,ielem,irk) = Fexp(:,inode,ielem,irk) - divf(:,jdir,inode,ielem)/Jx_r(inode,ielem)
          end do
        endif
        ! add the contribution from the boundary and interface penalties
        if(IMEX_penalty == 'explicit')then
          Fexp(:,inode,ielem,irk) = Fexp(:,inode,ielem,irk) + gsat(:,inode,ielem)/Jx_r(inode,ielem)
        endif
      end do

    end do

    return
  end subroutine nse_calcrhsexplicit

  !============================================================================

  subroutine nse_calcrhsimplicit(irk,tin)
    ! This subroutine calculates the time derivative of the
    ! conserved variables at every node.
    use variables
    use referencevariables
    use controlvariables
    use initcollocation, only: element_properties

    implicit none
    ! local time of evaluation (for RK schemes, this is the stage time)
    integer,  intent(in) :: irk
    real(wp), intent(in) :: tin

    ! indices
    integer :: inode,ielem, jdir

    ! update the primitive and entropy variables and
    ! the LDG/LDC gradients
    call nse_reconcilestates() ! (navierstokes)

    ! loop over all elements
    do ielem = ihelems(1), ihelems(2)

      call element_properties(ielem, n_pts_3d=nodesperelem)

      !                                        __
      !  Calculate the elementwise Divergence  \/ * (F - Fv)
       
!     HACK
!     if(IMEX_element == 'implicit') call Flux_Divergence(tin,ielem)    !  result in divF

      !  Form the elementwise SAT_Penalties

!     if(IMEX_penalty == 'implicit') call SAT_Penalty(tin,ielem)        !  result in gsat
!     HACK
      !  
      ! compute the "IMPLICIT" flux Fimp
      ! 
      ! reset the time derivative to zero
      Fimp(:,:,ielem,irk) = 0.0_wp
      ! loop over all nodes in the element
      do inode = 1, nodesperelem
        ! add the contribution from the flux divergence in each direction
        if(IMEX_element == 'implicit')then
          do jdir = 1,ndim
            Fimp(:,inode,ielem,irk) = Fimp(:,inode,ielem,irk) - divf(:,jdir,inode,ielem)/Jx_r(inode,ielem)
          end do
        endif
        ! add the contribution from the boundary and interface penalties
        if(IMEX_penalty == 'implicit')then
          Fimp(:,inode,ielem,irk) = Fimp(:,inode,ielem,irk) + gsat(:,inode,ielem)/Jx_r(inode,ielem)
        endif
      end do

    end do

    return
  end subroutine nse_calcrhsimplicit

  !============================================================================

  subroutine set_Flow_parameters()

    use nsereferencevariables

    ! specific heat ratio
    gamma0 = 1.4_wp
    ! molecular weight
    MW0    = 28.97_wp
    ! reference pressure
    p0 = patm
    ! reference temperature
    t0 = tref
    ! calculate reference density
    rho0 = p0*MW0/(Ru*T0)
    ! calculate reference speed of sound
    csound0 = sqrt(gamma0*Ru/MW0*T0)
    ! calculate reference velocity
    U0 = Mach0*csound0

    gamI  = 1.0_wp / gamma0
    gm1   = gamma0 - one
    gm1M2 = gm1*Mach0*Mach0
    gm1M2I= 1.0_wp / gm1M2

    gm1og = gm1/gamma0
    gp1og = (gamma0 + one)/gamma0
    gM2   = u0*u0/(Ru/MW0*T0)
    gM2I  = one / gM2

    ! Where viscous routines are called whether or
    ! not the problem is viscous, we need the viscous
    ! fluxes to be zero. This is accomplished by always
    ! multiplying by Re0inv instead of dividing by Re0.
    Re0inv = 0.0_wp
    if (viscous) Re0inv = 1.0_wp/Re0

    return
  end subroutine set_Flow_parameters

  subroutine set_InitialCondition(bfuncin)
! this subroutine sets the pointer for the exactSolution procedure
! it will default to uniformFreeStream
    character(180), intent(in) :: bfuncin

    integer :: ispline

    select case(trim(bfuncin))
      case('UniformFreeStream')
        InitialSubroutine => UniformFreeStream
      case('ExactSolutionViscousShock')
        InitialSubroutine => viscousShockFull
      case('ExactSolutionIsentropicVortex')
        InitialSubroutine => isentropicVortexFull
      case('ExactSolutionSupersonicVortex')
        InitialSubroutine => supersonicvortexFull
      case('ShockVortex')
        InitialSubroutine => ShockVortexInteraction
      case('SodsProblem')
        InitialSubroutine => SodsProblemICBC
      case('QuiescentFluid')
        InitialSubroutine => UniformFreeStream
      case('taylorGreenVortex')
        InitialSubroutine => taylorGreen
      case('Constant_rhoS')
        InitialSubroutine => Constant_rhoS
      case('Potential_cylinder')
        InitialSubroutine => Potential_Flow_Around_cylinder
      case('PreserveFreeStream')
        InitialSubroutine => UniformFreeStream
      case('VortexKicker')
        InitialSubroutine => isentropicVortexFull
      case('GFIT')
        InitialSubroutine => GFIT
      case('BLayerProfile')
        ispline = 1
        InitialSubroutine => BLayerProfile
!     case('BLayerProfile-01':'BLayerProfile-99')
!       read(bfuncin(15:16),*) ispline
!       InitialSubroutine => BLayerProfileS
      case('Kelvin-Helmoholtz')
        InitialSubroutine => kelvin_helmoholtz
      case default
        InitialSubroutine => UniformFreeStream
        write(*,*)'no match for InitialCondition specificiation'
        write(*,*)'using default UniformFreeStream'
     end select

     return
  end subroutine set_InitialCondition

  pure subroutine UniformFreeStream(Vx,phi,fv,Jx,xin,tin,neqin,nd,mut)
    use nsereferencevariables
    integer, intent(in) :: neqin, nd
    real(wp), intent(inout) :: Vx(neqin)
    real(wp), intent(out) :: fv(neqin)
    real(wp), intent(in)    :: phi(neqin,3)
    real(wp), intent(in) :: Jx(3)
    real(wp), intent(in) :: xin(3)
    real(wp), intent(in) :: tin, mut

    real(wp) :: alpha

    alpha = uniformFreeStreamAOA*pi/180._wp

    Vx = zero
    ! density
    Vx(1) = one
    ! velocity
    Vx(2) = cos(alpha)
    Vx(3) = sin(alpha)
    Vx(4) = zero
    ! Temperature
    Vx(5) = one
    
    fv = zero

!-- DEBUG DAVID START
    !-- setting everything to one so that at least the continuity should satisfy free-stream if everything else is messed up
    ! density
    Vx(1) = one
    ! velocity
    Vx(2) = one
    Vx(3) = one
    Vx(4) = one
    ! Temperature
    Vx(5) = one   

!-- DEBUG DAVID END
    return
  end subroutine UniformFreeStream

  pure subroutine GFIT(Vx,phi,fv,Jx,xin,tin,neqin,nd,mut)
    use nsereferencevariables
    integer, intent(in) :: neqin, nd
    real(wp), intent(inout) :: Vx(neqin)
    real(wp), intent(out) :: fv(neqin)
    real(wp), intent(in)    :: phi(neqin,3)
    real(wp), intent(in) :: Jx(3)
    real(wp), intent(in) :: xin(3)
    real(wp), intent(in) :: tin, mut

    real(wp) :: alpha

    alpha = uniformFreeStreamAOA*pi/180._wp

    Vx = zero
    ! density
    Vx(1) = one
    ! velocity
    Vx(2) = cos(alpha)
    Vx(3) = sin(alpha)
    Vx(4) = zero
    if(xin(2) <= zero) Vx(2:4) = zero
    ! Temperature
    Vx(5) = one
    
    fv = zero

    return
  end subroutine GFIT

  pure subroutine QuiescentFluid(Vx,phi,fv,Jx,xin,tin,neqin,nd,mut)
    use nsereferencevariables
    integer, intent(in) :: neqin, nd
    real(wp), intent(inout) :: Vx(neqin)
    real(wp), intent(in)    :: phi(neqin,3)
    real(wp), intent(out) :: fv(neqin)
    real(wp), intent(in) :: Jx(3)
    real(wp), intent(in) :: xin(3)
    real(wp), intent(in) :: tin, mut

    Vx = zero
    ! density
    Vx(1) = one
    ! velocity
    Vx(2) = zero
    Vx(3) = zero
    Vx(4) = zero
    ! Temperature
    Vx(5) = one
    
    fv = zero

    return
  end subroutine QuiescentFluid

  pure subroutine taylorGreen(Vx,phi,fv,Jx,xin,tin,neqin,nd,mut)
    use nsereferencevariables
    integer, intent(in) :: neqin, nd
    real(wp), intent(inout) :: Vx(neqin)
    real(wp), intent(out) :: fv(neqin)
    real(wp), intent(in)    :: phi(neqin,3)
    real(wp), intent(in) :: Jx(3)
    real(wp), intent(in) :: xin(3)
    real(wp), intent(in) :: tin, mut
    real(wp) :: p
    
    real(wp) :: fcorr
    
    fcorr = two*pi/6.2831853071795862_wp
    

    p = one + gM2*( (cos(two*xin(1))+cos(two*xin(2))) * (cos(two*xin(3))+two) )/16.0_wp

    Vx    = zero

    Vx(5) = one

    Vx(2) = +sin(xin(1))*cos(xin(2))*cos(xin(3))
    Vx(3) = -cos(xin(1))*sin(xin(2))*cos(xin(3))
    Vx(4) = zero

    ! Density
    Vx(1) = p/Vx(5)

    ! Viscous flux
    fv = zero

    return
  end subroutine taylorGreen 

  pure subroutine InviscidWall(Vx,phi,fv,Jx,xin,tin,neqin,nd,mut)
    use nsereferencevariables
    integer,  intent(in)    :: neqin, nd

    real(wp), intent(inout) :: Vx(neqin)
    real(wp), intent(out)   :: fv(neqin)
    real(wp), intent(in)    :: phi(neqin,3)
    real(wp), intent(in)    :: Jx(3)
    real(wp), intent(in)    :: xin(3)
    real(wp), intent(in)    :: tin, mut

    real(wp), parameter  :: Mirror = -1.0_wp
    real(wp), dimension(3)   :: VNormal, Vtangent, JxNormal

    JxNormal = Jx(:) / Magnitude(Jx)

    VNormal(:)   = dot_product(Vx(2:4),JxNormal(:)) * JxNormal(:)
    VTangent(:)  = Vx(2:4) - VNormal(:)

    Vx(1)   = Vx(1)
    Vx(2:4) = VTangent(:) + 1.0_wp*Mirror*VNormal(:)
    Vx(5)   = Vx(5)

    fv = 0.0_wp

    return
  end subroutine InviscidWall

  pure subroutine SymmetryPlane(Vx,phi,fv,Jx,xin,tin,neqin,nd,mut)
    use nsereferencevariables
    integer, intent(in) :: neqin, nd
    real(wp), intent(inout) :: Vx(neqin)
    real(wp), intent(out) :: fv(neqin)
    real(wp), intent(in)    :: phi(neqin,3)
    real(wp), intent(in) :: Jx(3)
    real(wp), intent(in) :: xin(3)
    real(wp), intent(in) :: tin, mut

    real(wp), parameter  :: Mirror = -1.0_wp
    real(wp), dimension(3)   :: VNormal, Vtangent, JxNormal

    JxNormal = Jx(:) / Magnitude(Jx)

    VNormal(:)   = dot_product(Vx(2:4),JxNormal(:)) * JxNormal(:)
    VTangent(:)  = Vx(2:4) - VNormal(:)

    Vx(1)   = Vx(1)
    Vx(2:4) = VTangent(:) + Mirror*VNormal(:)
    Vx(5)   = Vx(5)

    fv = Mirror*normalviscousflux(Vx, phi, Jx, neqin,mut)
    
    return
  end subroutine SymmetryPlane

  !============================================================================
  
  pure subroutine NoSlipWallAdiabatic(prim_int,grad_entr_int,f_v,normal,pos,time, &
      & n_eq,n_d,mut)
    
    ! Load modules
    use nsereferencevariables
    
    ! Nothing is implicitly defined
    implicit none
    
    integer,  intent(in)    :: n_eq, n_d
    real(wp), intent(out)   :: f_v(n_eq)
    real(wp), intent(inout) :: prim_int(n_eq)
    real(wp), intent(in)    :: grad_entr_int(n_eq,3)
    real(wp), intent(in)    :: normal(3)
    real(wp), intent(in)    :: pos(3)
    real(wp), intent(in)    :: time, mut

    real(wp), parameter  :: mirror = -1.0_wp
    real(wp), parameter  :: no_slip = -0.0_wp

    real(wp), dimension(3)    :: unit_normal, normal_vel, tangent_vel
    real(wp), dimension(n_eq,3) :: grad_prim_int, grad_prim_int_normal, &
      & grad_prim_int_tangent

    integer                         :: i

    ! Unit normal direction
    unit_normal(:) = normal(:) / Magnitude(normal(:))

    normal_vel(:)   = dot_product(prim_int(2:4),unit_normal) * unit_normal(:)
    tangent_vel(:)  = prim_int(2:4) - normal_vel(:)

    ! Set primitive variables in the ghost node
    ! ======================================== 
    ! Density
    prim_int(1) =  prim_int(1)
    
    ! Velocity vector
    prim_int(2:4) = no_slip*tangent_vel(:) + mirror*normal_vel(:)

    ! Temperature
    prim_int(5) = prim_int(5)
    
   
    ! Grad(V) = dVdW Grad(W)  = dvdw phi
    grad_prim_int = MatMul(dVdW(prim_int,n_eq),grad_entr_int)


    ! Set gradient of the primitive variables in the ghost node
    ! =========================================================

    ! Normal component of grad_prim_int
    do i = 1, n_eq
      grad_prim_int_normal(i,:)  = dot_product(grad_prim_int(i,:),unit_normal(:))*unit_normal(:)
    enddo

    grad_prim_int_tangent = grad_prim_int - grad_prim_int_normal

    ! Adiabatic condition
    grad_prim_int_normal(5:5,1:3) = 0.0_wp

    ! Compute normal viscous flux arising from the ghost point
    f_v   =  normalviscousflux(prim_int,MatMul(dWdV(prim_int,n_eq), &
      & grad_prim_int_tangent+grad_prim_int_normal),normal,n_eq,mut)


    return
  end subroutine NoSlipWallAdiabatic

  !============================================================================

  subroutine SubsonicOutflow(Vx,phi,fv,Jx,xin,tin,neqin,nd,mut)
   use nsereferencevariables
    integer, intent(in) :: neqin, nd
    real(wp), intent(inout) :: Vx(neqin)
    real(wp), intent(out) :: fv(neqin)
    real(wp), intent(in)    :: phi(neqin,3)
    real(wp), intent(in) :: Jx(3)
    real(wp), intent(in) :: xin(3)
    real(wp), intent(in) :: tin, mut

    real(wp)                 :: rho, p

    rho = Vx(1)
    p   = vx(1) * vx(5) 

    Vx(1)   =  (p0 / p)**(1.0_wp/gamma0) * rho
    Vx(2:4) = Vx(2:4) 
    Vx(5)   =   p0 / rho

    fv = 0.0_wp

    return
 end subroutine SubsonicOutflow

! subroutine UniformFreeStream_AcousticPulse(Vx,phi,fv,Jx,xin,tin,neqin,nd)
!   use nsereferencevariables
!   integer, intent(in) :: neqin, nd
!   real(wp), intent(inout) :: Vx(neqin)

!   alpha = uniformFreeStreamAOA*pi/180._wp
!   omega = 1.0_wp
!   eps   = 0.01_wp

!   p   = rho0*T0 * (1.0_wp + eps * sin(2*pi*omega*tin)
!   Vx(1)   =  (p0 / p)**(1.0_wp/gamma0) * rho0

!   Vx = zero
!   ! density
!   Vx(1) = one
!   ! velocity
!   Vx(2) = cos(alpha)
!   Vx(3) = sin(alpha)
!   Vx(4) = zero
!   ! Temperature
!   Vx(5) = one
!   
!   fv = zero

!   return

!   return
! end subroutine UniformFreeStream_AcousticPulse

  !============================================================================

  pure subroutine Constant_rhoS(Vx,phi,fv,Jx,xin,tin,neqin,nd,mut)
    use nsereferencevariables
    integer, intent(in) :: neqin, nd
    real(wp), intent(inout) :: Vx(neqin)
    real(wp), intent(out) :: fv(neqin)
    real(wp), intent(in)    :: phi(neqin,3)
    real(wp), intent(in) :: Jx(3)
    real(wp), intent(in) :: xin(3)
    real(wp), intent(in) :: tin,mut

    real(wp)             :: c1,rs,mag

    real(wp) :: alpha

    alpha = uniformFreeStreamAOA*pi/180._wp
    
    c1 = 1.0_wp
    rs = 1.0_wp
    mag = sqrt(dot_product(xin(:),xin(:)))
    vx(1)   = 1.0_wp * ( 1.0_wp + 0.1_wp*sin(mag - 0.1_wp*tin))
    Vx(2) = cos(alpha)
    Vx(3) = sin(alpha)
    vx(4)   = 0.0_wp 
    vx(5)   = exp( (-c1 - gm1og*vx(1)*log(vx(1)))/((-1 + gm1og)*vx(1)*rs) )

    fv = zero

    return
  end subroutine Constant_rhoS

  !============================================================================

  subroutine BLayerProfile(Vx,phi,fv,Jx,xin,tin,neqin,nd,mut)
    use nsereferencevariables
    integer, intent(in) :: neqin, nd
    real(wp), intent(inout) :: Vx(neqin)
    real(wp), intent(out) :: fv(neqin)
    real(wp), intent(in)    :: phi(neqin,3)
    real(wp), intent(in) :: Jx(3)
    real(wp), intent(in) :: xin(3)
    real(wp), intent(in) :: tin, mut
    
    Vx = Vx
    fv = zero

  end subroutine BLayerProfile

  !============================================================================
  ! compute_explicit_timestep- given a CFL, computes the max timestsp 
  !============================================================================

  subroutine compute_explicit_timestep(dt_global)

    ! Load modules
    use variables
    use controlvariables
    use referencevariables
    use nsereferencevariables
    use collocationvariables, only: pvol
    use initcollocation, only: element_properties
    use mpimod 

    implicit none

    real(wp), intent(inout) :: dt_global
    real(wp), dimension(:), allocatable :: dt_min_proc

    integer :: iell, ielh
    integer :: s_tag, r_tag, m_size, &
               s_request_dt_min, r_request_dt_min, i_err

    integer :: s_status(mpi_status_size)
    integer :: r_status(mpi_status_size)

    integer :: ielem,  inode
    integer :: m

    real(wp)               :: Lngth, a0, dt0, dt_min, dt_global_max
    real(wp)               :: tI, tV
    real(wp), dimension(3) :: sq, ucon

    continue

    ! Compute gradient of the velocity components
    ! ===========================================
    dt_global_max = dt_global*1.1_wp
    dt_min = 100.0_wp

    ! Low and high  volumetric element index
    iell  = ihelems(1) ;  ielh = ihelems(2)

    ! loop over all elements
    do ielem = ihelems(1), ihelems(2)

      call element_properties(ielem, n_pts_3d=nodesperelem,pvol=pvol)

      do  inode = 1, nodesperelem
                
          Lngth = pvol( inode)**(third)

          a0  = sqrt(abs(gamma0*vg(5, inode,ielem)/gM2))

          sq(1) = magnitude(r_x(1,:, inode,ielem))
          sq(2) = magnitude(r_x(2,:, inode,ielem))
          sq(3) = magnitude(r_x(3,:, inode,ielem))

          ucon(1) = dot_product(r_x(1,:, inode,ielem),vg(2:4, inode,ielem))
          ucon(2) = dot_product(r_x(2,:, inode,ielem),vg(2:4, inode,ielem))
          ucon(3) = dot_product(r_x(3,:, inode,ielem),vg(2:4, inode,ielem))

          tI  =  sum(abs(ucon(:))) + a0 * ( sum(sq) )
          tV  =  Re0Inv * magnitude(sq)

          dt0 = CFL / (tI / Lngth + tV / Lngth / Lngth)

          dt_min = min(dt_min,dt0)

      enddo
    enddo

    ! Reduce values on all processes to a single value
    if(myprocid == 0 )  then
      allocate(dt_min_proc(0:nprocs-1))
      dt_min_proc(:) = 10000.0_wp ; dt_min_proc(0) = dt_min ;
    end if

    if(myprocid /= 0 ) then
      s_tag = 100 + myprocid
      m_size = 1
      call mpi_isend(dt_min,m_size,mpi_double,0,s_tag,petsc_comm_world, &
        & s_request_dt_min,i_err)
      
      call mpi_wait(s_request_dt_min,s_status,i_err)
    else
      do m = 1, nprocs-1
        r_tag = 100 + m
        m_size = 1
        call mpi_irecv(dt_min_proc(m),m_size,mpi_double,m,r_tag, &
          & petsc_comm_world,r_request_dt_min,i_err)

        call mpi_wait(r_request_dt_min,r_status,i_err)
      end do
    end if

    if(myprocid == 0) then
      dt_global = minval(dt_min_proc(:))
      deallocate(dt_min_proc)
      if(dt_global >= dt_global_max)dt_global = dt_global_max
    end if

    ! Create a barrier synchronization in the group. 
    call mpi_barrier(petsc_comm_world,i_err)

    ! Broadcast dt_global
    m_size = 1
    call mpi_bcast(dt_global,m_size,mpi_default_wp,0,petsc_comm_world,i_err)

    return
  end subroutine compute_explicit_timestep

  
!============================================================================
    ! compute_vorticity_field_elements - Computes the vorticity field for all the elements
!============================================================================

  subroutine compute_vorticity_field_elements()
    ! This subroutine computes the vorticity field given the velocity field.
    ! This means that the primitive variable must be already computed.

    ! Load modules
    use variables
    use referencevariables
    use initcollocation, only: element_properties

    ! Nothing is implicitly defined
    implicit none

    real(wp), dimension(5,3) :: GradV

    integer :: ielem,  inode

    continue
    
    ! Compute gradient of the velocity components
    ! ===========================================

    ! loop over all elements
    do ielem = ihelems(1), ihelems(2)

      call element_properties(ielem, n_pts_3d=nodesperelem)

      ! loop over all elements
      do  inode = 1, nodesperelem

        !  __           __
        !  \/ V  = dVdW \/ W  = dVdW phi
        !  
        GradV(:,:)    = MatMul(dVdW(vg(:, inode,ielem),nequations),phig(:,:, inode,ielem))

        ! Compute the vorticity
        omega(:, inode,ielem) = 0.0_wp 

        ! Note:  GradV(1,:) is gradient of density
        omega(1, inode,ielem) = GradV(4,2) - GradV(3,3)
        omega(2, inode,ielem) = GradV(2,3) - GradV(4,1)
        omega(3, inode,ielem) = GradV(3,1) - GradV(2,2)
      
      end do
    end do

    return
  end subroutine compute_vorticity_field_elements

  !============================================================================
  
  !============================================================================
  ! kinetic_energy_element - Computes the kinetic energy for one element

  pure function kinetic_energy_element(ielem)
    ! This subroutine computes the kinetic energy in one element given the 
    ! velocity field. This means that the primitive variable must be already computed.

    ! Load modules
    use variables
    use referencevariables

    ! Nothing is implicitly defined
    implicit none

    real(wp), dimension(nodesperelem) :: kinetic_energy_element

    integer, intent(in) :: ielem
    
    integer :: inode

    continue 

    ! Compute kinetic energy
    ! ======================
    do inode = 1, nodesperelem

      kinetic_energy_element(inode) = 0.0_wp 

      kinetic_energy_element(inode) = 0.5_wp*dot_product(vg(2:4,inode,ielem),vg(2:4,inode,ielem))
      
    end do

    return
  end function kinetic_energy_element

  !============================================================================
  ! compute_primitive_variables_elements - Computes the primitive variables for
  !                                        all elements using the conservative 
  !                                        variables. 

  subroutine compute_primitive_variables_elements()

    ! Load modules
    use variables
    use referencevariables
    use initcollocation, only: element_properties

    ! Nothing is defined implicitly
    implicit none

    integer :: ielem, inode

    ! loop over all elements
    do ielem = ihelems(1), ihelems(2)

      call element_properties(ielem, n_pts_3d=nodesperelem)

      ! Loop over nodes in each element
      do inode = 1, nodesperelem

        ! Calculate primitive variables from conservative variables
        call conserved_to_primitive(ug(:,inode,ielem),vg(:,inode,ielem),nequations)
      
      enddo
    enddo

    return
  end subroutine compute_primitive_variables_elements

  !============================================================================

  !============================================================================
  ! compute_entropy_variables_elements - Computes the entropy variables using 
  !                                      for all elements using the primitive 
  !                                      variables. 

  subroutine compute_entropy_variables_elements()
 
    ! Load modules
    use variables
    use referencevariables
    use initcollocation, only: element_properties

    ! Nothing is defined implicitly
    implicit none

    integer :: ielem, inode

    ! loop over all elements
    do ielem = ihelems(1), ihelems(2)

      call element_properties(ielem, n_pts_3d=nodesperelem)

      ! Loop over nodes in each element
      do inode = 1, nodesperelem
            
        ! Calculate entropy variables from primitive variables
        call primitive_to_entropy( &
        vin = vg(:,inode,ielem), &
        wout = wg(:,inode,ielem), &
        nq = nequations )

      enddo
    enddo

    return
  end subroutine compute_entropy_variables_elements

  !============================================================================
  ! compute_specific_entropy_elements - Computes the specific entropy using the 
  ! primitive variables 

  subroutine compute_specific_entropy_elements()
 
    ! Load modules
    use variables
    use referencevariables
    use initcollocation, only: element_properties

    ! Nothing is defined implicitly
    implicit none

    integer :: ielem, inode

    ! loop over all elements
    do ielem = ihelems(1), ihelems(2)

      call element_properties(ielem, n_pts_3d=nodesperelem)

      ! Loop over nodes in each element
      do inode = 1, nodesperelem
            
        ! Calculate specific entropy
        specific_entropy(inode,ielem) = specificentropy(vg(:,inode,ielem),nequations)

      enddo
    enddo

    return
  end subroutine compute_specific_entropy_elements


  subroutine Solution_Filter()
    ! This subroutine calculates elementwise 
    ! the Divergence of the Conservative Flux
    use variables
    use referencevariables
    use controlvariables
    use collocationvariables, only: ia_Filter,ja_Filter,aa_Filter
    use initcollocation, only: element_properties

    implicit none
    ! local time of evaluation (for RK schemes, this is the stage time)

    ! indices
    integer :: inode, jdir, ielem, nodesperelem_max
    integer :: jnode
    integer :: i

    real(wp),  parameter :: al = 0.01_wp
    real(wp),  allocatable, dimension(:,:) :: tmp88,tmp89
    real(wp)             :: one_al

    one_al = 1.0_wp - al

    nodesperelem_max = (npoly_max+1)**ndim
    
    allocate(tmp88(1:nequations,1:nodesperelem_max))
    allocate(tmp89(1:nequations,1:nodesperelem_max))

    ! loop over all elements
    do ielem = ihelems(1), ihelems(2)

      call element_properties(ielem, n_pts_3d=nodesperelem)

      ! loop over all nodes in the element
      tmp89(:,1:nodesperelem) = ug(:,1:nodesperelem,ielem)
      ! loop over each direction
      do jdir = 1,ndim
        tmp88(:,:) = 0.0_wp
        do inode = 1,nodesperelem
          ! column/node from gradient operator in CSR format in
          do i = ia_Filter(inode), ia_Filter(inode+1)-1
            jnode = ja_Filter(jdir,i)
            tmp88(:,inode) = tmp88(:,inode) + aa_Filter(jdir,i) * tmp89(:,jnode)
          end do
        end do
        tmp89(:,1:nodesperelem) = tmp88(:,1:nodesperelem)
      end do
      ug(:,1:nodesperelem,ielem) = one_al * ug(:,1:nodesperelem,ielem)  + al*tmp88(:,1:nodesperelem)
    end do
    deallocate(tmp88) ; deallocate(tmp89)

    return
  end subroutine Solution_Filter
 
!============================================================================

  subroutine Flux_Div_Pencil(ielem, N_S, N_S_2d, pinv, qmat, dmat)

    ! This subroutine calculates elementwise the Divergence of the Conservative Flux

    use variables
    use referencevariables
    use controlvariables, only: discretization, Entropy_Correction
    use SSWENOvariables
    use initgrid

    implicit none

    integer ,                     intent(in)   :: ielem, N_S, N_S_2d

    real(wp), dimension(N_S),     intent(in)   :: pinv
    real(wp), dimension(N_S,N_S), intent(in)   :: qmat, dmat

    ! indices
    integer :: inode, jdir, ipen
    integer :: i, k

    real(wp), dimension(nequations,N_S)        :: ugS, vgS, fgS, d_fgS
    real(wp), dimension(         3,N_S)        :: JnS

    integer,  dimension(2)                     :: faceLR
    real(wp), dimension(nequations)            :: uLL,uL,uR,uRR
    real(wp), parameter                        :: tol1 = 1.0e-10_wp

    integer                                    :: jnode,gnode
    integer                                    :: k_node,k_elem,k_face
    integer                                    :: inb


    select case(discretization)

    case('SpecColl')

      do jdir = 1,ndim            ! Directional loop

        do ipen = 1, N_S_2d

          !  Grab a pencil of data
          fgS(:,:) = zero
          do i = 1,N_S
            inode    = Pencil_Coord(N_S,jdir,ipen,i)
            ugS(:,i) =   ug(     :,inode,ielem)    !  Neqns
            JnS(:,i) = Jx_r(inode,ielem)*r_x(jdir,:,inode,ielem)

            call conserved_to_primitive(ugS(:,i),vgS(:,i),nequations)
            fgS(:,i) = normalflux( vgS(:,i), JnS(:,i), nequations )

          enddo

          ! Differentiate Pencil of Fluxes on to solution points
          do k = 1,nequations
            d_fgS(k,1:N_S) = matmul(dmat,fgS(k,1:N_S))
          enddo

          do i = 1,N_S
            inode   = Pencil_Coord(N_S,jdir,ipen,i)
            divf(:,jdir,inode,ielem) = d_fgS(:,i)
          enddo

        end do

      end do

    case('SSDC')

      do jdir = 1,ndim            ! Directional loop

        do ipen = 1, N_S_2d

          !  Grab a pencil of data
          do i = 1,N_S
            inode    = Pencil_Coord(N_S,jdir,ipen,i)  
            ugS(:,i) =   ug(     :,inode,ielem)    !  Neqns
            JnS(:,i) = Jx_r(inode,ielem)*r_x(jdir,:,inode,ielem)
          enddo

          !  Extrapolate data from Solution points to Flux points

          if( .not. Entropy_Correction) then
            call SS_Euler_Dspec(N_S, nequations, pinv, qmat, dmat, ugS, JnS, d_fgS)
          else
            call SS_Stabilized_Euler_Dspec(N_S,nequations, pinv, qmat, ugS, JnS, d_fgS)
          endif

          do i = 1,N_S
            inode   = Pencil_Coord(N_S,jdir,ipen,i)
            divf(:,jdir,inode,ielem) = d_fgS(:,i)
          enddo

        end do

      end do

    case('SSWENO')

      do jdir = 1,ndim            ! Directional loop

        faceLR = face_pairs(jdir)

        do ipen = 1,N_S_2d

           inb  =  0     !  Assumes the pencil is an interior one.

           !  Left interface partner nodes

           if     (ef2e(1,faceLR(1),ielem) < 0) then            ! Partner is a BC (i.e. no partner) 
             inb   = -1
             inode = Pencil_Coord(N_S,jdir,ipen,1)  
             uL(:) = ug(:, inode,ielem)
            uLL(:) = ug(:, inode,ielem)

          else if (ef2e(3,faceLR(1),ielem) /= myprocid) then    ! Partner is off-process
            jnode  = nodesperface*(faceLR(1)-1)+ipen
            gnode  = efn2efn(3,jnode,ielem)  ! This is pointing to ghost stack not volumetric stack

             uL(:) = ughst(:,gnode)
!           uLL(:) = ughstWENO(:,gnode)
            uLL(:) = ughstWENO_partner(:,gnode)

          else                                              ! Partner is  on-process
             call data_partner_element_serial(ipen,faceLR(1),ielem,k_node,k_elem,k_face, inode)
            gnode  = nodesperface*(k_face-1) + ipen

             uL(:) = ug(:,k_node,k_elem)
!           uLL(:) = ug(:,WENO_Adjoining_Data(k_node,k_face),k_elem)
            uLL(:) = ugWENO_partner(:,gnode,k_elem)

!           t1 = abs(maxval(uLLT(:)-uLL(:)))
!           if(t1 >= tol1) write(*,*)t1
          endif

!          !  Right interface partner nodes

          if     (ef2e(1,faceLR(2),ielem) < 0) then            ! Partner is a BC (no partner) 
             inb   = +1
             inode = Pencil_Coord(N_S,jdir,ipen,N_S)  
             uR(:) = ug(:, inode,ielem)
            uRR(:) = ug(:, inode,ielem)

          else if (ef2e(3,faceLR(2),ielem) /= myprocid) then    ! Partner is off-process
            jnode  = nodesperface*(faceLR(2)-1)+ipen
            gnode  = efn2efn(3,jnode,ielem)  ! This is pointing to ghost stack not volumetric stack

             uR(:) = ughst(:,gnode)
!           uRR(:) = ughstWENO(:,gnode)
            uRR(:) = ughstWENO_partner(:,gnode)

          else                                              ! Partner is  on-process
             call data_partner_element_serial(ipen,faceLR(2),ielem,k_node,k_elem,k_face, inode)
            gnode  = nodesperface*(k_face-1) + ipen

             uR(:) = ug(:,k_node,k_elem)
!           uRR(:) = ug(:,WENO_Adjoining_Data(k_node,k_face),k_elem)
            uRR(:) = ugWENO_partner(:,gnode,k_elem)
!           t1 = abs(maxval(uRRT(:)-uRR(:)))
!           if(t1 >= tol1) write(*,*)t1
          endif

          !  Grab a pencil of data
          do i = 1,N_S
            inode    = Pencil_Coord(N_S,jdir,ipen,i)  
            ugS(:,i) =   ug(     :,inode,ielem)    !  Neqns
            JnS(:,i) = Jx_r(inode,ielem)*r_x(jdir,:,inode,ielem)
          enddo
             
          ! First  conditional catches elements that have BC on both faces
          ! Second conditional catches elements that are periodic onto themselves (1 wide)
          if ( (ef2e(1,faceLR(1),ielem) <      0) .and. (ef2e(1,faceLR(2),ielem) <      0)    .or. &
             & (ef2e(2,faceLR(1),ielem) == ielem) .and. (ef2e(2,faceLR(2),ielem) == ielem)  ) then
            call SS_Stabilized_Euler_Dspec(N_S,nequations, pinv, qmat, ugS, JnS, d_fgS)
          else
            if(WENO_type == 'Element_WENO') then
              uLL = uL ; uRR = uR ;     !  Ensures consistency of smoothness parameters tau_i
            endif
            call SSWENO4(inb, ugS, uLL, uL, uR, uRR, WENO_Extrp, 1.0_wp, WENO_Extrp, JnS, d_fgS)
          endif

          do i = 1,N_S
            inode   = Pencil_Coord(N_S,jdir,ipen,i)
            divf(:,jdir,inode,ielem) = d_fgS(:,i)
          enddo

        enddo

      enddo

    end select

    return
  end subroutine Flux_Div_Pencil

!=-=-=-=-=-=-=-=-=-=-=-=-=-=-=-=-=-=-=-=-=-=-=-=-=-=-=-=-=-=-=-=-=-=-=-=-=-=-=-=-=-=-=-=-=-=-=-=-=-=
 
  subroutine Entropy_Inviscid_Flux_Div(ielem)
    ! This subroutine calculates elementwise 
    ! the Divergence of the Conservative Flux
    use variables
    use referencevariables
    use collocationvariables
    use initgrid

    implicit none
    ! local time of evaluation (for RK schemes, this is the stage time)
    integer , intent(in) :: ielem

    ! indices
    integer :: inode, jnode, jdir
    integer :: i

    real(wp), dimension(nequations) :: ugS, vgS
    real(wp), dimension(         3) :: JnS

        do inode = 1, nodesperelem
          divf_S(:,inode,ielem) = 0.0_wp
          ! loop over number of dependent elements in gradient
          do i = iagrad(inode), iagrad(inode+1)-1
            ! loop over dimensions
            do jdir = 1,ndim
              ! column/node from gradient operator in CSR format in
              ! the jdir-direction corresponding to the coefficient dagrad(jdir,i)
              jnode = jagrad(jdir,i)
              ! update gradient using coefficient and entropy variables at appropriate node
              JnS(:) = Jx_r(jnode,ielem)*r_x(jdir,:,jnode,ielem)
              ugS(:) =  ug(:,jnode,ielem)
              call conserved_to_primitive(ugS(:),vgS(:),nequations)
              divf_S(jdir,inode,ielem) = divf_S(jdir,inode,ielem) + dagrad(jdir,i) * normal_Entropy_flux(vgS(:),JnS(:),nequations)
            end do
          end do
        end do

  end subroutine Entropy_Inviscid_Flux_Div

!=-=-=-=-=-=-=-=-=-=-=-=-=-=-=-=-=-=-=-=-=-=-=-=-=-=-=-=-=-=-=-=-=-=-=-=-=-=-=-=-=-=-=-=-=-=-=-=-=-=

  subroutine SS_Euler_Dspec(N_S, N_q, pinv, qmat, dmat, ugS, JnS, dfn)

    use variables
    use referencevariables
    use controlvariables, only: entropy_flux

    implicit none 

    integer,                      intent(in ) :: N_S, N_q
    real(wp), dimension(N_S),     intent(in ) :: pinv
    real(wp), dimension(N_S,N_S), intent(in ) :: qmat, dmat
    real(wp), dimension(N_q,N_S), intent(in ) :: ugS
    real(wp), dimension(  3,N_S), intent(in ) :: JnS

    real(wp), dimension(N_q,N_S), intent(out) :: dfn

    real(wp), dimension(N_q,N_S,N_S)          :: SSFlux

    real(wp), dimension(3)                    :: nx

    integer                                   :: i,j,k,l

    real(wp), dimension(N_q,N_S)              :: vgS
    real(wp), dimension(N_q,0:N_S)            :: fnS

    logical                                   :: flux = .false.

    !  Rotate pencil from conserved variables to primitive variables
    do i=1,N_S
      call conserved_to_primitive(ugS(:,i),vgS(:,i),N_q)
    enddo

    SSFlux(:,:,:) = 0.0_wp ;

    !  EntropyConsistentFlux is symmetric w.r.t. the Left and Right states
    !  Only the upper half of the matrix are calculated
    !  Interior Diagonals are not calculated because d[[i,i]] = 0 for i /= 1, i/= N_F

    if(.not. flux) then

      select case(entropy_flux)
        case('Ismail_Roe')
          do i=1,N_S-1
              do j=i+1,N_S
                        nx(:) = 0.5_wp *(JnS(:,i) + JnS(:,j))
                SSFlux(:,i,j) = 2.0_wp * EntropyConsistentFlux     (vgS(:,i),vgS(:,j),nx,N_q)
                SSFlux(:,j,i) = SSFlux(:,i,j)
            enddo
          enddo
        case('Chandrashekar') 
          do i=1,N_S-1
              do j=i+1,N_S
                        nx(:) = 0.5_wp *(JnS(:,i) + JnS(:,j))
                SSFlux(:,i,j) = 2.0_wp * Entropy_KE_Consistent_Flux(vgS(:,i),vgS(:,j),nx,N_q)
                SSFlux(:,j,i) = SSFlux(:,i,j)
            enddo
          enddo
      end select

      SSFlux(:,  1,  1) = 2.0_wp * normalflux( vgS(:,  1), JnS(:,  1), N_q )
      SSFlux(:,N_S,N_S) = 2.0_wp * normalflux( vgS(:,N_S), JnS(:,N_S), N_q )

      do i=1,N_S
        dfn(:,i) = zero
        do j=1,N_S
          dfn(:,i) = dfn(:,i) + dmat(i,j)*SSFlux(:,i,j)
        enddo
      enddo

    else

      select case(entropy_flux)
        case('Ismail_Roe')
          do i=1,N_S-1
            do j=i+1,N_S
                      nx(:) = 0.5_wp *(JnS(:,i) + JnS(:,j))
              SSFlux(:,i,j) = 2.0_wp * qmat(i,j)*EntropyConsistentFlux     (vgS(:,i),vgS(:,j),nx,N_q) 
            enddo
  
            fnS(:,i) = 0.0_wp
            do k=i+1,N_S
              do l=1,i
                fnS(:,i) = fnS(:,i) + SSFlux(:,l,k)
              enddo
            enddo
          enddo
        case('Chandrashekar') 
          do i=1,N_S-1
            do j=i+1,N_S
                      nx(:) = 0.5_wp *(JnS(:,i) + JnS(:,j))
              SSFlux(:,i,j) = 2.0_wp * qmat(i,j)*Entropy_KE_Consistent_Flux(vgS(:,i),vgS(:,j),nx,N_q)
            enddo
  
            fnS(:,i) = 0.0_wp
            do k=i+1,N_S
              do l=1,i
                fnS(:,i) = fnS(:,i) + SSFlux(:,l,k)
              enddo
            enddo
          enddo
      end select

      fnS(:,  0) = normalflux  (vgS(:,  1),JnS(:,  1),N_q)
      fnS(:,N_S) = normalflux  (vgS(:,N_S),JnS(:,N_S),N_q)

      do k = 1,N_S
        dfn(:,k) = pinv(k) * (fnS(:,k) - fnS(:,k-1))
      enddo

    endif

  end subroutine SS_Euler_Dspec

!=-=-=-=-=-=-=-=-=-=-=-=-=-=-=-=-=-=-=-=-=-=-=-=-=-=-=-=-=-=-=-=-=-=-=-=-=-=-=-=-=-=-=-=-=-=-=-=-=-=

  subroutine SS_Stabilized_Euler_Dspec(N_S, N_q, pinv, qmat, ugS,JnS, dfn)

    use variables
    use referencevariables
    use controlvariables, only: flux_entropy_correction, entropy_flux

    implicit none 

    integer,                      intent(in ) :: N_S, N_q
    real(wp), dimension(N_S),     intent(in ) :: pinv
    real(wp), dimension(N_S,N_S), intent(in ) :: qmat
    real(wp), dimension(N_q,N_S), intent(in ) :: ugS
    real(wp), dimension(  3,N_S), intent(in ) :: JnS

    real(wp), dimension(N_q,N_S), intent(out) :: dfn

    real(wp), dimension(N_q,N_S,N_S)          :: SSFlux, DSFlux

    real(wp), dimension(N_q,1:N_S)            :: vgS, wgS

    real(wp), dimension(N_q,0:N_S)            :: fnS, fnD

    real(wp), dimension(3)                    :: nx

    real(wp), parameter                       :: cc2  = 1.0e-24_wp

    integer                                   :: i,j,k,l

    real(wp)                                  :: bbS,dsS,deltaS

    !  Rotate pencil from conserved variables to primitive variables
    do i=1,N_S
      call conserved_to_primitive(ugS(:,i),vgS(:,i),N_q)
      call primitive_to_entropy  (vgS(:,i),wgS(:,i),N_q)
    enddo

    !  Form Entropy Fluxes 0:N_S
       fnS(:,:)   = 0.0_wp ;    fnD(:,:)   = 0.0_wp ;
    SSFlux(:,:,:) = 0.0_wp ; DSFlux(:,:,:) = 0.0_wp ;

    select case(entropy_flux)

      case('Ismail_Roe')

        do i=1,N_S-1
          do j=i+1,N_S
                    nx(:) = 0.5_wp * (JnS(:,i) + JnS(:,j))
            SSFlux(:,i,j) = 2.0_wp * qmat(i,j)*EntropyConsistentFlux     (vgS(:,i),vgS(:,j),nx,N_q) 
            
            select case (flux_entropy_correction)
              case ('normal')
                DSFlux(:,i,j) = 2.0_wp * qmat(i,j)*normalflux    (0.5_wp*(vgS(:,i)+vgS(:,j)),nx,N_q)
              case ('Honein-Moin')
                DSFlux(:,i,j) = 2.0_wp * qmat(i,j)*HoneinMoinFlux(vgS(:,i),vgS(:,j),nx,N_q)
              case default
                write(*,*) 'The flux selected to be use for the entropy correction is unknown.'
                write(*,*) 'Check the subroutine SS_Stabilized_Euler_Dspec()'
                write(*,*) 'Exting....'
                stop
            end select
          enddo

          fnS(:,i) = 0.0_wp ; fnD(:,i) = 0.0_wp ;
          do k=i+1,N_S
            do l=1,i
              fnS(:,i) = fnS(:,i) + SSFlux(:,l,k)
              fnD(:,i) = fnD(:,i) + DSFlux(:,l,k)
            enddo
          enddo
        enddo

      case('Chandrashekar')

        do i=1,N_S-1
          do j=i+1,N_S
                    nx(:) = 0.5_wp * (JnS(:,i) + JnS(:,j))
            SSFlux(:,i,j) = 2.0_wp * qmat(i,j)*Entropy_KE_Consistent_Flux(vgS(:,i),vgS(:,j),nx,N_q)
            
            select case (flux_entropy_correction)
              case ('normal')
                DSFlux(:,i,j) = 2.0_wp * qmat(i,j)*normalflux    (0.5_wp*(vgS(:,i)+vgS(:,j)),nx,N_q)
              case ('Honein-Moin')
                DSFlux(:,i,j) = 2.0_wp * qmat(i,j)*HoneinMoinFlux(vgS(:,i),vgS(:,j),nx,N_q)
              case default
                write(*,*) 'The flux selected to be use for the entropy correction is unknown.'
                write(*,*) 'Check the subroutine SS_Stabilized_Euler_Dspec()'
                write(*,*) 'Exting....'
                stop
            end select
          enddo

          fnS(:,i) = 0.0_wp ; fnD(:,i) = 0.0_wp ;
          do k=i+1,N_S
            do l=1,i
              fnS(:,i) = fnS(:,i) + SSFlux(:,l,k)
              fnD(:,i) = fnD(:,i) + DSFlux(:,l,k)
            enddo
          enddo
        enddo
      case default 

    end select

    fnS(:,  0) = normalflux(vgS(:,  1),JnS(:,  1),N_q) ; fnD(:,  0) = fnS(:,  0)
    fnS(:,N_S) = normalflux(vgS(:,N_S),JnS(:,N_S),N_q) ; fnD(:,N_S) = fnS(:,N_S)

    !  Entropy Correction 
    do i = 1,N_S-1
!         bb(:) = (wgS(:,i+1) - wgS(:,i+0))*(fnS(:,i) - fnD(:,i))
!         ds(:) = sqrt(bb(:)*bb(:) + cc2)
!      delta(:) = (ds(:) - bb(:))/(two*ds(:))
!      fnD(:,i) = fnD(:,i) + delta(:)*(fnS(:,i) - fnD(:,i))  !  Entropy Correction
         bbS = dot_product(wgS(:,i+1)-wgS(:,i+0),fnS(:,i)-fnD(:,i))
         dsS = sqrt(bbS*bbS + cc2)
      deltaS = (dsS - bbS)/(two*dsS)
      fnD(:,i) = fnD(:,i) + deltaS * (fnS(:,i) - fnD(:,i))
    enddo

    do i = 1,N_S
      dfn(:,i) = pinv(i) * (fnD(:,i) - fnD(:,i-1))
    enddo

  end subroutine SS_Stabilized_Euler_Dspec

!=-=-=-=-=-=-=-=-=-=-=-=-=-=-=-=-=-=-=-=-=-=-=-=-=-=-=-=-=-=-=-=-=-=-=-=-=-=-=-=-=-=-=-=-=-=-=-=-=-=

  !============================================================================
  ! matrix_hatc_node - Computes the matrix \hat{[C]} of one node using the 
  ! computational space coordinates.
  !
  ! Input parameters:
  ! v_in  - primitive variables at the node.
  ! n_i - divergence contravariant vector.
  ! n_j - gradient contravariant vector.
  ! n_eq - number of equations. 
  !
  ! Output parameter:
  ! matrix_hatc_node - matrix \hat{C} of the node.

  pure function matrix_hatc_node(v_in,n_i,n_j,n_eq)
    
    ! Load modules
    use nsereferencevariables, only: gm1M2, Re0inv, Pr0, k0

    use controlvariables, only : variable_viscosity
      
    ! Nothing is implicitly defined
    implicit none
    
    integer,  intent(in) :: n_eq
    real(wp), intent(in) :: n_i(3), n_j(3)
    real(wp), intent(in) :: v_in(n_eq)
    real(wp), dimension(n_eq,n_eq) :: mat
    real(wp) :: con1, con2, con3, con4
    real(wp) :: u, v, w, T
    real(wp) :: mu

    real(wp) :: matrix_hatc_node(n_eq,n_eq)

    ! Initialize all elements of mat to zero
    mat = 0.0_wp

    ! Dereference variables
    u = v_in(2)
    v = v_in(3) 
    w = v_in(4) 
    T = v_in(5)

    ! Set dynamic viscosity
    if (variable_viscosity .eqv. .true.) then
      mu = sutherland_law(T)
    else
      mu = 1.0_wp
    end if

    ! Define some useful constants
    con1 = Re0inv * mu * T / gm1M2 / 3.0_wp
    con2 = gm1M2
    con3 = gm1M2
    con4 = Re0inv * k0 * T * T / Pr0 

    ! Momentum equation
    mat(2,2) = con1*( 4.0_wp*n_i(1)*n_j(1) + 3.0_wp*n_i(2)*n_j(2) + 3.0_wp*n_i(3)*n_j(3))
    mat(2,3) = con1*( 3.0_wp*n_i(2)*n_j(1) - 2.0_wp*n_i(1)*n_j(2)                )
    mat(2,4) = con1*( 3.0_wp*n_i(3)*n_j(1)                        - 2.0_wp*n_i(1)*n_j(3))

    mat(3,2) = con1*(-2.0_wp*n_i(2)*n_j(1) + 3.0_wp*n_i(1)*n_j(2)                )
    mat(3,3) = con1*( 3.0_wp*n_i(1)*n_j(1) + 4.0_wp*n_i(2)*n_j(2) + 3.0_wp*n_i(3)*n_j(3))
    mat(3,4) = con1*(                        3.0_wp*n_i(3)*n_j(2) - 2.0_wp*n_i(2)*n_j(3))

    mat(4,2) = con1*(-2.0_wp*n_i(3)*n_j(1)                        + 3.0_wp*n_i(1)*n_j(3))
    mat(4,3) = con1*(                      - 2.0_wp*n_i(3)*n_j(2) + 3.0_wp*n_i(2)*n_j(3))
    mat(4,4) = con1*( 3.0_wp*n_i(1)*n_j(1) + 3.0_wp*n_i(2)*n_j(2) + 4.0_wp*n_i(3)*n_j(3))

    mat(2,5) = con2*(mat(2,2)*u + mat(2,3)*v + mat(2,4)*w) 
    mat(3,5) = con2*(mat(3,2)*u + mat(3,3)*v + mat(3,4)*w)
    mat(4,5) = con2*(mat(4,2)*u + mat(4,3)*v + mat(4,4)*w)

    ! Energy equation
    mat(5,2) = con2*(u*mat(2,2) + v*mat(3,2) + w*mat(4,2)) 
    mat(5,3) = con2*(u*mat(2,3) + v*mat(3,3) + w*mat(4,3))
    mat(5,4) = con2*(u*mat(2,4) + v*mat(3,4) + w*mat(4,4))

    mat(5,5) = con3*(mat(5,2)*u + mat(5,3)*v + mat(5,4)*w) &
             + con4*(n_i(1)*n_j(1) + n_i(2)*n_j(2) + n_i(3)*n_j(3)) 

    ! Jacobian matrix wrt to the conserved variables 
    matrix_hatc_node = mat(:,:)

    return
  end function matrix_hatc_node

  !============================================================================
  ! set_boundary_conditions - Set the pointer to the boundary condition subroutine. 

  subroutine set_boundary_conditions(bc_type,initial_condition)
    
    ! Nothing is implicitly defined
    implicit none

    integer,                     intent(in)    :: bc_type
    character(180),              intent(in)    :: initial_condition
    
    continue

    ! Call the the BC function specified by bc_type
    select case(bc_type)
      case(-2)  !  BCDirichlet handles ALL the exact solution data
        if( initial_condition  == 'ExactSolutionIsentropicVortex') then
          BoundaryCondition => isentropicVortexFull

        else if(initial_condition  == 'ExactSolutionSupersonicVortex') then
          BoundaryCondition => supersonicvortexFull

        else if(initial_condition  == 'ShockVortex') then
          BoundaryCondition => ShockVortexInteraction

        else if(initial_condition  == 'ExactSolutionViscousShock') then
          BoundaryCondition => viscousShockFull
        
        else if(initial_condition  == 'Constant_rhoS') then
          BoundaryCondition => Constant_rhoS

        else if(initial_condition  == 'PreserveFreeStream') then
          BoundaryCondition => UniformFreeStream

        else if(initial_condition  == 'SodsProblem') then
          BoundaryCondition => SodsProblemICBC

        else if(initial_condition == 'Potential_cylinder') then
          BoundaryCondition => Potential_Flow_Around_cylinder

        endif
      case(-3)
        BoundaryCondition => UniformFreeStream
      case(-4)
        BoundaryCondition => InviscidWall
      !case(-5)
      !  BoundaryCondition => no_penetration_BC
      case(-5)
        BoundaryCondition => NoSlipWallAdiabatic 
      case(-7)
        BoundaryCondition => SymmetryPlane
!     case(-8)
!       BoundaryCondition => Periodic_1
!     case(-9)
!       BoundaryCondition => Periodic_2
      case(-10)
        BoundaryCondition => BLayerProfile
      case(-11)
        BoundaryCondition => SubsonicOutflow
      case default
        BoundaryCondition => UniformFreeStream
    end select
    
    return
  end subroutine set_boundary_conditions
  
  !============================================================================

  pure function sutherland_law(T_in)

    ! Load modules
    use nsereferencevariables, only: Tref

    ! Nothing is implicitly defined
    implicit none

    real(wp) :: sutherland_law
    real(wp), intent(in) :: T_in 
    real(wp) :: s_c

    continue

    ! Sutherland constant divided by the free stream reference temperature in
    ! Rankine
!   s_c = 198.6_wp/(Tref*9.0_wp/5.0_wp)
    s_c = 198.6_wp/(Tref*1.8_wp)

    ! Compute new non-dimensional dynamic viscosity
!   sutherland_law = T_in**(3.0_wp/2.0_wp)*(1.0_wp + s_c)/(T_in + s_c)
    sutherland_law = sqrt(T_in*T_in*T_in)*(1.0_wp + s_c)/(T_in + s_c)

    return
  end function

  !============================================================================

  subroutine compute_gradient_entropy_variables()
    
    ! Load modules
    use variables
    use referencevariables
    use nsereferencevariables
    use collocationvariables, only: nnzgrad, iagrad, jagrad, dagrad
    use initcollocation,      only: element_properties
    
    ! Nothing is implicitly defined
    implicit none

    ! loop indices
    integer :: ielem, jdir, idir
    integer :: inode, jnode
    integer :: i

    ! Temporary arrays for phi
    real(wp), allocatable :: phitmp(:,:)

    ! phitmp is calculated in computational space
    allocate(phitmp(nequations,ndim))

    ! loop over all elements
    do ielem = ihelems(1), ihelems(2)

      call element_properties(ielem,        &
                      n_pts_3d=nodesperelem,&
                       nnzgrad=nnzgrad,     &
                        iagrad=iagrad,      &
                        jagrad=jagrad,      &
                        dagrad=dagrad) 

    ! compute computational gradients of the entropy variables
    ! initialize phi
    phig(:,:,:,ielem) = 0.0_wp
    ! loop over every node in element
    do inode = 1, nodesperelem
      ! reinitialize computational gradient to zero
      phitmp(:,:) = 0.0_wp
      ! loop over number of dependent elements in gradient
      do i = iagrad(inode), iagrad(inode+1)-1
        ! loop over dimensions
        do jdir = 1,ndim
          ! column/node from gradient operator in CSR format in
          ! the jdir-direction corresponding to the coefficient dagrad(jdir,i)
          jnode = jagrad(jdir,i)
          ! update gradient using coefficient and entropy variables at appropriate node
          phitmp(:,jdir) = phitmp(:,jdir) + dagrad(jdir,i)*wg(:,jnode,ielem) 
        end do
      end do
      ! transform to physical space using dxi_jdir/dx_idir
      do jdir = 1,ndim
        do idir = 1,ndim
          phig(:,idir,inode,ielem) = phig(:,idir,inode,ielem) + phitmp(:,jdir)*r_x(jdir,idir,inode,ielem)
        end do
      end do

    end do
      
    end do
    deallocate(phitmp)

    return
  end subroutine compute_gradient_entropy_variables

!============================================================================

      SUBROUTINE SSWENO4(inb, uint, uLL, uL, uR, uRR, dxL, dx, dxR, nxint, dfbar)

      use SSWENOvariables
      use nsereferencevariables
      use precision_vars
      use collocationvariables
      use controlvariables, only: WENO_Bias, entropy_flux
      use interpolation

      implicit none
      integer, parameter   :: nq = 5, ixd = 4

      real(wp), parameter :: sqrt5  = sqrt(5.0_wp)
      real(wp), parameter :: theta  = 3.0_wp

      real(wp), parameter :: c1     = 15.0_wp/4.0_wp
      real(wp), parameter :: c2     = 15.0_wp/4.0_wp*sqrt5
      real(wp), parameter :: x66F   = 1.0_wp * (3.0_wp/178.0_wp*(19.0_wp+sqrt5))! +0.357911_wp  (Original value)
      real(wp), parameter :: x66E   = 2.0_wp * (3.0_wp/178.0_wp*(19.0_wp+sqrt5))! +0.715823_wp  (Creates an Element-wise WENO)

      real(wp), dimension(4), parameter :: tau_coeff   = (/-c1,c2,-c2,c1/)
      real(wp), dimension(5), parameter :: tau_coeffT0 = (/0.0_wp,-c1,c2,-c2,c1/)
      real(wp), dimension(5), parameter :: tau_coeffT1 = (/-c1,c2,-c2,c1,0.0_wp/)

      real(wp), dimension(5)   :: tau_cL4,tau_cR4

      integer,                       intent(in)    :: inb
      real(wp), dimension(nq, 4),    intent(in)    :: uint
      real(wp), dimension(nq),       intent(in)    :: uLL, uL, uR, uRR 
      real(wp),                      intent(in)    :: dxL,dx,dxR
      real(wp), dimension( 3,1:4),   intent(in)    :: nxint
      real(wp), dimension(nq,1:4),   intent(inout) :: dfbar

      real(wp), dimension(3)           :: nLL, nL, nR, nRR
      real(wp), dimension(3)           :: nxL,nxR, nxave
      real(wp), dimension(nq,1:4)      :: vint, wint
      real(wp), dimension(nq, 6)       :: uin, qin, vin
      real(wp), dimension(3,  6)       :: nin
      real(wp), dimension(6)           :: uhat, metr, cav2
      real(wp), dimension(nq,ixd,ixd)  :: SSFlux, DSFlux
      real(wp), dimension(nq,0:ixd)    :: fbarW, fbarC, fnS!, fnK

      ! Interpolation coefs and target values
      real(wp), dimension(5,6)         :: Tar
      real(wp), dimension(ixd+1,2)     :: IM2n, IM1n, IP1n, IP2n

      ! Beta's - smoothness indicators
      real(wp), dimension(nq,6)        :: beta
      real(wp), dimension(nq)          :: betam, tau, betad

      ! split weights
      real(wp), dimension(nq,6)        :: wpos, wneg, tbratp1, weights
      real(wp), dimension(nq,6)        :: fcp, fcm, fh, fhC
      real(wp), dimension(6)           :: dh, dhp, dhm
      real(wp), dimension(nq)          :: wpsum, wmsum
      real(wp)                         :: lambda, eps, Lsigp, Lsigm

      real(wp), dimension(nq,nq)       :: Smat,Sinv
      real(wp), dimension(nq)          :: ev, vL, vR, vav

      real(wp), dimension(nq)          :: bb ,ds ,delta 
      real(wp), parameter              :: cc2 = 1.0e-24_wp
      real(wp), parameter              :: cc1 = 1.0e-12_wp

      real(wp)                         :: x66

      integer                          :: i,j,k,l,n
      integer                          :: iL, iH

      if    (WENO_type == 'Neighbr_WENO') then
        x66 = x66F     ! +0.357911_wp  (Full WENO involving neighbors)
      elseif(WENO_type == 'Element_WENO') then
        x66 = x66E     ! +0.715823_wp  (Creates an Element-wise WENO)
      else
        write(*,*)'Invalid WENO_type'
        write(*,*)'running Element_WENO'
        x66 = x66E
      endif

      nLL(:) = Poly3_Intrp(3,nxint,-1.0_wp,+1.0_wp,-2.0_wp+1.0_wp/sqrt5)
       nL(:) = nxint(:,  1)
       nR(:) = nxint(:,ixd)
      nRR(:) = Poly3_Intrp(3,nxint,-1.0_wp,+1.0_wp,+2.0_wp-1.0_wp/sqrt5)

      IP1n(4,1) =        + ((5.0_wp + sqrt(5.0_wp))*dx/(24.0_wp*dxL))
      IP1n(4,2) = 1.0_wp - ((5.0_wp + sqrt(5.0_wp))*dx/(24.0_wp*dxL))
      IP2n(4,1) = IP1n(4,1)
      IP2n(4,2) = IP1n(4,2)

      IM1n(2,1) = 1.0_wp - ((5.0_wp + sqrt(5.0_wp))*dx/(24.0_wp*dxR))
      IM1n(2,2) =        + ((5.0_wp + sqrt(5.0_wp))*dx/(24.0_wp*dxR))
      IM2n(2,1) = IM1n(2,1)
      IM2n(2,2) = IM1n(2,2)

      Tar = zero

      if(inb.eq.-1)then
        Tar(2,1)= 3.0_wp/89.0_wp *(19.0_wp + sqrt5);
        Tar(2,2)= 1.0_wp/178.0_wp *(95.0_wp - 17.0_wp*sqrt5);
        Tar(2,3)= -2.0_wp/(31.0_wp+11.0_wp*sqrt5);
        Tar(2,4:6) = zero
      else
        Tar(2,1)= dxL*(-3.0_wp*(-5+sqrt(5.0_wp))+(-25.0_wp+6.0_wp*sqrt(5.0_wp))*x66)/  &
                  (6.0_wp*(-5.0_wp+sqrt(5.0_wp))*dxL - 5.0_wp*dx);
        Tar(2,2)= -Tar(2,1);
        Tar(2,3)= 3.0_wp/89.0_wp *(19.0_wp + sqrt5) - x66;
        Tar(2,4)= x66
        Tar(2,5)= 1.0_wp/178.0_wp *(95.0_wp - 17.0_wp*sqrt5);
        Tar(2,6)= 1.0_wp/178.0_wp *(-31.0_wp+11.0_wp*sqrt5);
      endif

        Tar(3,1)=  1.0_wp/6.0_wp *(8.0_wp - 3.0_wp*sqrt5);
        Tar(3,2)= -5.0_wp/3.0_wp+sqrt5;
        Tar(3,3)=  1.0_wp/6.0_wp *(8.0_wp - 3.0_wp*sqrt5);
        Tar(3,4:6) = zero

      if(inb.eq.+1)then
        Tar(4,1)= -2.0_wp/(31.0_wp+11.0_wp*sqrt5);
        Tar(4,2)=  1.0_wp/178.0_wp *(95.0_wp - 17.0_wp*sqrt5);
        Tar(4,3)=  3.0_wp/89.0_wp *(19.0_wp + sqrt5);
        Tar(4,4:6) = zero
      else
        Tar(4,1)= 1.0_wp/178.0_wp *(-31.0_wp+11.0_wp*sqrt5);
        Tar(4,2)= 1.0_wp/178.0_wp *(95.0_wp - 17.0_wp*sqrt5);
        Tar(4,3)= x66
        Tar(4,4)= 3.0_wp/89.0_wp *(19.0_wp + sqrt5) - x66;
        Tar(4,5)= dxR*(3.0_wp*(-5+sqrt(5.0_wp))+(25.0_wp-6.0_wp*sqrt(5.0_wp))*x66)/   &
                  (6.0_wp*(-5.0_wp+sqrt(5.0_wp))*dxR - 5.0_wp*dx);
        Tar(4,6)= -Tar(4,5);
      endif

      ! calculate coefficients for the 2nd smoothness indicator tau

      tau_cL4(1) = 5.0_wp*(-1.0_wp+sqrt(5.0_wp))*dx**3/(2.0_wp*(dx+dxL)*    &
      ((-5.0_wp+3.0_wp*sqrt(5.0_wp))*dx**2+(-19.0_wp+9.0_wp*sqrt(5.0_wp))*dx*dxL+(-11.0_wp &
      +5.0_wp*sqrt(5.0_wp))*dxL**2))
      tau_cL4(2) = -1.0_wp*(5.0_wp+sqrt(5.0_wp))/4.0_wp
      tau_cL4(3) = 5.0_wp*(1.0_wp+sqrt(5.0_wp))*dxL/(4.0_wp*(dx+dxL))
      tau_cL4(4) = 5.0_wp*(-1.0_wp+sqrt(5.0_wp))*dxL/(-4.0_wp*dx+2.0_wp*(-3.0_wp+sqrt(5.0_wp))*dxL)
      tau_cL4(5) = 5.0_wp*dxL/(10.0_wp*dx-(-5.0_wp+sqrt(5.0_wp))*dxL)
      tau_cfL    = 0.5_wp*(tau_coeffT0+tau_cL4)

      tau_cR4(1) = 5.0_wp*dxR/(10.0_wp*dx-(-5.0_wp+sqrt(5.0_wp))*dxR)
      tau_cR4(2) = 5.0_wp*(-1.0_wp+sqrt(5.0_wp))*dxR/(-4.0_wp*dx+2.0_wp*(-3.0_wp+sqrt(5.0_wp))*dxR)
      tau_cR4(3) = 5.0_wp*(1.0_wp+sqrt(5.0_wp))*dxR/(4.0_wp*(dx+dxR))
      tau_cR4(4) = -1.0_wp*(5.0_wp+sqrt(5.0_wp))/4.0_wp
      tau_cR4(5) = 5.0_wp*(-1.0_wp+sqrt(5.0_wp))*dx**3/(2.0_wp*(dx+dxR)*    &
      ((-5.0_wp+3.0_wp*sqrt(5.0_wp))*dx**2+(-19.0_wp+9.0_wp*sqrt(5.0_wp))*dx*dxR+(-11.0_wp &
      +5.0_wp*sqrt(5.0_wp))*dxR**2))
      tau_cfR    = 0.5_wp*(tau_coeffT1+tau_cR4)

      ! calculate scaling parameter

      eps = Ceps*dx0**3

      ! Interior flux points in element
      do i = 1,ixd-1

        uin(:,:) = 0.0_wp; vin(:,:) = 0.0_wp; nin(:,:) = 0.0_wp
        if(i.eq.1.and.inb.ne.-1)then
          uin(1:nq,1)   = uLL(1:nq)
          uin(1:nq,2)   =  uL(1:nq)
          uin(1:nq,3:6) = uint(1:nq,1:4)
          call conserved_to_primitive(uin(:,3),vL(:),nq)   !  primitives
          call conserved_to_primitive(uin(:,4),vR(:),nq)   !  primitives
          call roeavg(vL, vR, Vav, nq)   

          nin(:,1)   = nLL(:)
          nin(:,2)   =  nL(:)
          nin(:,3:6) = nxint(:,1:4)
          nxL(:)     = nxint(:,3)
          nxR(:)     = nxint(:,4)
          nxave(:)   = 0.5_wp*(nxL(:) + nxR(:))
          iL = 1 ;  iH = 6 ;
        elseif(i.eq.3.and.inb.ne.+1)then
          uin(1:nq,1:4) = uint(1:nq,1:4)
          uin(1:nq,5)   = uR(1:nq)
          uin(1:nq,6)   = uRR(1:nq)
          call conserved_to_primitive(uin(:,3),vL(:),nq)   !  primitives
          call conserved_to_primitive(uin(:,4),vR(:),nq)   !  primitives
          call roeavg(vL, vR, Vav, nq)   

          nin(:,1:4) = nxint(:,1:4)
          nin(:,5)   = nR(:)
          nin(:,6)   = nRR(:)
          nxL(:)     = nxint(:,3)
          nxR(:)     = nxint(:,4)
          nxave(:)   = 0.5_wp*(nxL(:) + nxR(:))
          iL = 1 ;  iH = 6 ;
        else
          uin(1:nq,1:4) = uint(1:nq,1:4)
          uin(1:nq,5:6) = zero
          call conserved_to_primitive(uin(:,i  ),vL(:),nq)   !  primitives
          call conserved_to_primitive(uin(:,i+1),vR(:),nq)   !  primitives
          call roeavg(vL, vR, Vav, nq)   

          nin(:,1:4) = nxint(:,1:4)
          nin(:,5:6) = zero
          nxL(:)     = nxint(:,i  )
          nxR(:)     = nxint(:,i+1)
          nxave(:)   = 0.5_wp*(nxL(:) + nxR(:))
          iL = 1 ;  iH = 4 ;
        endif
        
        uhat(:) = 0.0_wp ; metr(:) = 0.0_wp ; cav2(:) = 0.0_wp ;
        do j = iL,iH
          call conserved_to_primitive(uin(:,j),vin(:,j),nq)    ! primitives

          uhat(j)  =  abs(dot_product(vin(2:4,j),nin(:,j)))! normal velocity  |u.n|
          metr(j)  = sqrt(dot_product(nin( : ,j),nin(:,j)))! computational coordinate scaling
          cav2(j)  = sqrt(gamma0*vin(5,j)/gM2) * metr(j)   ! Speed of sound * metric scaling
        enddo

        lambda     = maxval(uhat(iL:iH) + cav2(iL:iH))             !  Max eigenvalue in pencil

        do j = 1,6
          fcp(:,j) = normalflux(vin(:,j),nin(:,j),nq) + lambda * uin(:,j)
          fcm(:,j) = normalflux(vin(:,j),nin(:,j),nq) - lambda * uin(:,j)
        enddo

        call CharacteristicDecomp(Vav,nq, Sinv, Smat, ev, nxave )

        qin(:,:) = 0.0_wp
        do j = 1,6
          qin(:,j) = matmul(Sinv,uin(:,j))
        enddo

        ! Smoothness indicators
        if(i.eq.1.and.inb.ne.-1)then
         beta(:,1) = (qin(:,2) - qin(:,1)  )**2
         beta(:,2) = (qin(:,3) - qin(:,1)  )**2
         beta(:,3) = (qin(:,4) - qin(:,2)  )**2
         beta(:,4) = (qin(:,4) - qin(:,3)  )**2
         beta(:,5) = (qin(:,5) - qin(:,4)  )**2
         beta(:,6) = (qin(:,6) - qin(:,5)  )**2
         tau(:)    = ( qin(:,1)*tau_cfL(1)+0.5_wp*(qin(:,2)+qin(:,3))*tau_cfL(2)         &
                   +   qin(:,4)*tau_cfL(3)+ qin(:,5)*tau_cfL(4)+ qin(:,6)*tau_cfL(5))**2
         n         = 6
        elseif(i.eq.3.and.inb.ne.+1)then
         beta(:,1) = (qin(:,2) - qin(:,1)  )**2
         beta(:,2) = (qin(:,3) - qin(:,2)  )**2
         beta(:,3) = (qin(:,4) - qin(:,3)  )**2
         beta(:,4) = (qin(:,5) - qin(:,3)  )**2
         beta(:,5) = (qin(:,6) - qin(:,4)  )**2
         beta(:,6) = (qin(:,6) - qin(:,5)  )**2
         tau(:)    = (qin(:,1)*tau_cfR(1)+qin(:,2)*tau_cfR(2)+qin(:,3)*tau_cfR(3)  &
                   + 0.5_wp*(qin(:,4)+qin(:,5))*tau_cfR(4) + qin(:,6)*tau_cfR(5))**2
         n         = 6
        else
         beta(:,1) = (qin(:,2) - qin(:,1)  )**2
         beta(:,2) = (qin(:,3) - qin(:,2)  )**2
         beta(:,3) = (qin(:,4) - qin(:,3)  )**2
         beta(:,4) = 0.0_wp

         do k=1,nq
           tau(k)    = (dot_product(tau_coeff(1:4),qin(k,1:4)))**2 ! Second smoothness indicator
         enddo
         n         = 3
        endif

!    positive and negative propagating fluxes

        ! split target weights
        dh  = Tar(i+1,:)
        dhp = 0.5_wp*(dh+theta*abs(dh))
        dhm = dhp-dh
        Lsigp = sum(dhp) ; dhp = dhp/Lsigp
        Lsigm = sum(dhm) ; dhm = dhm/Lsigm

!    Positive propagating speed

        ! candidate fluxes for fbarC(i) -- positive propagating speed
        if(i.eq.1.and.inb.ne.-1)then
!         fh(1:nq,1) = IP1(5-i,1)*fcp(1:nq,1) + IP1(5-i,2)*fcp(1:nq,2)
!         fh(1:nq,2) = IP2(5-i,1)*fcp(1:nq,1) + IP2(5-i,2)*fcp(1:nq,3)
          fh(1:nq,1) = IP1n(5-i,1)*fcp(1:nq,1) + IP1n(5-i,2)*fcp(1:nq,2)
          fh(1:nq,2) = IP2n(5-i,1)*fcp(1:nq,1) + IP2n(5-i,2)*fcp(1:nq,3)
          fh(1:nq,3) = IM2(i+1,1)*fcp(1:nq,2) + IM2(i+1,2)*fcp(1:nq,4)
          fh(1:nq,4) = IM1(i+1,1)*fcp(1:nq,3) + IM1(i+1,2)*fcp(1:nq,4)
          fh(1:nq,5) = IC (i+1,1)*fcp(1:nq,4) + IC (i+1,2)*fcp(1:nq,5)
          fh(1:nq,6) = IP1(i+1,1)*fcp(1:nq,5) + IP1(i+1,2)*fcp(1:nq,6)
        elseif(i.eq.3.and.inb.ne.+1)then
          fh(1:nq,1) = IM1(i+1,1)*fcp(1:nq,1) + IM1(i+1,2)*fcp(1:nq,2)
          fh(1:nq,2) = IC (i+1,1)*fcp(1:nq,2) + IC (i+1,2)*fcp(1:nq,3)
          fh(1:nq,3) = IP1(i+1,1)*fcp(1:nq,3) + IP1(i+1,2)*fcp(1:nq,4)
          fh(1:nq,4) = IP2(i+1,1)*fcp(1:nq,3) + IP1(i+1,2)*fcp(1:nq,5)
          fh(1:nq,5) = IM2n(5-i,1)*fcp(1:nq,4) + IM2n(5-i,2)*fcp(1:nq,6)
          fh(1:nq,6) = IM1n(5-i,1)*fcp(1:nq,5) + IM1n(5-i,2)*fcp(1:nq,6)
!         fh(1:nq,5) = IM2(5-i,1)*fcp(1:nq,4) + IM2(5-i,2)*fcp(1:nq,6)
!         fh(1:nq,6) = IM1(5-i,1)*fcp(1:nq,5) + IM1(5-i,2)*fcp(1:nq,6)
        else
          fh(1:nq,1) = IM1(i+1,1)*fcp(1:nq,1) + IM1(i+1,2)*fcp(1:nq,2)
          fh(1:nq,2) = IC (i+1,1)*fcp(1:nq,2) + IC (i+1,2)*fcp(1:nq,3)
          fh(1:nq,3) = IP1(i+1,1)*fcp(1:nq,3) + IP1(i+1,2)*fcp(1:nq,4)
          fh(1:nq,4) = 0.0_wp
          fh(1:nq,5:6) = 0.0_wp
        endif

        do j = 1,n-1
          tbratp1(1:nq,j) = (1.0_wp+tau(1:nq)/(beta(1:nq,j)+eps))       
        enddo

        betam(1:nq) = 0.0_wp
        do k = 1,n
          betam(1:nq) = betam(1:nq) + beta(1:nq,k)*beta(1:nq,k)*beta(1:nq,k)*beta(1:nq,k)
        enddo
        betam = sqrt(sqrt(betam/n))

        betad(1:nq)     = WENO_Bias*beta(1:nq,n) + (1.0_wp-WENO_Bias)*betam(1:nq)

        tbratp1(1:nq,n) = (1.0_wp+tau(1:nq)/(betad(1:nq)+eps))

        ! calculate split weights
        wpsum(1:nq) = 0.0_wp ; wmsum(1:nq) = 0.0_wp
        wpos(:,:)   = 0.0_wp ;   wneg(:,:) = 0.0_wp
        do j = 1,n                                       ! positive & negative weights
          wneg(1:nq,j) = dhm(j)*tbratp1(1:nq,j)   ; 
          wpos(1:nq,j) = dhp(j)*tbratp1(1:nq,j)   ; 

          wmsum(1:nq)  = wmsum(1:nq) + wneg(1:nq,j) ;
          wpsum(1:nq)  = wpsum(1:nq) + wpos(1:nq,j) ; 
        end do
        do k = 1,nq
          wneg(k,:) = wneg(k,:)/wmsum(k) ;
          wpos(k,:) = wpos(k,:)/wpsum(k) ; 
        enddo
        weights(:,:) = 0.0_wp ; 
        weights(:,:) = wpos(:,:)*Lsigp-wneg(:,:)*Lsigm
        
        fhC(:,:) = 0.0_wp
        do j = 1,6
          fhC(:,j) = matmul(Sinv,fh(:,j))
        enddo

        fbarC(:,:) = 0.0_wp
        do k = 1,nq
          fbarC(k,i) = 0.5_wp*dot_product(weights(k,:),fhC(k,:))
        enddo

!       split target weights
        dh  = Tar(i+1,:)
        dhp = 0.5_wp*(dh+theta*abs(dh))
        dhm = dhp-dh
        Lsigp = sum(dhp) ; dhp = dhp/Lsigp
        Lsigm = sum(dhm) ; dhm = dhm/Lsigm
        
!       Negative propagating speed

        ! candidate fluxes for fbarC(i) -- negative propagating speed
        if(i.eq.1.and.inb.ne.-1)then
          fh(1:nq,1) = IP1(5-i,1)*fcm(1:nq,1) + IP1(5-i,2)*fcm(1:nq,2)
          fh(1:nq,2) = IP2(5-i,1)*fcm(1:nq,1) + IP2(5-i,2)*fcm(1:nq,3)
          fh(1:nq,3) = IM2(i+1,1)*fcm(1:nq,2) + IM2(i+1,2)*fcm(1:nq,4)
          fh(1:nq,4) = IM1(i+1,1)*fcm(1:nq,3) + IM1(i+1,2)*fcm(1:nq,4)
          fh(1:nq,5) = IC (i+1,1)*fcm(1:nq,4) + IC (i+1,2)*fcm(1:nq,5)
          fh(1:nq,6) = IP1(i+1,1)*fcm(1:nq,5) + IP1(i+1,2)*fcm(1:nq,6)
        elseif(i.eq.3.and.inb.ne.+1)then
          fh(1:nq,1) = IM1(i+1,1)*fcm(1:nq,1) + IM1(i+1,2)*fcm(1:nq,2)
          fh(1:nq,2) = IC (i+1,1)*fcm(1:nq,2) + IC (i+1,2)*fcm(1:nq,3)
          fh(1:nq,3) = IP1(i+1,1)*fcm(1:nq,3) + IP1(i+1,2)*fcm(1:nq,4)
          fh(1:nq,4) = IP2(i+1,1)*fcm(1:nq,3) + IP1(i+1,2)*fcm(1:nq,5)
          fh(1:nq,5) = IM2(5-i,1)*fcm(1:nq,4) + IM2(5-i,2)*fcm(1:nq,6)
          fh(1:nq,6) = IM1(5-i,1)*fcm(1:nq,5) + IM1(5-i,2)*fcm(1:nq,6)
        else
          fh(1:nq,1) = IM1(i+1,1)*fcm(1:nq,1) + IM1(i+1,2)*fcm(1:nq,2)
          fh(1:nq,2) = IC (i+1,1)*fcm(1:nq,2) + IC (i+1,2)*fcm(1:nq,3)
          fh(1:nq,3) = IP1(i+1,1)*fcm(1:nq,3) + IP1(i+1,2)*fcm(1:nq,4)
          fh(1:nq,4) = 0.0_wp
          fh(1:nq,5:6) = 0.0_wp
        endif

        ! biasing the stencil in the upwind direction

        betad(1:nq)     = WENO_Bias*beta(1:nq,1) + (1.0_wp-WENO_Bias)*betam(1:nq)

        tbratp1(1:nq,1) = (1.0_wp + tau(1:nq)/(betad(1:nq)+eps))
        do j = 2,n
          tbratp1(1:nq,j) = (1.0_wp + tau(1:nq)/(beta(1:nq,j)+eps))
        enddo

        ! calculate split weights
        wpsum(1:nq) = 0.0_wp ; wmsum(1:nq) = 0.0_wp
        wpos(:,:)   = 0.0_wp ;   wneg(:,:) = 0.0_wp
        do j = 1,n
          wneg(1:nq,j) = dhm(j)*tbratp1(1:nq,j)   ; 
          wpos(1:nq,j) = dhp(j)*tbratp1(1:nq,j)   ; 

          wmsum(1:nq)  = wmsum(1:nq)+wneg(1:nq,j) ;
          wpsum(1:nq)  = wpsum(1:nq)+wpos(1:nq,j) ; 
        end do
        do k = 1,nq
          wneg(k,:) = wneg(k,:)/wmsum(k) ;
          wpos(k,:) = wpos(k,:)/wpsum(k) ; 
        enddo
        weights(:,:) = 0.0_wp
        weights(:,:) = wpos(:,:)*Lsigp-wneg(:,:)*Lsigm

        fhC(:,:) = 0.0_wp
        do j = 1,6
          fhC(:,j) = matmul(Sinv,fh(:,j))
        enddo

        do k = 1,nq
          fbarC(k,i) = fbarC(k,i) + 0.5_wp*dot_product(weights(k,:),fhC(k,:))
        enddo

        fbarW(:,i) = matmul(Smat,fbarC(:,i))

      end do

      call conserved_to_primitive(uint(:,1),vL(:),nq)   !  primitives
      call conserved_to_primitive(uint(:,4),vR(:),nq)   !  primitives
      fbarW(:,  0) = normalflux(vL(:),nxint(:,1),nq)
      fbarW(:,ixd) = normalflux(vR(:),nxint(:,4),nq)

      do i=1,ixd
        call conserved_to_primitive    (uint(:,i),vint(:,i),nq)
        call primitive_to_entropy      (vint(:,i),wint(:,i),nq)
!       call KineticEnergyVariables(vint(:,i),Kint(:,i),nq)
      enddo

      !  Form Entropy Fluxes 0:N_F
      fnS(:,:) = 0.0_wp ; !fnK(:,:) = 0.0_wp ;
      do i=1,ixd-1
  
        select case(entropy_flux)
    
          case('Ismail_Roe')

            do j=i+1,ixd
                   nxave(:) = 0.5_wp * (nxint(:,i) + nxint(:,j))
              SSFlux(:,i,j) = two  * qmat(i,j)*EntropyConsistentFlux     (vint(:,i),vint(:,j),nxave,nq)
            enddo
!         DSFlux(:,i,j) = two  * qmat(i,j)*HoneinMoinFlux(vint(:,i),vint(:,j),nxave,nq)
  
          case('Chandrashekar')

            do j=i+1,ixd
                   nxave(:) = 0.5_wp * (nxint(:,i) + nxint(:,j))
              SSFlux(:,i,j) = two  * qmat(i,j)*Entropy_KE_Consistent_Flux(vint(:,i),vint(:,j),nxave,nq)
            enddo

        end select

        fnS(:,i) = 0.0_wp ; !fnK(:,i) = 0.0_wp ;
        do k=i+1,ixd
          do l=1,i
            fnS(:,i) = fnS(:,i) + SSFlux(:,l,k)
!           fnK(:,i) = fnK(:,i) + DSFlux(:,l,k)
          enddo
        enddo
  
      enddo

      fnS(:,  0) = normalflux(vint(:,  1),nxint(:,  1),nq) 
      fnS(:,ixd) = normalflux(vint(:,ixd),nxint(:,ixd),nq)
!     fnK(:,  0) = fnS(:,  0) ;
!     fnK(:,ixd) = fnS(:,ixd) ;

      !  Entropy Correction 
      do i = 1,ixd-1
  
!     Component-wise correction
              bb(:) = (wint(:,i+1) - wint(:,i+0))*(fnS(:,i) - fbarW(:,i))
              ds(:) = sqrt(bb(:)*bb(:) + cc2)
           delta(:) = (ds(:) - bb(:))/(two*ds(:))
         fbarW(:,i) = fbarW(:,i) + delta(:)*(fnS(:,i) - fbarW(:,i))  !  Entropy
  
!     Vector contraction correction
!               bbS = dot_product(wint(:,i+1)-wint(:,i+0),fnS(:,i)-fbarW(:,i))
!               dsS = sqrt(bbS*bbS + cc2)
!            deltaS = (dsS - bbS)/(two*dsS)
!        fbarW(:,i) = fbarW(:,i) + deltaS * (fnS(:,i) - fbarW(:,i))
  
!     Vector Entropy / KE correction
!         Wmat(1,:) = wint(:,i+1) - wint(:,i+0) 
!         Wmat(2,:) = Kint(:,i+1) - Kint(:,i+0) 
! 
!             Hmat  = matmul(Wmat,Transpose(Wmat))
!                a  = Hmat(1,1)+cc1 ; b = Hmat(1,2) ; c = Hmat(2,2)+cc1 ; r  = sqrt( (0.5_wp*(a-c))**2 + b*b + cc1)
! 
!          Lam(:,:) = 0.0_wp
!          Lam(1,1) = 1.0_wp / (0.5_wp*(a+c) + r + cc1)
!          Lam(2,2) = 1.0_wp / (0.5_wp*(a+c) - r + cc1)
! 
!               x1  = sqrt(2 + (c - a) / r) ; x2  = sqrt(2 - (c - a) / r) ;
!         Tmat(1,1) = + b / (r*x1)  ; Tmat(1,2) = 0.5_wp*x1  ;
!         Tmat(2,1) = - b / (r*x2)  ; Tmat(2,2) = 0.5_wp*x2  ;
!             Hinv  = matmul(Transpose(Tmat),matmul(Lam,Tmat))
  
!          bSK(1)   = dot_product(wint(:,i+1)-wint(:,i+0),fnS(:,i)-fbarW(:,i))
!          bSK(2)   = dot_product(Kint(:,i+1)-Kint(:,i+0),fnK(:,i)-fbarW(:,i))
!          bSK(:)   = 0.5_wp*(bSK(:) - sqrt(bSK(:)*bSK(:) + cc2))
  
!        fbarW(:,i) = fbarW(:,i) + matmul(Transpose(Wmat),matmul(Hinv,bSK))
  
      enddo
  
      do i = 1,ixd
          dfbar(:,i) = pinv(i) * (fbarW(:,i) - fbarW(:,i-1))
      enddo
  
    end subroutine SSWENO4

!============================================================================

    subroutine Planar_Interpolation_WENO()

      use precision_vars
      use referencevariables
      use variables
      use interpolation
      use initcollocation,      only: element_properties

      implicit none

      integer    :: ielem, iface, ipen, jnode
      integer    :: elem_face_nodes

      elem_face_nodes = nodesperface*nfacesperelem

      ! loop over all elements
      do ielem = ihelems(1), ihelems(2)

        call element_properties(ielem, n_pts_3d=nodesperelem)

        do iface = 1,nfacesperelem

          if (ef2e(1,iface,ielem) < 0) then
          else

            do ipen = 1,nodesperface

              ! Index in facial ordering
              jnode = nodesperface*(iface-1) + ipen
  
              call Extrp_XiEtaZeta_neq(ndim,nequations,nodesperedge,XIWENO_partner(:,jnode,ielem), &
                                  ug(:,:,ielem), ugWENO_partner(:,jnode,ielem))
      
            end do

          end if

        end do

      end do

    end subroutine Planar_Interpolation_WENO

!============================================================================

    subroutine Calc_Entropy_Viscosity

      use precision_vars
      use nsereferencevariables
      use referencevariables
      use variables
      use interpolation
      use initcollocation,      only: element_properties

      real(wp), parameter :: c1 = 0.5_wp   !  Guermond's magic constant number one
      real(wp), parameter :: c2 = 1.0_wp   !  Guermond's magic constant number one

      real(wp) :: ev, evmax

      real(wp) :: t1,t2
      integer  :: ielem, inode

      ! loop over all elements
      do ielem = ihelems(1), ihelems(2)

        call element_properties(ielem, n_pts_3d=nodesperelem)

        ! calcualte the max - max eigenvalue on element (times density)
        evmax = 0.0_wp
        do inode = 1,nodesperelem
     
          ev = vg(1,inode,ielem)*(sqrt(abs(gamma0*vg(5,inode,ielem)/gM2))   &
                                + sqrt(dot_product(vg(2:4,inode,ielem),vg(2:4,inode,ielem))))
          if( ev >= evmax ) evmax = ev
  
        enddo

        t1 = c1 * evmax * dx_min_elem(ielem) 
        t2 = c2 * dx_min_elem(ielem)*dx_min_elem(ielem) * maxval(abs(dudt_S(:,ielem)))
  
        ! currently the mut is assumed constant over each element
        mut(:,ielem) = min(t1,t2)

      enddo

    end subroutine Calc_Entropy_Viscosity
      
  !============================================================================

    function SAT_Inv_Vis_Flux(neq,iface,ielem,vg_On,vg_Off,phig_On,phig_Off,nx_On,nx_Off,Jx_r,pinv,mut)

      use precision_vars
  
      use controlvariables,     only: Riemann_Diss, entropy_flux_BC
      use collocationvariables, only: l01, l00, Sfix, ldg_flip_flop_sign, alpha_ldg_flip_flop


      integer,                       intent(in) :: neq, iface, ielem
      real(wp),  dimension(neq),     intent(in) ::   vg_On,   vg_Off
      real(wp),  dimension(neq,3),   intent(in) :: phig_On, phig_Off
      real(wp),  dimension(3),       intent(in) :: nx_On, nx_Off
      real(wp),                      intent(in) :: Jx_r, pinv, mut

      real(wp), parameter :: Cevmax          =  1.0_wp
      real(wp), parameter :: deltaU          =  0.1_wp
      real(wp), parameter :: LocalLaxF_factor=  2.0_wp

      real(wp),  dimension(neq,neq)             :: smat,sinv
      real(wp),  dimension(neq,neq)             :: hatc_On, hatc_Off, matrix_ip

      real(wp),  dimension(neq)                 :: fLLF
      real(wp),  dimension(neq)                 :: wg_On, wg_Off
      real(wp),  dimension(neq)                 :: ug_On, ug_Off
      real(wp),  dimension(neq)                 :: vav, ev, evabs
      real(wp),  dimension(neq)                 :: fn, fstar, fstarV
      real(wp)                                  :: evmax
      real(wp)                                  :: l01_ldg_flip_flop

      real(wp),  parameter                      :: tol = 2.0e-12_wp
      real(wp)                                  :: UavAbs, switch

      real(wp),  dimension(neq)                 :: SAT_Inv_Vis_Flux

         call primitive_to_entropy (vg_On (:),wg_On (:),neq)
         call primitive_to_entropy (vg_Off(:),wg_Off(:),neq)

         call roeavg( vg_On (:), vg_Off(:), Vav, neq )   
!-- DAVID DEBUG START
         !-- I have arbitrarily set nx to nx_On do not know if that is the correct choice
         call CharacteristicDecomp( vav, neq, sinv, smat, ev, nx_On )      
!-- DAVID DEBUG END
         evmax = Cevmax*maxval( abs(ev(:)) )  ; evabs(:) = sqrt(ev(:)*ev(:) + Sfix*evmax*evmax)

         select case(Riemann_Diss)

           case('Roe')

             select case(entropy_flux_BC)
               case('Ismail_Roe')
                 fstar = EntropyConsistentFlux     (vg_On(:), vg_Off(:), nx_Off, neq )
               case('Chandrashekar') 
                 fstar = Entropy_KE_Consistent_Flux(vg_On(:), vg_Off(:), nx_Off, neq )
             end select

             fstar = fstar + 0.5_wp * matmul(smat,evabs*matmul(transpose(smat), wg_On(:)-wg_Off(:)) )

           case('LocalLaxF')
             call primitive_to_conserved(vg_On (:),ug_On (:),neq)
             call primitive_to_conserved(vg_Off(:),ug_Off(:),neq)
<<<<<<< HEAD
             fLLF  = half * ( normalflux( vg_On (:), nx_On, neq )    &
                          +   normalflux( vg_Off(:), nx_Off, neq )    &
                          +   LocalLaxF_factor*evmax*(ug_On(:)-ug_Off(:)) )
=======
             fLLF  = 0.5_wp * ( normalflux( vg_On (:), nx, neq )    &
                            +   normalflux( vg_Off(:), nx, neq )    &
                            +   LocalLaxF_factor*evmax*(ug_On(:)-ug_Off(:)) )
>>>>>>> 3ae1c065
             fstar = fLLF

           case('RoeLF')

             call primitive_to_conserved(vg_On (:),ug_On (:),neq)
             call primitive_to_conserved(vg_Off(:),ug_Off(:),neq)

             UavAbs = 0.5_wp*(ug_On(1)+ug_Off(1)) ; switch = 0.0_wp
             if(UavAbs <= 1.0e-7_wp)then
               switch = 1.0_wp
             else
               switch = 1.0_wp/deltaU * abs((ug_On(1)-ug_Off(1))/UavAbs)
             endif
             if(switch.gt.1.0_wp)switch = 1.0_wp

             select case(entropy_flux_BC)
               case('Ismail_Roe')
                 fstar = EntropyConsistentFlux     (vg_On(:), vg_Off(:), nx_Off, neq )
               case('Chandrashekar') 
                 fstar = Entropy_KE_Consistent_Flux(vg_On(:), vg_Off(:), nx_Off, neq )
             end select

             fstar = fstar + 0.5_wp * matmul(smat,evabs*matmul(transpose(smat), wg_On(:)-wg_Off(:)) )

             fLLF  = half * ( normalflux( vg_On (:), nx_Off, neq )    &
                          +   normalflux( vg_Off(:), nx_Off, neq )    &
                          +   LocalLaxF_factor*evmax*(ug_On(:)- ug_Off(:))  )

             fstar = switch*fLLF + (1.0_wp-switch) * fstar

         end select

         ! Add the LDG
         l01_ldg_flip_flop = l01*(1.0_wp - ldg_flip_flop_sign(iface,ielem)*alpha_ldg_flip_flop)
         fstarV = normalviscousflux(vg_On (:), phig_On (:,:), nx_On, neq, mut)  &
              & - normalviscousflux(vg_Off(:), phig_Off(:,:), nx_Off, neq, mut)

         ! Compute the IP penalty contribution, 
         ! c_ii_L matrix    ! cii_R matrix
         hatc_On  = matrix_hatc_node(vg_On (:),nx_On,nx_Off,neq)
         hatc_Off = matrix_hatc_node(vg_Off(:),nx_On,nx_Off,neq)

!  HACK: Fix this.  Should be the same on either side of interface.
         matrix_ip = 0.5_wp*(hatc_On + hatc_Off) * pinv / Jx_r
!  HACK: Fix this
!        matrix_ip = (hatc_On + hatc_Off) * pinv / (Jx_r_On + Jx_r_Off)
!        matrix_ip = 0.5_wp*(hatc_On/Jx_r_On + hatc_Off/Jx_r_Off) * pinv 

         fn = normalflux( vg_On (:), nx_On, neq )                                  ! (Euler Flux)
         SAT_Inv_Vis_Flux = + (fn - fstar) + l01_ldg_flip_flop*fstarV     &
                            - l00*matmul(matrix_ip,wg_On (:)-wg_Off(:))
!HERE3
!-- DEBUG DAVID START
!if((ielem.EQ.3).AND.(iface.EQ.1))then
!  write(*,*)'nx_On = ',nx_On
!  write(*,*)'nx_Off = ',nx_Off
!  write(*,*)'fn = ',fn
!  write(*,*)'fstar = ',fstar
!  write(*,*)'fstar with constant metrics = ',&
!             EntropyConsistentFlux(vg_On(:), vg_Off(:), (/1.0_wp,1.0_wp,1.0_wp/), neq )
!  write(*,*)'fn with constant metrics = ',normalflux( vg_On (:), (/1.0_wp,1.0_wp,1.0_wp/), neq ) 
!  write(*,*)'fstar(nx_Off) = ',&
!             EntropyConsistentFlux(vg_On(:), vg_Off(:), nx_Off, neq )
!write(*,*)'fn with constant metrics = ',normalflux( vg_On (:), nx_Off, neq ) 
!  write(*,*)'fstar(nx_On) = ',&
!             EntropyConsistentFlux(vg_On(:), vg_Off(:), nx_On, neq )
!write(*,*)'fn with constant metrics = ',normalflux( vg_On (:), nx_On, neq ) 
!endif
!-- DEBUG DAVID END
          return
     end function

  !============================================================================

    function SAT_Vis_Diss(neq,vg_On,vg_Off,nx)

      use precision_vars

      use collocationvariables, only: Sfix

      integer,                       intent(in) :: neq
      real(wp),  dimension(neq),     intent(in) ::   vg_On,   vg_Off
      real(wp),  dimension(3),       intent(in) :: nx

      real(wp),  dimension(neq,neq)             :: smat,sinv


      real(wp),  dimension(neq)                 :: vav, ev, evabs
      real(wp)                                  :: evmax

!     real(wp),  dimension(neq)                 ::   ug_On, ug_Off
      real(wp),  dimension(neq)                 ::   wg_On, wg_Off
 

      real(wp),  dimension(neq)                 :: SAT_Vis_Diss

!        call primitive_to_conserved(vg_On (:),ug_On (:),neq)
!        call primitive_to_conserved(vg_Off(:),ug_Off(:),neq)
         call primitive_to_entropy(vg_On (:),wg_On (:),neq)
         call primitive_to_entropy(vg_Off(:),wg_Off(:),neq)

         call roeavg( vg_On (:), vg_Off(:), Vav, neq )   

         call CharacteristicDecomp( vav, neq, sinv, smat, ev, nx )      

         evmax = maxval( abs(ev(:)) )  ; evabs(:) = sqrt(ev(:)*ev(:) + Sfix*evmax)

!        SAT_Vis_Diss = - 0.5_wp * matmul(smat,evabs*matmul(          sinv , ug_On (:)-ug_Off(:)) )
         SAT_Vis_Diss = - 0.5_wp * matmul(smat,evabs*matmul(transpose(smat), wg_On (:)-wg_Off(:)) )

          return
     end function

  !============================================================================

      subroutine viscous_gradients()

        use referencevariables
        use nsereferencevariables
        use variables,            only: ef2e, efn2efn, efn2efn_Gau,       &
                                      & phig, phig_err, grad_w_jacobian,  &
                                      & vg, wg, ughst,                    &
                                      & r_x, facenodenormal, nelem_ghst
        use collocationvariables, only: nnzgrad,iagrad,jagrad,dagrad,pinv,l10, &
                                      & ldg_flip_flop_sign, alpha_ldg_flip_flop,&
                                      & elem_props, &
                                      & Restrct_Gau_2_LGL_1d, Prolong_LGL_2_Gau_1d
        use initcollocation,      only: ExtrpXA2XB_2D_neq, ExtrpXA2XB_2D_neq_k, &
                                        & Gauss_Legendre_points, element_properties

        implicit none

        ! temporary arrays for phi and delta phi
        real(wp), dimension(:),   allocatable :: dphi, ug_Off, vg_On, vg_Off, wg_On, wg_Off
        real(wp), dimension(:,:), allocatable :: phig_tmp1, phig_tmp2, phig_err1
        real(wp), dimension(:),   allocatable :: x_S_1d_Mort, w_S_1d_Mort
        real(wp), dimension(:),   allocatable :: x_S_1d_On , x_S_1d_Off
        real(wp), dimension(:,:), allocatable :: wg_2d_Mort_On, wg_2d_Mort_Off, wg_2d_On, wg_2d_Off

        real(wp), allocatable, dimension(:,:) :: Extrp_Off, Extrp_On
        real(wp), allocatable, dimension(:,:) ::            Intrp_On

        integer,  allocatable, dimension(:)   :: ifacenodes_On, ifacenodes_Off

        ! normal direction at face
        real(wp) :: nx(3)

        ! loop indices
        integer :: jdir, idir
        integer :: i,j,k,l
        integer :: n_S_1d_Mort, n_S_2d_Mort
        integer :: n_S_1d_On, n_S_1d_Off
        integer :: n_S_2d_On, n_S_2d_Off
        integer :: n_S_1d_max, n_S_2d_max
        integer :: n_S_3d_On
        integer :: inode, jnode, knode, gnode, lnode
        integer :: ielem, iface
        integer :: kelem, kface
        integer :: poly_val
        integer :: nghst_volume

        real(wp) :: l10_ldg_flip_flop

        allocate(phig_tmp1(nequations,ndim),phig_tmp2(nequations,ndim),phig_err1(nequations,ndim))           ! phig_tmp1 is calculated in computational space
        allocate(dphi(nequations),ug_Off(nequations)) 
        allocate(vg_On(nequations),vg_Off(nequations),wg_On(nequations),wg_Off(nequations))                  ! tmp variables: vg_On, vg_Off, wg_On and wg_Off

        ! loop over all elements
        element_Loop:do ielem = ihelems(1), ihelems(2)

          call element_properties(ielem,              &
                                n_pts_1d=n_S_1d_On,   &
                                x_pts_1d=x_S_1d_On,   &
                                n_pts_2d=n_S_2d_On,   &
                                n_pts_3d=n_S_3d_On,   &
                                    pinv=pinv,        &
                                 nnzgrad=nnzgrad,     &
                                  iagrad=iagrad,      &
                                  jagrad=jagrad,      &
                                  dagrad=dagrad,      &
                              ifacenodes=ifacenodes_On)

                                                                      ! compute computational gradients of the entropy variables
                 phig    (:,:,:,ielem) = 0.0_wp                       ! initialize phi
                 phig_err(:,:,:,ielem) = 0.0_wp                       ! initialize phi_err used for error estimate
          grad_w_jacobian(:,:,:,ielem) = 0.0_wp

          do inode = 1, n_S_3d_On                                     ! loop over every node in element

            phig_tmp1(:,:) = 0.0_wp ; phig_tmp2(:,:) = 0.0_wp ;

            do i = iagrad(inode), iagrad(inode+1)-1                   ! loop over number of dependent elements in gradient

              do jdir = 1,ndim                                        ! loop over dimensions
                                                                      ! column/node from gradient operator in CSR format in
                jnode = jagrad(jdir,i)                                ! the jdir-direction corresponding to the coefficient dagrad(jdir,i)
                phig_tmp1(:,jdir) = phig_tmp1(:,jdir) + dagrad(jdir,i)*wg(:,jnode,ielem) ! update gradient using coefficient and entropy variables at appropriate node
                phig_tmp2(:,jdir) = phig_tmp2(:,jdir) + dagrad(jdir,i)*vg(:,jnode,ielem) 
              end do
            end do

            grad_w_jacobian(:,:,inode,ielem) = phig_tmp1(:,:)         ! Store gradient of the entropy variables in computational space

            phig_err1(:,:) = 0.0_wp                                   ! transform to physical space using dxi_jdir/dx_idir
            do jdir = 1,ndim
              do idir = 1,ndim
                phig(:,idir,inode,ielem) = phig(:,idir,inode,ielem) + phig_tmp1(:,jdir)*r_x(jdir,idir,inode,ielem)
                phig_err1(:,idir)        = phig_err1(:,idir)        + phig_tmp2(:,jdir)*r_x(jdir,idir,inode,ielem)
              end do
            end do

            phig_err(:,:,inode,ielem) = matmul(dWdV(vg(:,inode,ielem),nequations),phig_err1(:,:))  &
                                      - phig(:,:,inode,ielem)
  
          end do

          !-=-=-=-=-=-=-=-=-=-=-=-=-=-=-=-=-=-=-=-=-=-=-=-=-=-=-=-=-=-=-=-=-=-=-=-=-=-=-=-=-=-=-=-=-=-=-=-=
          ! LDC/LDG penalty on phig
          !-=-=-=-=-=-=-=-=-=-=-=-=-=-=-=-=-=-=-=-=-=-=-=-=-=-=-=-=-=-=-=-=-=-=-=-=-=-=-=-=-=-=-=-=-=-=-=-=
            
          nghst_volume = nelem_ghst(1,ielem)                  ! point at beginning of ``ielem'' data in ghost stack 

          face_loop:do iface = 1, nfacesperelem               ! loop over faces
  
            if (ef2e(1,iface,ielem) < 0) then                 ! face if cycle for BC or different face-types

              cycle
                                               !-=-=-=-=-=-=-=-=-=-=-=-=-=-=-=-=-=-=-=-=-=-=-=-=-=-=-=-=-=-=-=-=-=-=-=-=-=-=-=-=-=-=-=-=-=-=-=-=
                                               !       CONFORMING INTERFACES:  polynomial orders match 
                                               !-=-=-=-=-=-=-=-=-=-=-=-=-=-=-=-=-=-=-=-=-=-=-=-=-=-=-=-=-=-=-=-=-=-=-=-=-=-=-=-=-=-=-=-=-=-=-=-=
            else if (elem_props(2,ielem) == ef2e(4,iface,ielem)) then
                                                                !-=-=-=-=-=-=-=-=-=-=-=-=-=-=-=-=-=-=-=-=-=-=-=-=-=-=-=-=-=-=-=-=-=-
              if (ef2e(3,iface,ielem) /= myprocid) then         !       Off-Processor Contributions to gsat:  Conforming Interface
                                                                !-=-=-=-=-=-=-=-=-=-=-=-=-=-=-=-=-=-=-=-=-=-=-=-=-=-=-=-=-=-=-=-=-=-
                do i = 1,n_S_2d_On

                  jnode = n_S_2d_On*(iface-1) + i

                  inode = ifacenodes_On(jnode)                       ! corresponding volumetric node for face node

                  wg_On(:) = wg(:,inode,ielem)

                  gnode = efn2efn(3,jnode,ielem)                     ! volumetric node of partner node

                  kelem = efn2efn(2,jnode,ielem)                     ! volumetric element of partner node

                  nx = facenodenormal(:,jnode,ielem)                 ! outward facing normal of facial node
  
                  call conserved_to_primitive(ughst(:,gnode),vg_Off(:),nequations)
                  call primitive_to_entropy(vg_Off(:),wg_Off(:),nequations)
    
                                                                     ! LDC/LDG penalty value
                  l10_ldg_flip_flop = l10*(1.0_wp + ldg_flip_flop_sign(iface,ielem)*alpha_ldg_flip_flop)
                  dphi(:) = l10_ldg_flip_flop*pinv(1)*(wg_On(:) - wg_Off(:))
                                                                     ! add LDC/LDG penalty to each physical gradient using the normal
                  do jdir = 1,ndim
                    phig(:,jdir,inode,ielem) = phig(:,jdir,inode,ielem) + dphi(:)*nx(jdir)
                  end do
  
                end do

                nghst_volume = nghst_volume + n_S_2d_On               !  Keep track of position in Ghost stack (n_S_2d_On=n_S_2d_Off)
                                                                !-=-=-=-=-=-=-=-=-=-=-=-=-=-=-=-=-=-=-=-=-=-=-=-=-=-=-=-=-=-=-=-=-=-=-=-=-=-=-=-=-=-=-=-=-=-=-=-=
              else                                              !       ON-Processor Contributions to gsat:  Conforming Interface
                                                                !-=-=-=-=-=-=-=-=-=-=-=-=-=-=-=-=-=-=-=-=-=-=-=-=-=-=-=-=-=-=-=-=-=-=-=-=-=-=-=-=-=-=-=-=-=-=-=-=
                do i = 1,n_S_2d_On

                  jnode = n_S_2d_On*(iface-1) + i                      ! shell coordinate counter

                  inode = ifacenodes_On(jnode)                         ! corresponding volumetric node for face node

                  knode = efn2efn(1,jnode,ielem)                       ! volumetric node of partner node

                  kelem = efn2efn(2,jnode,ielem)                       ! volumetric element of partner node

                  nx = facenodenormal(:,jnode,ielem)                   ! outward facing normal of facial node
    
                  wg_On (:) = wg(:,inode,ielem)
                  wg_Off(:) = wg(:,knode,kelem)
                                                                       ! LDC/LDG penalty value
                  l10_ldg_flip_flop = l10*(1.0_wp + ldg_flip_flop_sign(iface,ielem)*alpha_ldg_flip_flop)
                  dphi(:) = l10_ldg_flip_flop*pinv(1)*(wg_On(:) - wg_Off(:))
                                                                       ! add LDC/LDG penalty to each physical gradient using the normal
                  do jdir = 1,ndim
                    phig(:,jdir,inode,ielem) = phig(:,jdir,inode,ielem) + dphi(:)*nx(jdir)
                  end do
                end do

              endif                                   
                                               !-=-=-=-=-=-=-=-=-=-=-=-=-=-=-=-=-=-=-=-=-=-=-=-=-=-=-=-=-=-=-=-=-=-=-=-=-=-=-=-=-=-=-=-=-=-=-=-=
                                               !       NON-CONFORMING INTERFACES:  polynomial orders do NOT match 
                                               !-=-=-=-=-=-=-=-=-=-=-=-=-=-=-=-=-=-=-=-=-=-=-=-=-=-=-=-=-=-=-=-=-=-=-=-=-=-=-=-=-=-=-=-=-=-=-=-=
            else if (elem_props(2,ielem) /= ef2e(4,iface,ielem)) then 

              n_S_1d_max  = (npoly_max+1)**1
              n_S_2d_max  = (npoly_max+1)**2
              kface       = ef2e(1,iface,ielem)
              kelem       = ef2e(2,iface,ielem)

              call element_properties(kelem,&
                             n_pts_1d=n_S_1d_Off,&
                             n_pts_2d=n_S_2d_Off,&
                             x_pts_1d=x_S_1d_Off,&
                           ifacenodes=ifacenodes_Off)

              n_S_1d_Mort = max(n_S_1d_On,n_S_1d_Off)
              n_S_2d_Mort = (n_S_1d_Mort)**2
              if(allocated(x_S_1d_Mort)) deallocate(x_S_1d_Mort) ; allocate(x_S_1d_Mort(n_S_1d_Mort)) ;
              if(allocated(w_S_1d_Mort)) deallocate(w_S_1d_Mort) ; allocate(w_S_1d_Mort(n_S_1d_Mort)) ;
              call Gauss_Legendre_points(n_S_1d_Mort,x_S_1d_Mort,w_S_1d_Mort)

              allocate(wg_2d_Mort_On (nequations,n_S_2d_Mort))
              allocate(wg_2d_Mort_Off(nequations,n_S_2d_Mort))

              allocate(wg_2d_On      (nequations,n_S_2d_On  ))
              allocate(wg_2d_Off     (nequations,n_S_2d_Off ))

              if(n_S_1d_Mort == n_S_1d_On) then
                poly_val = n_S_1d_Mort - npoly
                 allocate(Intrp_On (n_S_1d_On  ,n_S_1d_Mort)) ; 
                          Intrp_On (:,:) = Restrct_Gau_2_LGL_1d(1:n_S_1d_On  ,1:n_S_1d_Mort,poly_val,1) ;
                 allocate(Extrp_On (n_S_1d_Mort,n_S_1d_On  )) ; 
                          Extrp_On (:,:) = Prolong_LGL_2_Gau_1d(1:n_S_1d_Mort,1:n_S_1d_On  ,poly_val,1) ;
                poly_val = n_S_1d_Off  - npoly
                 allocate(Extrp_Off(n_S_1d_Mort,n_S_1d_Off )) ; 
                          Extrp_Off(:,:) = Prolong_LGL_2_Gau_1d(1:n_S_1d_Mort,1:n_S_1d_Off ,poly_val,2) ;
              else
                poly_val = n_S_1d_On - npoly
                 allocate(Intrp_On (n_S_1d_On  ,n_S_1d_Mort)) ; 
                          Intrp_On (:,:) = Restrct_Gau_2_LGL_1d(1:n_S_1d_On  ,1:n_S_1d_Mort,poly_val,2) ;
                 allocate(Extrp_On (n_S_1d_Mort,n_S_1d_On  )) ; 
                          Extrp_On (:,:) = Prolong_LGL_2_Gau_1d(1:n_S_1d_Mort,1:n_S_1d_On  ,poly_val,2) ;
                poly_val = n_S_1d_Mort - npoly
                 allocate(Extrp_Off(n_S_1d_Mort,n_S_1d_Off )) ; 
                          Extrp_Off(:,:) = Prolong_LGL_2_Gau_1d(1:n_S_1d_Mort,1:n_S_1d_Off ,poly_val,1) ;
              endif

                                                                !-=-=-=-=-=-=-=-=-=-=-=-=-=-=-=-=-=-=-=-=-=-=-=-=-=-=-=-=-=-=-=-=-=-
              if (ef2e(3,iface,ielem) /= myprocid) then         !       Parallel Contributions to gsat:  Non-Conforming Interface
                                                                !-=-=-=-=-=-=-=-=-=-=-=-=-=-=-=-=-=-=-=-=-=-=-=-=-=-=-=-=-=-=-=-=-=-
                Off_Elem_0:do k = 1, n_S_2d_Off
    
                  ug_Off(:) = ughst(:,  nghst_volume + k)            ! conserved variable    in Petsc ghost registers

                  call conserved_to_primitive(ug_Off(:),vg_Off(:),nequations)
                  call primitive_to_entropy  (vg_Off(:),wg_Off(:),nequations)

                  wg_2d_Off(:,k) = wg_Off(:)
       
                enddo Off_Elem_0

                nghst_volume = nghst_volume + n_S_2d_Off                !  Keep track of position in Ghost stack (n_S_2d_On=n_S_2d_Off)

                call ExtrpXA2XB_2D_neq(nequations,n_S_1d_Off,n_S_1d_Mort,x_S_1d_Off,x_S_1d_Mort, &
                                       wg_2d_Off(:,:),wg_2d_Mort_Off(:,:),Extrp_Off)

                On_Mortar_0:do j = 1, n_S_2d_Mort
          
                  jnode =  n_S_2d_max*(iface-1) + j                     ! Index in facial ordering
          
                  l = efn2efn_Gau(3,jnode,ielem)
        
                  wg_2d_Mort_On(:,j) = wg_2d_Mort_Off(:,l)

                enddo On_Mortar_0
                                                                !-=-=-=-=-=-=-=-=-=-=-=-=-=-=-=-=-=-=-=-=-=-=-=-=-=-=-=-=-=-=-=-=-=-=-=-=-=-=-=-=-=-=-=-=-=-=-=-=
              else                                              !       Serial Contributions to gsat:  Non-Conforming Interface
                                                                !-=-=-=-=-=-=-=-=-=-=-=-=-=-=-=-=-=-=-=-=-=-=-=-=-=-=-=-=-=-=-=-=-=-=-=-=-=-=-=-=-=-=-=-=-=-=-=-=
                Off_Elem_1:do k = 1, n_S_2d_Off
    
                  lnode =  n_S_2d_Off*(kface-1) + k                     ! Index in facial ordering
       
                  knode = ifacenodes_Off(lnode)                         ! Volumetric node index corresponding to facial node index
       
                  vg_Off(:)      = vg(:,knode,kelem)
                  call primitive_to_entropy(vg_Off,wg_Off,nequations)
       
                  wg_2d_Off(:,k) = wg_Off(:)
       
                enddo Off_Elem_1


                call ExtrpXA2XB_2D_neq(nequations,n_S_1d_Off,n_S_1d_Mort,x_S_1d_Off,x_S_1d_Mort, &
                                       wg_2d_Off(:,:),wg_2d_Mort_Off(:,:),Extrp_Off)

                On_Mortar_1:do j = 1, n_S_2d_Mort
          
                  jnode =  n_S_2d_max*(iface-1) + j                     ! Index in facial ordering
          
                  l = efn2efn_Gau(4,jnode,ielem) - n_S_2d_max*(kface-1) ! Index in off-element local facial ordering
    
                  wg_2d_Mort_On(:,j) = wg_2d_Mort_Off(:,l)
        
                enddo On_Mortar_1

              endif

              call ExtrpXA2XB_2D_neq(nequations,n_S_1d_Mort,n_S_1d_On,x_S_1d_Mort,x_S_1d_On, &
                                     wg_2d_Mort_On(:,:),wg_2d_On(:,:),Intrp_On)

              On_Elem:do i = 1,n_S_2d_On                                  ! On-Element face loop
    
                jnode = n_S_2d_On*(iface-1) + i                           ! Index in facial ordering

                inode = ifacenodes_On(jnode)                              ! corresponding volumetric node for face node
    
                nx = facenodenormal(:,jnode,ielem)                        ! outward facing normal of facial node

                vg_On(:) =   vg(:,inode,ielem)
                call primitive_to_entropy(vg_On,wg_On,nequations)
                                                                          ! LDC/LDG penalty value
                l10_ldg_flip_flop = l10*(1.0_wp + ldg_flip_flop_sign(iface,ielem)*alpha_ldg_flip_flop)
                dphi(:) = l10_ldg_flip_flop*pinv(1)*(wg_On(:) - wg_2d_On(:,i))
    
                                                                          ! add LDC/LDG penalty to each physical gradient using the normal
                do jdir = 1,ndim
                  phig(:,jdir,inode,ielem) = phig(:,jdir,inode,ielem) + dphi(:)*nx(jdir)
                end do

              end do On_Elem

              deallocate(x_S_1d_Mort, w_S_1d_Mort)
              deallocate(wg_2d_Mort_On, wg_2d_Mort_Off)
              deallocate(wg_2d_On, wg_2d_Off)
              deallocate(Intrp_On,Extrp_On, Extrp_Off)

            end if          !  face cycle for BC / Off / On-process face-types

          end do face_Loop

        end do element_Loop

        deallocate(dphi,vg_On,vg_Off,wg_On,wg_Off)
        deallocate(phig_tmp1,phig_tmp2,phig_err1)

      end subroutine viscous_gradients

!=========================================================================================

      subroutine viscous_gradients_New()

        use variables
        use referencevariables
        use nsereferencevariables
        use collocationvariables, only: nnzgrad,iagrad,jagrad,dagrad,pinv,l10, &
                                      & ldg_flip_flop_sign, alpha_ldg_flip_flop
        use initcollocation,      only: element_properties

        implicit none

        ! temporary arrays for phi and delta phi
        real(wp), dimension(:),    allocatable :: dphi, vg_Off, wg_On, wg_Off
        real(wp), dimension(:,:),  allocatable :: phig_tmp1, phig_tmp2, phig_err1
        real(wp), dimension(:,:,:),allocatable :: phig_tmp3, phig_test

        ! normal direction at face
        real(wp) :: nx(3)

        ! loop indices
        integer :: ielem, jdir, idir, i
        integer :: inode, jnode, knode, gnode
        integer :: kelem
        integer :: iface

        real(wp) :: l10_ldg_flip_flop

        integer :: jdir_face
        real(wp) :: dx,t1

        ! phig_tmp is calculated in computational space
        allocate(phig_tmp1(nequations,ndim),phig_tmp2(nequations,ndim),phig_err1(nequations,ndim))
        ! tmp variables: dphi, vg_Off, wg_On and wg_Off
        allocate(dphi(nequations),vg_Off(nequations),wg_On(nequations),wg_Off(nequations))
        allocate(phig_tmp3(nequations,ndim,nodesperelem))
        allocate(phig_test(nequations,ndim,nodesperelem))

        ! loop over all elements
        do ielem = ihelems(1), ihelems(2)

          call element_properties(ielem,              &
                                n_pts_2d=nodesperface,&
                                n_pts_3d=nodesperelem,&
                                 nnzgrad=nnzgrad,     &
                                  iagrad=iagrad,      &
                                  jagrad=jagrad,      &
                                  dagrad=dagrad,      &
                              ifacenodes=ifacenodes)

          ! compute computational gradients of the entropy variables
          ! initialize phi
          phig    (:,:,:,ielem) = 0.0_wp
          phig_err(:,:,:,ielem) = 0.0_wp
          grad_w_jacobian(:,:,:,ielem) = 0.0_wp
          ! loop over every node in element
          do inode = 1, nodesperelem

            phig_tmp1(:,:) = 0.0_wp ; phig_tmp2(:,:) = 0.0_wp ;

            ! loop over number of dependent elements in gradient
            do i = iagrad(inode), iagrad(inode+1)-1
              ! loop over dimensions
              do jdir = 1,ndim
                ! column/node from gradient operator in CSR format in
                ! the jdir-direction corresponding to the coefficient dagrad(jdir,i)
                jnode = jagrad(jdir,i)
                ! update gradient using coefficient and entropy variables at appropriate node
                phig_tmp1(:,jdir) = phig_tmp1(:,jdir) + dagrad(jdir,i)*wg(:,jnode,ielem) 
                phig_tmp2(:,jdir) = phig_tmp2(:,jdir) + dagrad(jdir,i)*vg(:,jnode,ielem) 
              end do
            end do
  
            phig_tmp3(:,:,inode) = phig_tmp1(:,:) 

            ! Store gradient of the entropy variables in computational space
            grad_w_jacobian(:,:,inode,ielem) = phig_tmp1(:,:)

            ! transform to physical space using dxi_jdir/dx_idir
            do jdir = 1,ndim
              do idir = 1,ndim
                phig(:,idir,inode,ielem) = phig(:,idir,inode,ielem) + phig_tmp1(:,jdir)*r_x(jdir,idir,inode,ielem)
                phig_err1(:,idir)        = phig_err1(:,idir)        + phig_tmp2(:,jdir)*r_x(jdir,idir,inode,ielem)
              end do
            end do

            phig_err(:,:,inode,ielem) = matmul(dWdV(vg(:,inode,ielem),nequations),phig_err1(:,:))  &
                                      - phig(:,:,inode,ielem)
  
          end do
           
          ! LDC/LDG penalty on phig
          ! 
          ! loop over only faces
          do iface = 1, nfacesperelem

            ! sign so normal is facing outward
            dx = sign(1.0_wp,real(facenormalcoordinate(iface),wp))
            jdir_face = abs(facenormalcoordinate(iface))

            if (ef2e(1,iface,ielem) < 0) then
              cycle
            else if (ef2e(3,iface,ielem) /= myprocid) then
              do i = 1,nodesperface
                jnode = nodesperface*(iface-1)+i
                ! corresponding volumetric node for face node
                inode = ifacenodes(jnode)
                ! volumetric node of partner node
                gnode = efn2efn(3,jnode,ielem)
                ! volumetric element of partner node
                kelem = efn2efn(2,jnode,ielem)
                ! outward facing normal of facial node
                nx = facenodenormal(:,jnode,ielem)
  
                wg_On(:) = wg(:,inode,ielem)
  
                call conserved_to_primitive(ughst(:,gnode),vg_Off(:),nequations)
                call primitive_to_entropy(vg_Off(:),wg_Off(:),nequations)
  
                ! LDC/LDG penalty value
                l10_ldg_flip_flop = l10*(1.0_wp + ldg_flip_flop_sign(iface,ielem)*alpha_ldg_flip_flop)
                dphi(:) = l10_ldg_flip_flop*pinv(1)*(wg_On(:) - wg_Off(:))
                ! add LDC/LDG penalty to each physical gradient using the normal
                do jdir = 1,ndim
                  phig(:,jdir,inode,ielem) = phig(:,jdir,inode,ielem) + dphi(:)*nx(jdir)
                end do

                phig_tmp3(:,jdir_face,inode) = phig_tmp3(:,jdir_face,inode) + dphi(:)*dx

              end do
            else
              do i = 1,nodesperface
                jnode = nodesperface*(iface-1)+i
                ! corresponding volumetric node for face node
                inode = ifacenodes(jnode)
                ! volumetric node of partner node
                knode = efn2efn(1,jnode,ielem)
                ! volumetric element of partner node
                kelem = efn2efn(2,jnode,ielem)
                ! outward facing normal of facial node
                nx = facenodenormal(:,jnode,ielem)
  
                wg_On (:) = wg(:,inode,ielem)
                wg_Off(:) = wg(:,knode,kelem)
  
                ! LDC/LDG penalty value
                l10_ldg_flip_flop = l10*(1.0_wp + ldg_flip_flop_sign(iface,ielem)*alpha_ldg_flip_flop)
                dphi(:) = l10_ldg_flip_flop*pinv(1)*(wg_On(:) - wg_Off(:))
                ! add LDC/LDG penalty to each physical gradient using the normal
                do jdir = 1,ndim
                  phig(:,jdir,inode,ielem) = phig(:,jdir,inode,ielem) + dphi(:)*nx(jdir)
                end do

                phig_tmp3(:,jdir_face,inode) = phig_tmp3(:,jdir_face,inode) + dphi(:)*dx

              end do
            end if
          end do

          do inode = 1, nodesperelem
            phig_test(:,:,inode) = 0.0_wp
            do jdir = 1,ndim
              do idir = 1,ndim
                phig_test(:,idir,inode) = phig_test(:,idir,inode) + phig_tmp3(:,jdir,inode)*r_x(jdir,idir,inode,ielem)
              end do
            end do
          end do
          t1 = maxval(abs(phig_test(:,:,:) - phig(:,:,:,ielem)))
          if(t1 >= 1.0e-15) write(*,*)'error in reconcilestates',t1
!         This line runs the new path through the code
          phig(:,:,:,ielem) = phig_test(:,:,:)

        end do 

        deallocate(phig_tmp1,phig_tmp2,phig_err1)
        deallocate(dphi,vg_Off,wg_On,wg_Off)
        deallocate(phig_tmp3,phig_test)

      end subroutine viscous_gradients_New

 end module navierstokes<|MERGE_RESOLUTION|>--- conflicted
+++ resolved
@@ -6762,15 +6762,10 @@
            case('LocalLaxF')
              call primitive_to_conserved(vg_On (:),ug_On (:),neq)
              call primitive_to_conserved(vg_Off(:),ug_Off(:),neq)
-<<<<<<< HEAD
              fLLF  = half * ( normalflux( vg_On (:), nx_On, neq )    &
                           +   normalflux( vg_Off(:), nx_Off, neq )    &
                           +   LocalLaxF_factor*evmax*(ug_On(:)-ug_Off(:)) )
-=======
-             fLLF  = 0.5_wp * ( normalflux( vg_On (:), nx, neq )    &
-                            +   normalflux( vg_Off(:), nx, neq )    &
-                            +   LocalLaxF_factor*evmax*(ug_On(:)-ug_Off(:)) )
->>>>>>> 3ae1c065
+
              fstar = fLLF
 
            case('RoeLF')
